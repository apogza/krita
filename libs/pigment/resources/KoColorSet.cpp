/*  This file is part of the KDE project
   Copyright (c) 2005 Boudewijn Rempt <boud@valdyas.org>
   Copyright (c) 2016 L. E. Segovia <amy@amyspark.me>


    This library is free software; you can redistribute it and/or
    modify it under the terms of the GNU Lesser General Public
    License as published by the Free Software Foundation; either
    version 2.1 of the License, or (at your option) any later version.

    This library is distributed in the hope that it will be useful,
    but WITHOUT ANY WARRANTY; without even the implied warranty of
    MERCHANTABILITY or FITNESS FOR A PARTICULAR PURPOSE.  See the GNU
    Lesser General Public License for more details.

    You should have received a copy of the GNU Lesser General Public
    License along with this library; if not, write to the Free Software
    Foundation, Inc., 51 Franklin Street, Fifth Floor, Boston, MA  02110-1301  USA
 */
#include <resources/KoColorSet.h>

#include <sys/types.h>

#include <QFile>
#include <QFileInfo>
#include <QBuffer>
#include <QVector>
#include <QTextStream>
#include <QTextCodec>
#include <QHash>
#include <QList>
#include <QByteArray>
#include <QDomDocument>
#include <QDomElement>
#include <QDomNodeList>
#include <QString>
#include <QStringList>
#include <QImage>
#include <QPainter>
#include <QXmlStreamReader>
#include <QXmlStreamAttributes>
#include <QtEndian> // qFromLittleEndian

#include <DebugPigment.h>
#include <klocalizedstring.h>

#include <KoStore.h>
#include <KoColor.h>
#include <KoColorSpace.h>
#include <KoColorSpaceRegistry.h>
#include <KoColorProfile.h>
#include <KoColorModelStandardIds.h>
#include "KisSwatch.h"

#include "KoColorSet.h"
#include "KoColorSet_p.h"

namespace {

/**
 * readAllLinesSafe() reads all the lines in the byte array
 * using the automated UTF8 and CR/LF transformations. That
 * might be necessary for opening GPL palettes created on Linux
 * in Windows environment.
 */
QStringList readAllLinesSafe(QByteArray *data)
{
    QStringList lines;

    QBuffer buffer(data);
    buffer.open(QBuffer::ReadOnly);
    QTextStream stream(&buffer);

    QString line;
    while (stream.readLineInto(&line)) {
        lines << line;
    }

    return lines;
}
}


const QString KoColorSet::GLOBAL_GROUP_NAME = QString();
const QString KoColorSet::KPL_VERSION_ATTR = "version";
const QString KoColorSet::KPL_GROUP_ROW_COUNT_ATTR = "rows";
const QString KoColorSet::KPL_PALETTE_COLUMN_COUNT_ATTR = "columns";
const QString KoColorSet::KPL_PALETTE_NAME_ATTR = "name";
const QString KoColorSet::KPL_PALETTE_COMMENT_ATTR = "comment";
const QString KoColorSet::KPL_PALETTE_FILENAME_ATTR = "filename";
const QString KoColorSet::KPL_PALETTE_READONLY_ATTR = "readonly";
const QString KoColorSet::KPL_COLOR_MODEL_ID_ATTR = "colorModelId";
const QString KoColorSet::KPL_COLOR_DEPTH_ID_ATTR = "colorDepthId";
const QString KoColorSet::KPL_GROUP_NAME_ATTR = "name";
const QString KoColorSet::KPL_SWATCH_ROW_ATTR = "row";
const QString KoColorSet::KPL_SWATCH_COL_ATTR = "column";
const QString KoColorSet::KPL_SWATCH_NAME_ATTR = "name";
const QString KoColorSet::KPL_SWATCH_ID_ATTR = "id";
const QString KoColorSet::KPL_SWATCH_SPOT_ATTR = "spot";
const QString KoColorSet::KPL_SWATCH_BITDEPTH_ATTR = "bitdepth";
const QString KoColorSet::KPL_PALETTE_PROFILE_TAG = "Profile";
const QString KoColorSet::KPL_SWATCH_POS_TAG = "Position";
const QString KoColorSet::KPL_SWATCH_TAG = "ColorSetEntry";
const QString KoColorSet::KPL_GROUP_TAG = "Group";
const QString KoColorSet::KPL_PALETTE_TAG = "ColorSet";

const int MAXIMUM_ALLOWED_COLUMNS = 4096;

KoColorSet::KoColorSet(const QString& filename)
    : KoResource(filename)
    , d(new Private(this))
{
    if (!filename.isEmpty()) {
        QFileInfo f(filename);
        setIsEditable(f.isWritable());
    }
}

/// Create an copied palette
KoColorSet::KoColorSet(const KoColorSet& rhs)
    : KoResource(rhs)
    , d(new Private(this))
{
    *this = rhs;
}

KoColorSet::~KoColorSet()
{
}

KoColorSet &KoColorSet::operator=(const KoColorSet &rhs)
{
    if (*this != rhs) {
        d->paletteType = rhs.d->paletteType;
        d->data = rhs.d->data;
        d->comment = rhs.d->comment;
        d->groupNames = rhs.d->groupNames;
        d->groups = rhs.d->groups;
        d->isEditable = rhs.d->isEditable;
    }
    return *this;
}

KoResourceSP KoColorSet::clone() const
{
    return KoResourceSP(new KoColorSet(*this));
}

bool KoColorSet::load(KisResourcesInterfaceSP resourcesInterface)
{
    const bool result = KoResource::load(resourcesInterface);
    setIsEditable(result && QFileInfo(filename()).isWritable());
    return result;
}

bool KoColorSet::loadFromDevice(QIODevice *dev, KisResourcesInterfaceSP resourcesInterface)
{
    Q_UNUSED(resourcesInterface);

    if (!dev->isOpen()) dev->open(QIODevice::ReadOnly);

    d->data = dev->readAll();

    Q_ASSERT(d->data.size() != 0);

    return d->init();
}


bool KoColorSet::save()
{
<<<<<<< HEAD
    if (d->isGlobal) {
        return KoResource::save();
    } else {
        return true; // palette is not global, but still indicate that it's saved
=======
    QFile file(filename());
    if (!file.open(QIODevice::WriteOnly | QIODevice::Truncate)) {
        return false;
>>>>>>> 4814602b
    }
    saveToDevice(&file);
    file.close();
    return true;
}

bool KoColorSet::saveToDevice(QIODevice *dev) const
{
    bool res;
    switch(d->paletteType) {
    case GPL:
        res = d->saveGpl(dev);
        break;
    default:
        res = d->saveKpl(dev);
    }
    if (res) {
        KoResource::saveToDevice(dev);
    }
    return res;
}

QByteArray KoColorSet::toByteArray() const
{
    QByteArray ba;
    QBuffer s(&ba);
    s.open(QIODevice::WriteOnly);
    if (!saveToDevice(&s)) {
        warnPigment << "saving palette failed:" << name();
        return QByteArray();
    }
    s.close();
    return ba;
}

bool KoColorSet::fromByteArray(QByteArray &data, KisResourcesInterfaceSP resourcesInterface)
{
    QBuffer buf(&data);
    buf.open(QIODevice::ReadOnly);
    return loadFromDevice(&buf, resourcesInterface);
}

KoColorSet::PaletteType KoColorSet::paletteType() const
{
    return d->paletteType;
}

void KoColorSet::setPaletteType(PaletteType paletteType)
{
    d->paletteType = paletteType;
    QString suffix;
    switch(d->paletteType) {
    case GPL:
        suffix = ".gpl";
        break;
    case ACT:
        suffix = ".act";
        break;
    case RIFF_PAL:
    case PSP_PAL:
        suffix = ".pal";
        break;
    case ACO:
        suffix = ".aco";
        break;
    case XML:
        suffix = ".xml";
        break;
    case KPL:
        suffix = ".kpl";
        break;
    case SBZ:
        suffix = ".sbz";
        break;
    default:
        suffix = defaultFileExtension();
    }
    QStringList fileName = filename().split(".");
    fileName.last() = suffix.replace(".", "");
    setFilename(fileName.join("."));
}


quint32 KoColorSet::colorCount() const
{
    int colorCount = 0;
    for (KisSwatchGroup &g : d->groups.values()) {
        colorCount += g.colorCount();
    }
    return colorCount;
}

void KoColorSet::add(const KisSwatch &c, const QString &groupName)
{
    KisSwatchGroup &modifiedGroup = d->groups.contains(groupName)
            ? d->groups[groupName] : d->global();
    modifiedGroup.addEntry(c);
}

void KoColorSet::setEntry(const KisSwatch &e, int x, int y, const QString &groupName)
{
    KisSwatchGroup &modifiedGroup = d->groups.contains(groupName)
            ? d->groups[groupName] : d->global();
    modifiedGroup.setEntry(e, x, y);
}

void KoColorSet::clear()
{
    d->groups.clear();
    d->groupNames.clear();
    d->groups[GLOBAL_GROUP_NAME] = KisSwatchGroup();
    d->groupNames.append(GLOBAL_GROUP_NAME);
}

KisSwatch KoColorSet::getColorGlobal(quint32 x, quint32 y) const
{
    for (const QString &groupName : getGroupNames()) {
        if (d->groups.contains(groupName)) {
            if ((int)y < d->groups[groupName].rowCount()) {
                return d->groups[groupName].getEntry(x, y);
            } else {
                y -= d->groups[groupName].rowCount();
            }
        }
    }
    return KisSwatch();
}

KisSwatch KoColorSet::getColorGroup(quint32 x, quint32 y, QString groupName)
{
    KisSwatch e;
    const KisSwatchGroup &sourceGroup = groupName == QString()
            ? d->global() : d->groups[groupName];
    if (sourceGroup.checkEntry(x, y)) {
        e = sourceGroup.getEntry(x, y);
    }
    return e;
}

QStringList KoColorSet::getGroupNames() const
{
    if (d->groupNames.size() != d->groups.size()) {
        warnPigment << "mismatch between groups and the groupnames list.";
        return QStringList(d->groups.keys());
    }
    return d->groupNames;
}

bool KoColorSet::changeGroupName(const QString &oldGroupName, const QString &newGroupName)
{
    if (!d->groups.contains(oldGroupName)) {
        return false;
    }
    if (oldGroupName == newGroupName) {
        return true;
    }
    d->groups[newGroupName] = d->groups[oldGroupName];
    d->groups.remove(oldGroupName);
    d->groups[newGroupName].setName(newGroupName);
    //rename the string in the stringlist;
    int index = d->groupNames.indexOf(oldGroupName);
    d->groupNames.replace(index, newGroupName);
    return true;
}

void KoColorSet::setColumnCount(int columns)
{
    d->groups[GLOBAL_GROUP_NAME].setColumnCount(columns);
    for (KisSwatchGroup &g : d->groups.values()) {
        g.setColumnCount(columns);
    }
}

int KoColorSet::columnCount() const
{
    return d->groups[GLOBAL_GROUP_NAME].columnCount();
}

QString KoColorSet::comment()
{
    return d->comment;
}

void KoColorSet::setComment(QString comment)
{
    d->comment = comment;
}

bool KoColorSet::addGroup(const QString &groupName)
{
    if (d->groups.contains(groupName) || getGroupNames().contains(groupName)) {
        return false;
    }
    d->groupNames.append(groupName);
    d->groups[groupName] = KisSwatchGroup();
    d->groups[groupName].setName(groupName);
    return true;
}

bool KoColorSet::moveGroup(const QString &groupName, const QString &groupNameInsertBefore)
{
    if (!d->groupNames.contains(groupName) || d->groupNames.contains(groupNameInsertBefore)==false) {
        return false;
    }
    if (groupNameInsertBefore != GLOBAL_GROUP_NAME && groupName != GLOBAL_GROUP_NAME) {
        d->groupNames.removeAt(d->groupNames.indexOf(groupName));
        int index = d->groupNames.indexOf(groupNameInsertBefore);
        d->groupNames.insert(index, groupName);
    }
    return true;
}

bool KoColorSet::removeGroup(const QString &groupName, bool keepColors)
{
    if (!d->groups.contains(groupName)) {
        return false;
    }

    if (groupName == GLOBAL_GROUP_NAME) {
        return false;
    }

    if (keepColors) {
        // put all colors directly below global
        int startingRow = d->groups[GLOBAL_GROUP_NAME].rowCount();
        for (const KisSwatchGroup::SwatchInfo &info : d->groups[groupName].infoList()) {
            d->groups[GLOBAL_GROUP_NAME].setEntry(info.swatch,
                                                  info.column,
                                                  info.row + startingRow);
        }
    }

    d->groupNames.removeAt(d->groupNames.indexOf(groupName));
    d->groups.remove(groupName);
    return true;
}

QString KoColorSet::defaultFileExtension() const
{
    return QString(".kpl");
}


int KoColorSet::rowCount() const
{
    int res = 0;
    for (const QString &name : getGroupNames()) {
        res += d->groups[name].rowCount();
    }
    return res;
}

KisSwatchGroup *KoColorSet::getGroup(const QString &name)
{
    if (!d->groups.contains(name)) {
        return 0;
    }
    return &(d->groups[name]);
}

KisSwatchGroup *KoColorSet::getGlobalGroup()
{
    return getGroup(GLOBAL_GROUP_NAME);
}


bool KoColorSet::isEditable() const
{
    return d->isEditable;
}

void KoColorSet::setIsEditable(bool isEditable)
{
    d->isEditable = isEditable;
}

KisSwatchGroup::SwatchInfo KoColorSet::getClosestColorInfo(KoColor compare, bool useGivenColorSpace)
{
    KisSwatchGroup::SwatchInfo res;

    quint8 highestPercentage = 0;
    quint8 testPercentage = 0;

    for (const QString &groupName : getGroupNames()) {
        KisSwatchGroup *group = getGroup(groupName);
        for (const KisSwatchGroup::SwatchInfo &currInfo : group->infoList()) {
            KoColor color = currInfo.swatch.color();
            if (useGivenColorSpace == true && compare.colorSpace() != color.colorSpace()) {
                color.convertTo(compare.colorSpace());

            } else if (compare.colorSpace() != color.colorSpace()) {
                compare.convertTo(color.colorSpace());
            }
            testPercentage = (255 - compare.colorSpace()->difference(compare.data(), color.data()));
            if (testPercentage > highestPercentage)
            {
                highestPercentage = testPercentage;
                res = currInfo;
            }
        }
    }
    return res;
}

/********************************KoColorSet::Private**************************/

KoColorSet::Private::Private(KoColorSet *a_colorSet)
    : colorSet(a_colorSet)
{
    groups[KoColorSet::GLOBAL_GROUP_NAME] = KisSwatchGroup();
    groupNames.append(KoColorSet::GLOBAL_GROUP_NAME);
}

KoColorSet::PaletteType KoColorSet::Private::detectFormat(const QString &fileName, const QByteArray &ba)
{
    QFileInfo fi(fileName);

    // .pal
    if (ba.startsWith("RIFF") && ba.indexOf("PAL data", 8)) {
        return KoColorSet::RIFF_PAL;
    }
    // .gpl
    else if (ba.startsWith("GIMP Palette")) {
        return KoColorSet::GPL;
    }
    // .pal
    else if (ba.startsWith("JASC-PAL")) {
        return KoColorSet::PSP_PAL;
    }
    else if (fi.suffix().toLower() == "aco") {
        return KoColorSet::ACO;
    }
    else if (fi.suffix().toLower() == "act") {
        return KoColorSet::ACT;
    }
    else if (fi.suffix().toLower() == "xml") {
        return KoColorSet::XML;
    }
    else if (fi.suffix().toLower() == "kpl") {
        return KoColorSet::KPL;
    }
    else if (fi.suffix().toLower() == "sbz") {
        return KoColorSet::SBZ;
    }
    return KoColorSet::UNKNOWN;
}

void KoColorSet::Private::scribusParseColor(KoColorSet *set, QXmlStreamReader *xml)
{
    KisSwatch colorEntry;
    // It's a color, retrieve it
    QXmlStreamAttributes colorProperties = xml->attributes();

    QStringRef colorName = colorProperties.value("NAME");
    colorEntry.setName(colorName.isEmpty() || colorName.isNull() ? i18n("Untitled") : colorName.toString());

    // RGB or CMYK?
    if (colorProperties.hasAttribute("RGB")) {
        dbgPigment << "Color " << colorProperties.value("NAME") << ", RGB " << colorProperties.value("RGB");

        KoColor currentColor(KoColorSpaceRegistry::instance()->rgb8());
        QStringRef colorValue = colorProperties.value("RGB");

        if (colorValue.length() != 7 && colorValue.at(0) != '#') { // Color is a hexadecimal number
            xml->raiseError("Invalid rgb8 color (malformed): " + colorValue);
            return;
        } else {
            bool rgbOk;
            quint32 rgb = colorValue.mid(1).toUInt(&rgbOk, 16);
            if  (!rgbOk) {
                xml->raiseError("Invalid rgb8 color (unable to convert): " + colorValue);
                return;
            }

            quint8 r = rgb >> 16 & 0xff;
            quint8 g = rgb >> 8 & 0xff;
            quint8 b = rgb & 0xff;

            dbgPigment << "Color parsed: "<< r << g << b;

            currentColor.data()[0] = r;
            currentColor.data()[1] = g;
            currentColor.data()[2] = b;
            currentColor.setOpacity(OPACITY_OPAQUE_U8);
            colorEntry.setColor(currentColor);

            set->add(colorEntry);

            while(xml->readNextStartElement()) {
                //ignore - these are all unknown or the /> element tag
                xml->skipCurrentElement();
            }
            return;
        }
    }
    else if (colorProperties.hasAttribute("CMYK")) {
        dbgPigment << "Color " << colorProperties.value("NAME") << ", CMYK " << colorProperties.value("CMYK");

        KoColor currentColor(KoColorSpaceRegistry::instance()->colorSpace(CMYKAColorModelID.id(), Integer8BitsColorDepthID.id(), QString()));

        QStringRef colorValue = colorProperties.value("CMYK");
        if (colorValue.length() != 9 && colorValue.at(0) != '#') { // Color is a hexadecimal number
            xml->raiseError("Invalid cmyk color (malformed): " % colorValue);
            return;
        }
        else {
            bool cmykOk;
            quint32 cmyk = colorValue.mid(1).toUInt(&cmykOk, 16); // cmyk uses the full 32 bits
            if  (!cmykOk) {
                xml->raiseError("Invalid cmyk color (unable to convert): " % colorValue);
                return;
            }

            quint8 c = cmyk >> 24 & 0xff;
            quint8 m = cmyk >> 16 & 0xff;
            quint8 y = cmyk >> 8 & 0xff;
            quint8 k = cmyk & 0xff;

            dbgPigment << "Color parsed: "<< c << m << y << k;

            currentColor.data()[0] = c;
            currentColor.data()[1] = m;
            currentColor.data()[2] = y;
            currentColor.data()[3] = k;
            currentColor.setOpacity(OPACITY_OPAQUE_U8);
            colorEntry.setColor(currentColor);

            set->add(colorEntry);

            while(xml->readNextStartElement()) {
                //ignore - these are all unknown or the /> element tag
                xml->skipCurrentElement();
            }
            return;
        }
    }
    else {
        xml->raiseError("Unknown color space for color " + colorEntry.name());
    }
}

bool KoColorSet::Private::loadScribusXmlPalette(KoColorSet *set, QXmlStreamReader *xml)
{

    //1. Get name
    QXmlStreamAttributes paletteProperties = xml->attributes();
    QStringRef paletteName = paletteProperties.value("Name");
    dbgPigment << "Processed name of palette:" << paletteName;
    set->setName(paletteName.toString());

    //2. Inside the SCRIBUSCOLORS, there are lots of colors. Retrieve them

    while(xml->readNextStartElement()) {
        QStringRef currentElement = xml->name();
        if(QStringRef::compare(currentElement, "COLOR", Qt::CaseInsensitive) == 0) {
            scribusParseColor(set, xml);
        }
        else {
            xml->skipCurrentElement();
        }
    }

    if(xml->hasError()) {
        return false;
    }

    return true;
}

quint16 KoColorSet::Private::readShort(QIODevice *io) {
    quint16 val;
    quint64 read = io->read((char*)&val, 2);
    if (read != 2) return false;
    return qFromBigEndian(val);
}

bool KoColorSet::Private::init()
{
    // just in case this is a reload (eg by KoEditColorSetDialog),
    groupNames.clear();
    groups.clear();
    groupNames.append(KoColorSet::GLOBAL_GROUP_NAME);
    groups[KoColorSet::GLOBAL_GROUP_NAME] = KisSwatchGroup();

    if (colorSet->filename().isNull()) {
        warnPigment << "Cannot load palette" << colorSet->name() << "there is no filename set";
        return false;
    }
    if (data.isNull()) {
        QFile file(colorSet->filename());
        if (file.size() == 0) {
            warnPigment << "Cannot load palette" << colorSet->name() << "there is no data available";
            return false;
        }
        file.open(QIODevice::ReadOnly);
        data = file.readAll();
        file.close();
    }

    bool res = false;
    paletteType = detectFormat(colorSet->filename(), data);
    switch(paletteType) {
    case GPL:
        res = loadGpl();
        break;
    case ACT:
        res = loadAct();
        break;
    case RIFF_PAL:
        res = loadRiff();
        break;
    case PSP_PAL:
        res = loadPsp();
        break;
    case ACO:
        res = loadAco();
        break;
    case XML:
        res = loadXml();
        break;
    case KPL:
        res = loadKpl();
        break;
    case SBZ:
        res = loadSbz();
        break;
    default:
        res = false;
    }
    colorSet->setValid(res);

    int rows = 0;
    for (QString groupName : groupNames) {
        int lastRowGroup = 0;
        for (const KisSwatchGroup::SwatchInfo &info : groups[groupName].infoList()) {
            lastRowGroup = qMax(lastRowGroup, info.row);
        }
        rows += (lastRowGroup + 1);
    }

    QImage img(global().columnCount() * 4, rows*4, QImage::Format_ARGB32);
    QPainter gc(&img);
    int lastRow = 0;
    gc.fillRect(img.rect(), Qt::darkGray);
    for (QString groupName : groupNames) {
        int lastRowGroup = 0;
        for (const KisSwatchGroup::SwatchInfo &info : groups[groupName].infoList()) {
            QColor c = info.swatch.color().toQColor();
            gc.fillRect(info.column * 4, (lastRow + info.row) * 4, 4, 4, c);
            lastRowGroup = qMax(lastRowGroup, info.row);
        }
        lastRow += (lastRowGroup + 1);
    }
    colorSet->setImage(img);
    colorSet->setValid(res);

    data.clear();
    return res;
}

bool KoColorSet::Private::saveGpl(QIODevice *dev) const
{
    Q_ASSERT(dev->isOpen());
    Q_ASSERT(dev->isWritable());

    QTextStream stream(dev);
    stream << "GIMP Palette\nName: " << colorSet->name() << "\nColumns: " << colorSet->columnCount() << "\n#\n";

    /*
     * Qt doesn't provide an interface to get a const reference to a QHash, that is
     * the underlying data structure of groups. Therefore, directly use
     * groups[KoColorSet::GLOBAL_GROUP_NAME] so that saveGpl can stay const
     */

    for (int y = 0; y < groups[KoColorSet::GLOBAL_GROUP_NAME].rowCount(); y++) {
        for (int x = 0; x < colorSet->columnCount(); x++) {
            if (!groups[KoColorSet::GLOBAL_GROUP_NAME].checkEntry(x, y)) {
                continue;
            }
            const KisSwatch& entry = groups[KoColorSet::GLOBAL_GROUP_NAME].getEntry(x, y);
            QColor c = entry.color().toQColor();
            stream << c.red() << " " << c.green() << " " << c.blue() << "\t";
            if (entry.name().isEmpty())
                stream << "Untitled\n";
            else
                stream << entry.name() << "\n";
        }
    }

    return true;
}

bool KoColorSet::Private::loadGpl()
{
    if (data.isEmpty() || data.isNull() || data.length() < 50) {
        warnPigment << "Illegal Gimp palette file: " << colorSet->filename();
        return false;
    }

    quint32 index = 0;

    QStringList lines = readAllLinesSafe(&data);

    if (lines.size() < 3) {
        warnPigment << "Not enough lines in palette file: " << colorSet->filename();
        return false;
    }

    QString columnsText;
    qint32 r, g, b;
    KisSwatch e;

    // Read name
    if (!lines[0].startsWith("GIMP") || !lines[1].toLower().contains("name")) {
        warnPigment << "Illegal Gimp palette file: " << colorSet->filename();
        return false;
    }

    colorSet->setName(i18n(lines[1].split(":")[1].trimmed().toLatin1()));

    index = 2;

    // Read columns
    int columns = 0;
    if (lines[index].toLower().contains("columns")) {
        columnsText = lines[index].split(":")[1].trimmed();
        columns = columnsText.toInt();
        if (columns > MAXIMUM_ALLOWED_COLUMNS) {
            warnPigment << "Refusing to set unreasonable number of columns (" << columns << ") in GIMP Palette file " << colorSet->filename() << " - using maximum number of allowed columns instead";
            global().setColumnCount(MAXIMUM_ALLOWED_COLUMNS);
        }
        else {
            global().setColumnCount(columns);
        }
        index = 3;
    }


    for (qint32 i = index; i < lines.size(); i++) {
        if (lines[i].startsWith('#')) {
            comment += lines[i].mid(1).trimmed() + ' ';
        } else if (!lines[i].isEmpty()) {
            QStringList a = lines[i].replace('\t', ' ').split(' ', QString::SkipEmptyParts);

            if (a.count() < 3) {
                continue;
            }

            r = qBound(0, a[0].toInt(), 255);
            g = qBound(0, a[1].toInt(), 255);
            b = qBound(0, a[2].toInt(), 255);

            e.setColor(KoColor(QColor(r, g, b), KoColorSpaceRegistry::instance()->rgb8()));

            for (int i = 0; i != 3; i++) {
                a.pop_front();
            }
            QString name = a.join(" ");
            e.setName(name.isEmpty() || name == "Untitled" ? i18n("Untitled") : name);

            global().addEntry(e);
        }
    }
    int rowCount = global().colorCount()/ global().columnCount();
    if (global().colorCount() % global().columnCount()>0) {
        rowCount ++;
    }
    global().setRowCount(rowCount);
    return true;
}

bool KoColorSet::Private::loadAct()
{
    QFileInfo info(colorSet->filename());
    colorSet->setName(info.completeBaseName());
    KisSwatch e;
    for (int i = 0; i < data.size(); i += 3) {
        quint8 r = data[i];
        quint8 g = data[i+1];
        quint8 b = data[i+2];
        e.setColor(KoColor(QColor(r, g, b), KoColorSpaceRegistry::instance()->rgb8()));
        global().addEntry(e);
    }
    return true;
}

bool KoColorSet::Private::loadRiff()
{
    // https://worms2d.info/Palette_file
    QFileInfo info(colorSet->filename());
    colorSet->setName(info.completeBaseName());
    KisSwatch e;

    RiffHeader header;
    memcpy(&header, data.constData(), sizeof(RiffHeader));
    header.colorcount = qFromBigEndian(header.colorcount);

    for (int i = sizeof(RiffHeader);
         (i < (int)(sizeof(RiffHeader) + header.colorcount) && i < data.size());
         i += 4) {
        quint8 r = data[i];
        quint8 g = data[i+1];
        quint8 b = data[i+2];
        e.setColor(KoColor(QColor(r, g, b), KoColorSpaceRegistry::instance()->rgb8()));
        groups[KoColorSet::GLOBAL_GROUP_NAME].addEntry(e);
    }
    return true;
}


bool KoColorSet::Private::loadPsp()
{
    QFileInfo info(colorSet->filename());
    colorSet->setName(info.completeBaseName());
    KisSwatch e;
    qint32 r, g, b;

    QStringList l = readAllLinesSafe(&data);
    if (l.size() < 4) return false;
    if (l[0] != "JASC-PAL") return false;
    if (l[1] != "0100") return false;

    int entries = l[2].toInt();

    for (int i = 0; i < entries; ++i)  {

        QStringList a = l[i + 3].replace('\t', ' ').split(' ', QString::SkipEmptyParts);

        if (a.count() != 3) {
            continue;
        }

        r = qBound(0, a[0].toInt(), 255);
        g = qBound(0, a[1].toInt(), 255);
        b = qBound(0, a[2].toInt(), 255);

        e.setColor(KoColor(QColor(r, g, b),
                           KoColorSpaceRegistry::instance()->rgb8()));

        QString name = a.join(" ");
        e.setName(name.isEmpty() ? i18n("Untitled") : name);

        groups[KoColorSet::GLOBAL_GROUP_NAME].addEntry(e);
    }
    return true;
}

bool KoColorSet::Private::loadKpl()
{
    QBuffer buf(&data);
    buf.open(QBuffer::ReadOnly);

    QScopedPointer<KoStore> store(KoStore::createStore(&buf, KoStore::Read, "krita/x-colorset", KoStore::Zip));
    if (!store || store->bad()) { return false; }

    if (store->hasFile("profiles.xml")) {
        if (!store->open("profiles.xml")) { return false; }
        QByteArray data;
        data.resize(store->size());
        QByteArray ba = store->read(store->size());
        store->close();

        QDomDocument doc;
        doc.setContent(ba);
        QDomElement e = doc.documentElement();
        QDomElement c = e.firstChildElement(KPL_PALETTE_PROFILE_TAG);
        while (!c.isNull()) {
            QString name = c.attribute(KPL_PALETTE_NAME_ATTR);
            QString filename = c.attribute(KPL_PALETTE_FILENAME_ATTR);
            QString colorModelId = c.attribute(KPL_COLOR_MODEL_ID_ATTR);
            QString colorDepthId = c.attribute(KPL_COLOR_DEPTH_ID_ATTR);
            if (!KoColorSpaceRegistry::instance()->profileByName(name)) {
                store->open(filename);
                QByteArray data;
                data.resize(store->size());
                data = store->read(store->size());
                store->close();

                const KoColorProfile *profile = KoColorSpaceRegistry::instance()->createColorProfile(colorModelId, colorDepthId, data);
                if (profile && profile->valid()) {
                    KoColorSpaceRegistry::instance()->addProfile(profile);
                }
            }

            c = c.nextSiblingElement();
        }
    }

    {
        if (!store->open("colorset.xml")) { return false; }
        QByteArray data;
        data.resize(store->size());
        QByteArray ba = store->read(store->size());
        store->close();

        int desiredColumnCount;

        QDomDocument doc;
        doc.setContent(ba);
        QDomElement e = doc.documentElement();
        colorSet->setName(e.attribute(KPL_PALETTE_NAME_ATTR));
        colorSet->setIsEditable(e.attribute(KPL_PALETTE_READONLY_ATTR) != "true");
        comment = e.attribute(KPL_PALETTE_COMMENT_ATTR);

        desiredColumnCount = e.attribute(KPL_PALETTE_COLUMN_COUNT_ATTR).toInt();
        if (desiredColumnCount > MAXIMUM_ALLOWED_COLUMNS) {
            warnPigment << "Refusing to set unreasonable number of columns (" << desiredColumnCount << ") in KPL palette file " << colorSet->filename() << " - setting maximum allowed column count instead.";
            colorSet->setColumnCount(MAXIMUM_ALLOWED_COLUMNS);
        }
        else {
            colorSet->setColumnCount(desiredColumnCount);
        }

        loadKplGroup(doc, e, colorSet->getGlobalGroup());

        QDomElement g = e.firstChildElement(KPL_GROUP_TAG);
        while (!g.isNull()) {
            QString groupName = g.attribute(KPL_GROUP_NAME_ATTR);
            colorSet->addGroup(groupName);
            loadKplGroup(doc, g, colorSet->getGroup(groupName));
            g = g.nextSiblingElement(KPL_GROUP_TAG);
        }
    }

    buf.close();
    return true;
}

bool KoColorSet::Private::loadAco()
{
    QFileInfo info(colorSet->filename());
    colorSet->setName(info.completeBaseName());

    QBuffer buf(&data);
    buf.open(QBuffer::ReadOnly);

    quint16 version = readShort(&buf);
    quint16 numColors = readShort(&buf);
    KisSwatch e;

    if (version == 1 && buf.size() > 4+numColors*10) {
        buf.seek(4+numColors*10);
        version = readShort(&buf);
        numColors = readShort(&buf);
    }

    const quint16 quint16_MAX = 65535;

    for (int i = 0; i < numColors && !buf.atEnd(); ++i) {

        quint16 colorSpace = readShort(&buf);
        quint16 ch1 = readShort(&buf);
        quint16 ch2 = readShort(&buf);
        quint16 ch3 = readShort(&buf);
        quint16 ch4 = readShort(&buf);

        bool skip = false;
        if (colorSpace == 0) { // RGB
            const KoColorProfile *srgb = KoColorSpaceRegistry::instance()->rgb8()->profile();
            KoColor c(KoColorSpaceRegistry::instance()->rgb16(srgb));
            reinterpret_cast<quint16*>(c.data())[0] = ch3;
            reinterpret_cast<quint16*>(c.data())[1] = ch2;
            reinterpret_cast<quint16*>(c.data())[2] = ch1;
            c.setOpacity(OPACITY_OPAQUE_U8);
            e.setColor(c);
        }
        else if (colorSpace == 1) { // HSB
            QColor qc;
            qc.setHsvF(ch1 / 65536.0, ch2 / 65536.0, ch3 / 65536.0);
            KoColor c(qc, KoColorSpaceRegistry::instance()->rgb16());
            c.setOpacity(OPACITY_OPAQUE_U8);
            e.setColor(c);
        }
        else if (colorSpace == 2) { // CMYK
            KoColor c(KoColorSpaceRegistry::instance()->colorSpace(CMYKAColorModelID.id(), Integer16BitsColorDepthID.id(), QString()));
            reinterpret_cast<quint16*>(c.data())[0] = quint16_MAX - ch1;
            reinterpret_cast<quint16*>(c.data())[1] = quint16_MAX - ch2;
            reinterpret_cast<quint16*>(c.data())[2] = quint16_MAX - ch3;
            reinterpret_cast<quint16*>(c.data())[3] = quint16_MAX - ch4;
            c.setOpacity(OPACITY_OPAQUE_U8);
            e.setColor(c);
        }
        else if (colorSpace == 7) { // LAB
            KoColor c = KoColor(KoColorSpaceRegistry::instance()->lab16());
            reinterpret_cast<quint16*>(c.data())[0] = ch3;
            reinterpret_cast<quint16*>(c.data())[1] = ch2;
            reinterpret_cast<quint16*>(c.data())[2] = ch1;
            c.setOpacity(OPACITY_OPAQUE_U8);
            e.setColor(c);
        }
        else if (colorSpace == 8) { // GRAY
            KoColor c(KoColorSpaceRegistry::instance()->colorSpace(GrayAColorModelID.id(), Integer16BitsColorDepthID.id(), QString()));
            reinterpret_cast<quint16*>(c.data())[0] = ch1 * (quint16_MAX / 10000);
            c.setOpacity(OPACITY_OPAQUE_U8);
            e.setColor(c);
        }
        else {
            warnPigment << "Unsupported colorspace in palette" << colorSet->filename() << "(" << colorSpace << ")";
            skip = true;
        }
        if (version == 2) {
            quint16 v2 = readShort(&buf); //this isn't a version, it's a marker and needs to be skipped.
            Q_UNUSED(v2);
            quint16 size = readShort(&buf) -1; //then comes the length
            if (size>0) {
                QByteArray ba = buf.read(size*2);
                if (ba.size() == size*2) {
                    QTextCodec *Utf16Codec = QTextCodec::codecForName("UTF-16BE");
                    e.setName(Utf16Codec->toUnicode(ba));
                } else {
                    warnPigment << "Version 2 name block is the wrong size" << colorSet->filename();
                }
            }
            v2 = readShort(&buf); //end marker also needs to be skipped.
            Q_UNUSED(v2);
        }
        if (!skip) {
            groups[KoColorSet::GLOBAL_GROUP_NAME].addEntry(e);
        }
    }
    return true;
}

bool KoColorSet::Private::loadSbz() {
    QBuffer buf(&data);
    buf.open(QBuffer::ReadOnly);

    // &buf is a subclass of QIODevice
    QScopedPointer<KoStore> store(KoStore::createStore(&buf, KoStore::Read, "application/x-swatchbook", KoStore::Zip));
    if (!store || store->bad()) return false;

    if (store->hasFile("swatchbook.xml")) { // Try opening...

        if (!store->open("swatchbook.xml")) { return false; }
        QByteArray data;
        data.resize(store->size());
        QByteArray ba = store->read(store->size());
        store->close();

        dbgPigment << "XML palette: " << colorSet->filename() << ", SwatchBooker format";

        QDomDocument doc;
        int errorLine, errorColumn;
        QString errorMessage;
        bool status = doc.setContent(ba, &errorMessage, &errorLine, &errorColumn);
        if (!status) {
            warnPigment << "Illegal XML palette:" << colorSet->filename();
            warnPigment << "Error (line" << errorLine << ", column" << errorColumn << "):" << errorMessage;
            return false;
        }

        QDomElement e = doc.documentElement(); // SwatchBook

        // Start reading properties...
        QDomElement metadata = e.firstChildElement("metadata");

        if (e.isNull()) {
            warnPigment << "Palette metadata not found";
            return false;
        }

        QDomElement title = metadata.firstChildElement("dc:title");
        QString colorName = title.text();
        colorName = colorName.isEmpty() ? i18n("Untitled") : colorName;
        colorSet->setName(colorName);
        dbgPigment << "Processed name of palette:" << colorSet->name();
        // End reading properties

        // Now read colors...
        QDomElement materials = e.firstChildElement("materials");
        if (materials.isNull()) {
            warnPigment << "Materials (color definitions) not found";
            return false;
        }
        // This one has lots of "color" elements
        QDomElement colorElement = materials.firstChildElement("color");
        if (colorElement.isNull()) {
            warnPigment << "Color definitions not found (line" << materials.lineNumber() << ", column" << materials.columnNumber() << ")";
            return false;
        }

        // Also read the swatch book...
        QDomElement book = e.firstChildElement("book");
        if (book.isNull()) {
            warnPigment << "Palette book (swatch composition) not found (line" << e.lineNumber() << ", column" << e.columnNumber() << ")";
            return false;
        }
        // Which has lots of "swatch"es (todo: support groups)
        QDomElement swatch = book.firstChildElement();
        if (swatch.isNull()) {
            warnPigment << "Swatches/groups definition not found (line" << book.lineNumber() << ", column" << book.columnNumber() << ")";
            return false;
        }

        // We'll store colors here, and as we process swatches
        // we'll add them to the palette
        QHash<QString, KisSwatch> materialsBook;
        QHash<QString, const KoColorSpace*> fileColorSpaces;

        // Color processing
        for(; !colorElement.isNull(); colorElement = colorElement.nextSiblingElement("color"))
        {
            KisSwatch currentEntry;
            // Set if color is spot
            currentEntry.setSpotColor(colorElement.attribute("usage") == "spot");

            // <metadata> inside contains id and name
            // one or more <values> define the color
            QDomElement currentColorMetadata = colorElement.firstChildElement("metadata");
            QDomNodeList currentColorValues = colorElement.elementsByTagName("values");
            // Get color name
            QDomElement colorTitle = currentColorMetadata.firstChildElement("dc:title");
            QDomElement colorId = currentColorMetadata.firstChildElement("dc:identifier");
            // Is there an id? (we need that at the very least for identifying a color)
            if (colorId.text().isEmpty()) {
                warnPigment << "Unidentified color (line" << colorId.lineNumber()<< ", column" << colorId.columnNumber() << ")";
                return false;
            }
            if (materialsBook.contains(colorId.text())) {
                warnPigment << "Duplicated color definition (line" << colorId.lineNumber()<< ", column" << colorId.columnNumber() << ")";
                return false;
            }

            // Get a valid color name
            currentEntry.setId(colorId.text());
            currentEntry.setName(colorTitle.text().isEmpty() ? colorId.text() : colorTitle.text());

            // Get a valid color definition
            if (currentColorValues.isEmpty()) {
                warnPigment << "Color definitions not found (line" << colorElement.lineNumber() << ", column" << colorElement.columnNumber() << ")";
                return false;
            }

            bool firstDefinition = false;
            const KoColorProfile *srgb = KoColorSpaceRegistry::instance()->rgb8()->profile();
            // Priority: Lab, otherwise the first definition found
            for(int j = 0; j < currentColorValues.size(); j++) {
                QDomNode colorValue = currentColorValues.at(j);
                QDomElement colorValueE = colorValue.toElement();
                QString model = colorValueE.attribute("model", QString());

                // sRGB,RGB,HSV,HSL,CMY,CMYK,nCLR: 0 -> 1
                // YIQ: Y 0 -> 1 : IQ -0.5 -> 0.5
                // Lab: L 0 -> 100 : ab -128 -> 127
                // XYZ: 0 -> ~100
                if (model == "Lab") {
                    QStringList lab = colorValueE.text().split(" ");
                    if (lab.length() != 3) {
                        warnPigment << "Invalid Lab color definition (line" << colorValueE.lineNumber() << ", column" << colorValueE.columnNumber() << ")";
                    }
                    float l = lab.at(0).toFloat(&status);
                    float a = lab.at(1).toFloat(&status);
                    float b = lab.at(2).toFloat(&status);
                    if (!status) {
                        warnPigment << "Invalid float definition (line" << colorValueE.lineNumber() << ", column" << colorValueE.columnNumber() << ")";
                    }

                    KoColor c(KoColorSpaceRegistry::instance()->colorSpace(LABAColorModelID.id(), Float32BitsColorDepthID.id(), QString()));
                    reinterpret_cast<float*>(c.data())[0] = l;
                    reinterpret_cast<float*>(c.data())[1] = a;
                    reinterpret_cast<float*>(c.data())[2] = b;
                    c.setOpacity(OPACITY_OPAQUE_F);
                    firstDefinition = true;
                    currentEntry.setColor(c);
                    break; // Immediately add this one
                }
                else if (model == "sRGB" && !firstDefinition) {
                    QStringList rgb = colorValueE.text().split(" ");
                    if (rgb.length() != 3) {
                        warnPigment << "Invalid sRGB color definition (line" << colorValueE.lineNumber() << ", column" << colorValueE.columnNumber() << ")";
                    }
                    float r = rgb.at(0).toFloat(&status);
                    float g = rgb.at(1).toFloat(&status);
                    float b = rgb.at(2).toFloat(&status);
                    if (!status) {
                        warnPigment << "Invalid float definition (line" << colorValueE.lineNumber() << ", column" << colorValueE.columnNumber() << ")";
                    }

                    KoColor c(KoColorSpaceRegistry::instance()->colorSpace(RGBAColorModelID.id(), Float32BitsColorDepthID.id(), srgb));
                    reinterpret_cast<float*>(c.data())[0] = r;
                    reinterpret_cast<float*>(c.data())[1] = g;
                    reinterpret_cast<float*>(c.data())[2] = b;
                    c.setOpacity(OPACITY_OPAQUE_F);
                    currentEntry.setColor(c);
                    firstDefinition = true;
                }
                else if (model == "XYZ" && !firstDefinition) {
                    QStringList xyz = colorValueE.text().split(" ");
                    if (xyz.length() != 3) {
                        warnPigment << "Invalid XYZ color definition (line" << colorValueE.lineNumber() << ", column" << colorValueE.columnNumber() << ")";
                    }
                    float x = xyz.at(0).toFloat(&status);
                    float y = xyz.at(1).toFloat(&status);
                    float z = xyz.at(2).toFloat(&status);
                    if (!status) {
                        warnPigment << "Invalid float definition (line" << colorValueE.lineNumber() << ", column" << colorValueE.columnNumber() << ")";
                    }

                    KoColor c(KoColorSpaceRegistry::instance()->colorSpace(XYZAColorModelID.id(), Float32BitsColorDepthID.id(), QString()));
                    reinterpret_cast<float*>(c.data())[0] = x;
                    reinterpret_cast<float*>(c.data())[1] = y;
                    reinterpret_cast<float*>(c.data())[2] = z;
                    c.setOpacity(OPACITY_OPAQUE_F);
                    currentEntry.setColor(c);
                    firstDefinition = true;
                }
                // The following color spaces admit an ICC profile (in SwatchBooker)
                else if (model == "CMYK" && !firstDefinition) {
                    QStringList cmyk = colorValueE.text().split(" ");
                    if (cmyk.length() != 4) {
                        warnPigment << "Invalid CMYK color definition (line" << colorValueE.lineNumber() << ", column" << colorValueE.columnNumber() << ")";
                    }
                    float c = cmyk.at(0).toFloat(&status);
                    float m = cmyk.at(1).toFloat(&status);
                    float y = cmyk.at(2).toFloat(&status);
                    float k = cmyk.at(3).toFloat(&status);
                    if (!status) {
                        warnPigment << "Invalid float definition (line" << colorValueE.lineNumber() << ", column" << colorValueE.columnNumber() << ")";
                    }

                    QString space = colorValueE.attribute("space");
                    const KoColorSpace *colorSpace = KoColorSpaceRegistry::instance()->colorSpace(CMYKAColorModelID.id(), Float32BitsColorDepthID.id(), QString());

                    if (!space.isEmpty()) {
                        // Try loading the profile and add it to the registry
                        if (!fileColorSpaces.contains(space)) {
                            store->enterDirectory("profiles");
                            store->open(space);
                            QByteArray data;
                            data.resize(store->size());
                            data = store->read(store->size());
                            store->close();

                            const KoColorProfile *profile = KoColorSpaceRegistry::instance()->createColorProfile(CMYKAColorModelID.id(), Float32BitsColorDepthID.id(), data);
                            if (profile && profile->valid()) {
                                KoColorSpaceRegistry::instance()->addProfile(profile);
                                colorSpace = KoColorSpaceRegistry::instance()->colorSpace(CMYKAColorModelID.id(), Float32BitsColorDepthID.id(), profile);
                                fileColorSpaces.insert(space, colorSpace);
                            }
                        }
                        else {
                            colorSpace = fileColorSpaces.value(space);
                        }
                    }

                    KoColor color(colorSpace);
                    reinterpret_cast<float*>(color.data())[0] = c;
                    reinterpret_cast<float*>(color.data())[1] = m;
                    reinterpret_cast<float*>(color.data())[2] = y;
                    reinterpret_cast<float*>(color.data())[3] = k;
                    color.setOpacity(OPACITY_OPAQUE_F);
                    currentEntry.setColor(color);
                    firstDefinition = true;
                }
                else if (model == "GRAY" && !firstDefinition) {
                    QString gray = colorValueE.text();

                    float g = gray.toFloat(&status);
                    if (!status) {
                        warnPigment << "Invalid float definition (line" << colorValueE.lineNumber() << ", column" << colorValueE.columnNumber() << ")";
                    }

                    QString space = colorValueE.attribute("space");
                    const KoColorSpace *colorSpace = KoColorSpaceRegistry::instance()->colorSpace(GrayAColorModelID.id(), Float32BitsColorDepthID.id(), QString());

                    if (!space.isEmpty()) {
                        // Try loading the profile and add it to the registry
                        if (!fileColorSpaces.contains(space)) {
                            store->enterDirectory("profiles");
                            store->open(space);
                            QByteArray data;
                            data.resize(store->size());
                            data = store->read(store->size());
                            store->close();

                            const KoColorProfile *profile = KoColorSpaceRegistry::instance()->createColorProfile(CMYKAColorModelID.id(), Float32BitsColorDepthID.id(), data);
                            if (profile && profile->valid()) {
                                KoColorSpaceRegistry::instance()->addProfile(profile);
                                colorSpace = KoColorSpaceRegistry::instance()->colorSpace(CMYKAColorModelID.id(), Float32BitsColorDepthID.id(), profile);
                                fileColorSpaces.insert(space, colorSpace);
                            }
                        }
                        else {
                            colorSpace = fileColorSpaces.value(space);
                        }
                    }

                    KoColor c(colorSpace);
                    reinterpret_cast<float*>(c.data())[0] = g;
                    c.setOpacity(OPACITY_OPAQUE_F);
                    currentEntry.setColor(c);
                    firstDefinition = true;
                }
                else if (model == "RGB" && !firstDefinition) {
                    QStringList rgb = colorValueE.text().split(" ");
                    if (rgb.length() != 3) {
                        warnPigment << "Invalid RGB color definition (line" << colorValueE.lineNumber() << ", column" << colorValueE.columnNumber() << ")";
                    }
                    float r = rgb.at(0).toFloat(&status);
                    float g = rgb.at(1).toFloat(&status);
                    float b = rgb.at(2).toFloat(&status);
                    if (!status) {
                        warnPigment << "Invalid float definition (line" << colorValueE.lineNumber() << ", column" << colorValueE.columnNumber() << ")";
                    }

                    QString space = colorValueE.attribute("space");
                    const KoColorSpace *colorSpace = KoColorSpaceRegistry::instance()->colorSpace(RGBAColorModelID.id(), Float32BitsColorDepthID.id(), srgb);

                    if (!space.isEmpty()) {
                        // Try loading the profile and add it to the registry
                        if (!fileColorSpaces.contains(space)) {
                            store->enterDirectory("profiles");
                            store->open(space);
                            QByteArray data;
                            data.resize(store->size());
                            data = store->read(store->size());
                            store->close();

                            const KoColorProfile *profile = KoColorSpaceRegistry::instance()->createColorProfile(RGBAColorModelID.id(), Float32BitsColorDepthID.id(), data);
                            if (profile && profile->valid()) {
                                KoColorSpaceRegistry::instance()->addProfile(profile);
                                colorSpace = KoColorSpaceRegistry::instance()->colorSpace(RGBAColorModelID.id(), Float32BitsColorDepthID.id(), profile);
                                fileColorSpaces.insert(space, colorSpace);
                            }
                        }
                        else {
                            colorSpace = fileColorSpaces.value(space);
                        }
                    }

                    KoColor c(colorSpace);
                    reinterpret_cast<float*>(c.data())[0] = r;
                    reinterpret_cast<float*>(c.data())[1] = g;
                    reinterpret_cast<float*>(c.data())[2] = b;
                    c.setOpacity(OPACITY_OPAQUE_F);
                    currentEntry.setColor(c);
                    firstDefinition = true;
                }
                else {
                    warnPigment << "Color space not implemented:" << model << "(line" << colorValueE.lineNumber() << ", column "<< colorValueE.columnNumber() << ")";
                }
            }
            if (firstDefinition) {
                materialsBook.insert(currentEntry.id(), currentEntry);
            }
            else {
                warnPigment << "No supported color  spaces for the current color (line" << colorElement.lineNumber() << ", column "<< colorElement.columnNumber() << ")";
                return false;
            }
        }
        // End colors
        // Now decide which ones will go into the palette

        for(;!swatch.isNull(); swatch = swatch.nextSiblingElement()) {
            QString type = swatch.tagName();
            if (type.isEmpty() || type.isNull()) {
                warnPigment << "Invalid swatch/group definition (no id) (line" << swatch.lineNumber() << ", column" << swatch.columnNumber() << ")";
                return false;
            }
            else if (type == "swatch") {
                QString id = swatch.attribute("material");
                if (id.isEmpty() || id.isNull()) {
                    warnPigment << "Invalid swatch definition (no material id) (line" << swatch.lineNumber() << ", column" << swatch.columnNumber() << ")";
                    return false;
                }
                if (materialsBook.contains(id)) {
                    groups[KoColorSet::GLOBAL_GROUP_NAME].addEntry(materialsBook.value(id));
                }
                else {
                    warnPigment << "Invalid swatch definition (material not found) (line" << swatch.lineNumber() << ", column" << swatch.columnNumber() << ")";
                    return false;
                }
            }
            else if (type == "group") {
                QDomElement groupMetadata = swatch.firstChildElement("metadata");
                if (groupMetadata.isNull()) {
                    warnPigment << "Invalid group definition (missing metadata) (line" << groupMetadata.lineNumber() << ", column" << groupMetadata.columnNumber() << ")";
                    return false;
                }
                QDomElement groupTitle = metadata.firstChildElement("dc:title");
                if (groupTitle.isNull()) {
                    warnPigment << "Invalid group definition (missing title) (line" << groupTitle.lineNumber() << ", column" << groupTitle.columnNumber() << ")";
                    return false;
                }
                QString currentGroupName = groupTitle.text();

                QDomElement groupSwatch = swatch.firstChildElement("swatch");

                while(!groupSwatch.isNull()) {
                    QString id = groupSwatch.attribute("material");
                    if (id.isEmpty() || id.isNull()) {
                        warnPigment << "Invalid swatch definition (no material id) (line" << groupSwatch.lineNumber() << ", column" << groupSwatch.columnNumber() << ")";
                        return false;
                    }
                    if (materialsBook.contains(id)) {
                        groups[currentGroupName].addEntry(materialsBook.value(id));
                    }
                    else {
                        warnPigment << "Invalid swatch definition (material not found) (line" << groupSwatch.lineNumber() << ", column" << groupSwatch.columnNumber() << ")";
                        return false;
                    }
                    groupSwatch = groupSwatch.nextSiblingElement("swatch");
                }
            }
        }
        // End palette
    }

    buf.close();
    return true;
}

bool KoColorSet::Private::loadXml() {
    bool res = false;

    QXmlStreamReader *xml = new QXmlStreamReader(data);

    if (xml->readNextStartElement()) {
        QStringRef paletteId = xml->name();
        if (QStringRef::compare(paletteId, "SCRIBUSCOLORS", Qt::CaseInsensitive) == 0) { // Scribus
            dbgPigment << "XML palette: " << colorSet->filename() << ", Scribus format";
            res = loadScribusXmlPalette(colorSet, xml);
        }
        else {
            // Unknown XML format
            xml->raiseError("Unknown XML palette format. Expected SCRIBUSCOLORS, found " + paletteId);
        }
    }

    // If there is any error (it should be returned through the stream)
    if (xml->hasError() || !res) {
        warnPigment << "Illegal XML palette:" << colorSet->filename();
        warnPigment << "Error (line"<< xml->lineNumber() << ", column" << xml->columnNumber() << "):" << xml->errorString();
        return false;
    }
    else {
        dbgPigment << "XML palette parsed successfully:" << colorSet->filename();
        return true;
    }
}

bool KoColorSet::Private::saveKpl(QIODevice *dev) const
{
    QScopedPointer<KoStore> store(KoStore::createStore(dev, KoStore::Write, "krita/x-colorset", KoStore::Zip));
    if (!store || store->bad()) return false;

    QSet<const KoColorSpace *> colorSpaces;

    {
        QDomDocument doc;
        QDomElement root = doc.createElement(KPL_PALETTE_TAG);
        root.setAttribute(KPL_VERSION_ATTR, "1.0");
        root.setAttribute(KPL_PALETTE_NAME_ATTR, colorSet->name());
        root.setAttribute(KPL_PALETTE_COMMENT_ATTR, comment);
        root.setAttribute(KPL_PALETTE_READONLY_ATTR,
                          (colorSet->isEditable()) ? "false" : "true");
        root.setAttribute(KPL_PALETTE_COLUMN_COUNT_ATTR, colorSet->columnCount());
        root.setAttribute(KPL_GROUP_ROW_COUNT_ATTR, groups[KoColorSet::GLOBAL_GROUP_NAME].rowCount());

        saveKplGroup(doc, root, colorSet->getGroup(KoColorSet::GLOBAL_GROUP_NAME), colorSpaces);

        for (const QString &groupName : groupNames) {
            if (groupName == KoColorSet::GLOBAL_GROUP_NAME) { continue; }
            QDomElement gl = doc.createElement(KPL_GROUP_TAG);
            gl.setAttribute(KPL_GROUP_NAME_ATTR, groupName);
            root.appendChild(gl);
            saveKplGroup(doc, gl, colorSet->getGroup(groupName), colorSpaces);
        }

        doc.appendChild(root);
        if (!store->open("colorset.xml")) { return false; }
        QByteArray ba = doc.toByteArray();
        if (store->write(ba) != ba.size()) { return false; }
        if (!store->close()) { return false; }
    }

    QDomDocument doc;
    QDomElement profileElement = doc.createElement("Profiles");

    for (const KoColorSpace *colorSpace : colorSpaces) {
        QString fn = QFileInfo(colorSpace->profile()->fileName()).fileName();
        if (!store->open(fn)) { return false; }
        QByteArray profileRawData = colorSpace->profile()->rawData();
        if (!store->write(profileRawData)) { return false; }
        if (!store->close()) { return false; }
        QDomElement el = doc.createElement(KPL_PALETTE_PROFILE_TAG);
        el.setAttribute(KPL_PALETTE_FILENAME_ATTR, fn);
        el.setAttribute(KPL_PALETTE_NAME_ATTR, colorSpace->profile()->name());
        el.setAttribute(KPL_COLOR_MODEL_ID_ATTR, colorSpace->colorModelId().id());
        el.setAttribute(KPL_COLOR_DEPTH_ID_ATTR, colorSpace->colorDepthId().id());
        profileElement.appendChild(el);

    }
    doc.appendChild(profileElement);
    if (!store->open("profiles.xml")) { return false; }
    QByteArray ba = doc.toByteArray();
    if (store->write(ba) != ba.size()) { return false; }
    if (!store->close()) { return false; }

    return store->finalize();
}

void KoColorSet::Private::saveKplGroup(QDomDocument &doc,
                                       QDomElement &groupEle,
                                       const KisSwatchGroup *group,
                                       QSet<const KoColorSpace *> &colorSetSet) const
{
    groupEle.setAttribute(KPL_GROUP_ROW_COUNT_ATTR, QString::number(group->rowCount()));

    for (const SwatchInfoType &info : group->infoList()) {
        const KoColorProfile *profile = info.swatch.color().colorSpace()->profile();
        // Only save non-builtin profiles.=
        if (!profile->fileName().isEmpty()) {
            colorSetSet.insert(info.swatch.color().colorSpace());
        }
        QDomElement swatchEle = doc.createElement(KPL_SWATCH_TAG);
        swatchEle.setAttribute(KPL_SWATCH_NAME_ATTR, info.swatch.name());
        swatchEle.setAttribute(KPL_SWATCH_ID_ATTR, info.swatch.id());
        swatchEle.setAttribute(KPL_SWATCH_SPOT_ATTR, info.swatch.spotColor() ? "true" : "false");
        swatchEle.setAttribute(KPL_SWATCH_BITDEPTH_ATTR, info.swatch.color().colorSpace()->colorDepthId().id());
        info.swatch.color().toXML(doc, swatchEle);

        QDomElement positionEle = doc.createElement(KPL_SWATCH_POS_TAG);
        positionEle.setAttribute(KPL_SWATCH_ROW_ATTR, info.row);
        positionEle.setAttribute(KPL_SWATCH_COL_ATTR, info.column);
        swatchEle.appendChild(positionEle);

        groupEle.appendChild(swatchEle);
    }
}

void KoColorSet::Private::loadKplGroup(const QDomDocument &doc, const QDomElement &parentEle, KisSwatchGroup *group)
{
    Q_UNUSED(doc);
    if (!parentEle.attribute(KPL_GROUP_ROW_COUNT_ATTR).isNull()) {
        group->setRowCount(parentEle.attribute(KPL_GROUP_ROW_COUNT_ATTR).toInt());
    }
    group->setColumnCount(colorSet->columnCount());

    for (QDomElement swatchEle = parentEle.firstChildElement(KPL_SWATCH_TAG);
         !swatchEle.isNull();
         swatchEle = swatchEle.nextSiblingElement(KPL_SWATCH_TAG)) {
        QString colorDepthId = swatchEle.attribute(KPL_SWATCH_BITDEPTH_ATTR, Integer8BitsColorDepthID.id());
        KisSwatch entry;

        entry.setColor(KoColor::fromXML(swatchEle.firstChildElement(), colorDepthId));
        entry.setName(swatchEle.attribute(KPL_SWATCH_NAME_ATTR));
        entry.setId(swatchEle.attribute(KPL_SWATCH_ID_ATTR));
        entry.setSpotColor(swatchEle.attribute(KPL_SWATCH_SPOT_ATTR, "false") == "true" ? true : false);
        QDomElement positionEle = swatchEle.firstChildElement(KPL_SWATCH_POS_TAG);
        if (!positionEle.isNull()) {
            int rowNumber = positionEle.attribute(KPL_SWATCH_ROW_ATTR).toInt();
            int columnNumber = positionEle.attribute(KPL_SWATCH_COL_ATTR).toInt();
            if (columnNumber < 0 ||
                    columnNumber >= colorSet->columnCount() ||
                    rowNumber < 0
                    ) {
                warnPigment << "Swatch" << entry.name()
                            << "of palette" << colorSet->name()
                            << "has invalid position.";
                continue;
            }
            group->setEntry(entry, columnNumber, rowNumber);
        } else {
            group->addEntry(entry);
        }
    }

    if (parentEle.attribute(KPL_GROUP_ROW_COUNT_ATTR).isNull()
            && group->colorCount() > 0
            && group->columnCount() > 0
            && (group->colorCount() / (group->columnCount()) + 1) < 20) {
        group->setRowCount((group->colorCount() / group->columnCount()) + 1);
    }

}<|MERGE_RESOLUTION|>--- conflicted
+++ resolved
@@ -164,25 +164,6 @@
     Q_ASSERT(d->data.size() != 0);
 
     return d->init();
-}
-
-
-bool KoColorSet::save()
-{
-<<<<<<< HEAD
-    if (d->isGlobal) {
-        return KoResource::save();
-    } else {
-        return true; // palette is not global, but still indicate that it's saved
-=======
-    QFile file(filename());
-    if (!file.open(QIODevice::WriteOnly | QIODevice::Truncate)) {
-        return false;
->>>>>>> 4814602b
-    }
-    saveToDevice(&file);
-    file.close();
-    return true;
 }
 
 bool KoColorSet::saveToDevice(QIODevice *dev) const
