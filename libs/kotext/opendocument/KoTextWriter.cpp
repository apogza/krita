/* This file is part of the KDE project
 * Copyright (C) 2006 Thomas Zander <zander@kde.org>
 * Copyright (C) 2008 Thorsten Zachmann <zachmann@kde.org>
 * Copyright (C) 2008 Girish Ramakrishnan <girish@forwardbias.in>
 * Copyright (C) 2009 Pierre Stirnweiss <pstirnweiss@googlemail.com>
 * Copyright (C) 2010 Benjamin Port <port.benjamin@gmail.com>
 * Copyright (C) 2011 Pierre Ducroquet <pinaraf@pinaraf.info>
 *
 * This library is free software; you can redistribute it and/or
 * modify it under the terms of the GNU Library General Public
 * License as published by the Free Software Foundation; either
 * version 2 of the License, or (at your option) any later version.
 *
 * This library is distributed in the hope that it will be useful,
 * but WITHOUT ANY WARRANTY; without even the implied warranty of
 * MERCHANTABILITY or FITNESS FOR A PARTICULAR PURPOSE.  See the GNU
 * Library General Public License for more details.
 *
 * You should have received a copy of the GNU Library General Public License
 * along with this library; see the file COPYING.LIB.  If not, write to
 * the Free Software Foundation, Inc., 51 Franklin Street, Fifth Floor,
 * Boston, MA 02110-1301, USA.
 */

#include "KoTextWriter.h"

#include <QMap>
#include <QTextDocument>
#include <QTextTable>
#include <QStack>
#include <QTextTableCellFormat>
#include <QBuffer>
#include <QUuid>
#include <QXmlStreamReader>

#include "KoInlineObject.h"
#include "KoTextAnchor.h"
#include "KoShape.h"
#include "KoVariable.h"
#include "KoInlineTextObjectManager.h"
#include "styles/KoStyleManager.h"
#include "styles/KoCharacterStyle.h"
#include "styles/KoParagraphStyle.h"
#include "styles/KoListStyle.h"
#include "styles/KoListLevelProperties.h"
#include "styles/KoTableCellStyle.h"
#include "KoTextDocumentLayout.h"
#include "KoTextBlockData.h"
#include "KoTextDocument.h"
#include "KoTextInlineRdf.h"

#include "KoTextMeta.h"
#include "KoBookmark.h"

#include <KoShapeSavingContext.h>
#include <KoXmlWriter.h>
#include <KoGenStyle.h>
#include <KoGenStyles.h>
#include <KoXmlNS.h>

#include <opendocument/KoTextSharedSavingData.h>
#include <changetracker/KoChangeTracker.h>
#include <changetracker/KoChangeTrackerElement.h>
#include <changetracker/KoDeleteChangeMarker.h>
#include <changetracker/KoFormatChangeInformation.h>
#include <KoGenChange.h>
#include <KoGenChanges.h>
#include <rdf/KoDocumentRdfBase.h>
#include <KoTableOfContentsGeneratorInfo.h>

#ifdef SHOULD_BUILD_RDF
#include <Soprano/Soprano>
#endif

class KoTextWriter::TagInformation
{
    public:
        TagInformation():tagName(NULL), attributeList()
        {
        }

        void setTagName(const char *tagName) 
        {
            this->tagName = tagName;
        }

        void addAttribute(const QString& attributeName, const QString& attributeValue)
        {
            attributeList.push_back(QPair<QString,QString>(attributeName, attributeValue));
        }

        void addAttribute(const QString& attributeName, int value)
        {
            addAttribute(attributeName, QString::number(value));
        }

        void clear()
        {
            tagName = NULL;
            attributeList.clear();
        }

        const char *name() const
        {
            return tagName;
        }

        const QVector<QPair<QString, QString> >& attributes() const
        {
            return attributeList;
        }

    private:
        const char *tagName;
        QVector<QPair<QString, QString> > attributeList;
};

class KoTextWriter::Private
{
public:
    explicit Private(KoShapeSavingContext &context)
    : context(context),
    sharedData(0),
    writer(0),
    layout(0),
    styleManager(0),
    changeTracker(0),
    rdfData(0),
    splitEndBlockNumber(-1),
    splitRegionOpened(false),
    splitIdCounter(1),
    deleteMergeRegionOpened(false),
    deleteMergeEndBlockNumber(-1)
    {
        writer = &context.xmlWriter();
        changeStack.push(0);
    }

    ~Private() {}

    enum ElementType {
        Span,
        ParagraphOrHeader,
        ListItem,
        List,
        NumberedParagraph,
        Table,
        TableRow,
        TableColumn,
        TableCell
    };

    void saveChange(QTextCharFormat format);
    void saveChange(int changeId);
    void saveODF12Change(QTextCharFormat format);
    QString generateDeleteChangeXml(KoDeleteChangeMarker *marker);
    int openTagRegion(int position, ElementType elementType, KoTextWriter::TagInformation& tagInformation);
    void closeTagRegion(int changeId);
    QStack<const char *> openedTagStack;

    QString saveParagraphStyle(const QTextBlock &block);
    QString saveParagraphStyle(const QTextBlockFormat &blockFormat, const QTextCharFormat &charFormat);
    QString saveCharacterStyle(const QTextCharFormat &charFormat, const QTextCharFormat &blockCharFormat);
    QHash<QTextList *, QString> saveListStyles(QTextBlock block, int to);
    void saveParagraph(const QTextBlock &block, int from, int to);
    void saveTable(QTextTable *table, QHash<QTextList *, QString> &listStyles);
    QTextBlock& saveList(QTextBlock &block, QHash<QTextList *, QString> &listStyles, int level);
    void saveTableOfContents(QTextDocument *document, int from, int to, QHash<QTextList *, QString> &listStyles, QTextTable *currentTable, QTextFrame *toc);
    void writeBlocks(QTextDocument *document, int from, int to, QHash<QTextList *, QString> &listStyles, QTextTable *currentTable = 0, QTextFrame *currentFrame = 0, QTextList *currentList = 0);
    int checkForBlockChange(const QTextBlock &block);
    int checkForListItemChange(const QTextBlock &block);
    int checkForListChange(const QTextBlock &block);
    int checkForTableRowChange(int position);
    int checkForTableColumnChange(int position);
    KoShapeSavingContext &context;
    KoTextSharedSavingData *sharedData;
    KoXmlWriter *writer;

    KoTextDocumentLayout *layout;
    KoStyleManager *styleManager;
    KoChangeTracker *changeTracker;
    KoDocumentRdfBase *rdfData;
    QTextDocument *document;

    QStack<int> changeStack;
    QMap<int, QString> changeTransTable;
    QList<int> savedDeleteChanges;

    // Things like bookmarks need to be properly turn down
    // during a cut and paste operation when their end marker
    // is not included in the selection.
    QList<KoInlineObject*> pairedInlineObjectStack;

    // For saving of paragraph or header splits    
    int checkForSplit(const QTextBlock &block);
    int splitEndBlockNumber;
    bool splitRegionOpened;
    bool splitIdCounter;

    //For saving of delete-changes that result in a merge between two elements
    bool deleteMergeRegionOpened;
    int deleteMergeEndBlockNumber;
    int checkForDeleteMerge(const QTextBlock &block);
    void openSplitMergeRegion();
    void closeSplitMergeRegion();

    //For List Item Splits
    void postProcessListItemSplit(int changeId);

    //Method used by both split and merge
    int checkForMergeOrSplit(const QTextBlock &block, KoGenChange::Type changeType);
    void addNameSpaceDefinitions(QString &generatedXmlString);

    KoXmlWriter *oldXmlWriter;
    KoXmlWriter *newXmlWriter;
    QByteArray generatedXmlArray;
    QBuffer generatedXmlBuffer;

    void postProcessDeleteMergeXml();
    void generateFinalXml(QTextStream &outputXmlStream, const KoXmlElement &element);

    // For Handling <p> with <p> or <h> with <h> merges
    void handleParagraphOrHeaderMerge(QTextStream &outputXmlStream, const KoXmlElement &element);
    
    // For Handling <p> with <h> or <h> with <p> merges
    void handleParagraphWithHeaderMerge(QTextStream &outputXmlStream, const KoXmlElement &element);

    // For handling <p> with <list-item> merges
    void handleParagraphWithListItemMerge(QTextStream &outputXmlStream, const KoXmlElement &element);
    void generateListForPWithListMerge(QTextStream &outputXmlStream, KoXmlElement &element, \
                                       QString &mergeResultElement, QString &changeId, int &endIdCounter, bool removeLeavingContent);
    void generateListItemForPWithListMerge(QTextStream &outputXmlStream, KoXmlElement &element, \
                                       QString &mergeResultElement, QString &changeId, int &endIdCounter, bool removeLeavingContent);

    // FOr Handling <list-item> with <p> merges
    int deleteStartDepth;
    void handleListItemWithParagraphMerge(QTextStream &outputXmlStream, const KoXmlElement &element);
    void generateListForListWithPMerge(QTextStream &outputXmlStream, KoXmlElement &element, \
                                       QString &changeId, int &endIdCounter, bool removeLeavingContent);
    void generateListItemForListWithPMerge(QTextStream &outputXmlStream, KoXmlElement &element, \
                                       QString &changeId, int &endIdCounter, bool removeLeavingContent);
    bool checkForDeleteStartInListItem(KoXmlElement &element, bool checkRecursively = true);

    void handleListWithListMerge(QTextStream &outputXmlStream, const KoXmlElement &element);

    // For handling <list-item> with <list-item> merges
    void handleListItemWithListItemMerge(QTextStream &outputXmlStream, const KoXmlElement &element);
    QString findChangeIdForListItemMerge(const KoXmlElement &element);
    void generateListForListItemMerge(QTextStream &outputXmlStream, KoXmlElement &element, \
                                       QString &changeId, int &endIdCounter, bool listMergeStart, bool listMergeEnd);
    void generateListItemForListItemMerge(QTextStream &outputXmlStream, KoXmlElement &element, \
                                       QString &changeId, int &endIdCounter, bool listItemMergeStart, bool listItemMergeEnd);
    bool checkForDeleteEndInListItem(KoXmlElement &element, bool checkRecursively = true);

    // Common methods
    void writeAttributes(QTextStream &outputXmlStream, KoXmlElement &element);
    void writeNode(QTextStream &outputXmlStream, KoXmlNode &node, bool writeOnlyChildren = false);
    void removeLeavingContentStart(QTextStream &outputXmlStream, KoXmlElement &element, QString &changeId, int endIdCounter);
    void removeLeavingContentEnd(QTextStream &outputXmlStream, int endIdCounter);
    void insertAroundContent(QTextStream &outputXmlStream, KoXmlElement &element, QString &changeId);
};

void KoTextWriter::Private::saveChange(QTextCharFormat format)
{
    if (!changeTracker /*&& changeTracker->isEnabled()*/)
        return;//The change tracker exist and we are allowed to save tracked changes

    int changeId = format.property(KoCharacterStyle::ChangeTrackerId).toInt();
    if (changeId) { //There is a tracked change
        saveChange(changeId);
    }
}

void KoTextWriter::Private::saveChange(int changeId)
{
    if(changeTransTable.value(changeId).length())
        return;

    if ((changeTracker->elementById(changeId)->getChangeType() == KoGenChange::DeleteChange) &&
         (changeTracker->saveFormat() == KoChangeTracker::ODF_1_2)) {
        return;
    }

    KoGenChange change;
    if (changeTracker->saveFormat() == KoChangeTracker::ODF_1_2) {
        change.setChangeFormat(KoGenChange::ODF_1_2);
    } else {
        change.setChangeFormat(KoGenChange::DELTAXML);
    }

    changeTracker->saveInlineChange(changeId, change);
    QString changeName = sharedData->genChanges().insert(change);
    changeTransTable.insert(changeId, changeName);
}

void KoTextWriter::Private::saveODF12Change(QTextCharFormat format)
{
    if (!changeTracker /*&& changeTracker->isEnabled()*/)
        return;//The change tracker exist and we are allowed to save tracked changes

    int changeId = format.property(KoCharacterStyle::ChangeTrackerId).toInt();

    //First we need to check if the eventual already opened change regions are still valid
    while (int change = changeStack.top()) {
        if (!changeId || !changeTracker->isParent(change, changeId)) {
            writer->startElement("text:change-end", false);
            writer->addAttribute("text:change-id", changeTransTable.value(change));
            writer->endElement();
            changeStack.pop();
        }
    }

    if (changeId) { //There is a tracked change
        if (changeTracker->elementById(changeId)->getChangeType() != KoGenChange::DeleteChange) {
            //Now start a new change region if not already done
            if (!changeStack.contains(changeId)) {
                QString changeName = changeTransTable.value(changeId);
                writer->startElement("text:change-start", false);
                writer->addAttribute("text:change-id",changeName);
                writer->endElement();
                changeStack.push(changeId);
            }
        }
    }

    KoDeleteChangeMarker *changeMarker;
    if (layout && (changeMarker = dynamic_cast<KoDeleteChangeMarker*>(layout->inlineTextObjectManager()->inlineTextObject(format)))) {
        if (!savedDeleteChanges.contains(changeMarker->changeId())) {
            QString deleteChangeXml = generateDeleteChangeXml(changeMarker);
            changeMarker->setDeleteChangeXml(deleteChangeXml);
            changeMarker->saveOdf(context);
            savedDeleteChanges.append(changeMarker->changeId());
        }
    }
}

QString KoTextWriter::Private::generateDeleteChangeXml(KoDeleteChangeMarker *marker)
{
    //Create a QTextDocument from the Delete Fragment
    QTextDocument doc;
    QTextCursor cursor(&doc);
    cursor.insertFragment(changeTracker->elementById(marker->changeId())->getDeleteData());

    //Save the current writer
    KoXmlWriter &oldWriter = context.xmlWriter();

    //Create a new KoXmlWriter pointing to a QBuffer
    QByteArray xmlArray;
    QBuffer xmlBuffer(&xmlArray);
    KoXmlWriter newXmlWriter(&xmlBuffer);

    //Set our xmlWriter as the writer to be used
    writer = &newXmlWriter;
    context.setXmlWriter(newXmlWriter);

    //Call writeBlocks to generate the xml
    QHash<QTextList *,QString> listStyles = saveListStyles(doc.firstBlock(), doc.characterCount());
    writeBlocks(&doc, 0, doc.characterCount(),listStyles);

    //Restore the actual xml writer
    writer = &oldWriter;
    context.setXmlWriter(oldWriter);

    QString generatedXmlString(xmlArray);
    return generatedXmlString;
}

int KoTextWriter::Private::openTagRegion(int position, ElementType elementType, KoTextWriter::TagInformation& tagInformation)
{
    int changeId = 0, returnChangeId = 0;
    QTextCursor cursor(document);
    QTextBlock block = document->findBlock(position);

    openedTagStack.push(tagInformation.name());

    KoChangeTracker::ChangeSaveFormat changeSaveFormat = changeTracker->saveFormat();

    if (changeSaveFormat == KoChangeTracker::DELTAXML) {
        switch (elementType) {
            case KoTextWriter::Private::Span:
                cursor.setPosition(position + 1);
                changeId = cursor.charFormat().property(KoCharacterStyle::ChangeTrackerId).toInt();
                break;
            case KoTextWriter::Private::ParagraphOrHeader:
                changeId = checkForBlockChange(block);
                break;
            case KoTextWriter::Private::NumberedParagraph:
                changeId = checkForBlockChange(block);
                break;
            case KoTextWriter::Private::ListItem:
                changeId = checkForListItemChange(block);
                break;
            case KoTextWriter::Private::List:
                changeId = checkForListChange(block);
                break;
            case KoTextWriter::Private::TableRow:
                changeId = checkForTableRowChange(position);
                break;
            case KoTextWriter::Private::TableColumn:
                changeId = checkForTableColumnChange(position);
                break;
            case KoTextWriter::Private::TableCell:
                cursor.setPosition(position);
                changeId = cursor.currentTable()->cellAt(position).format().property(KoCharacterStyle::ChangeTrackerId).toInt();
                break;
            case KoTextWriter::Private::Table:
                cursor.setPosition(position);
                QTextTableFormat tableFormat = cursor.currentTable()->format();
                changeId = tableFormat.property(KoCharacterStyle::ChangeTrackerId).toInt();
                break;
        }
    }

    if (!changeId || (changeStack.top() == changeId)) {
        changeId = 0;
    } else if ((changeTracker->isDuplicateChangeId(changeId)) && (changeTracker->originalChangeId(changeId) == changeStack.top())) {
        QVectorIterator<int> changeStackIterator(changeStack);
        changeStackIterator.toBack();
       
        while ((changeStackIterator.peekPrevious()) && (changeStackIterator.peekPrevious() == changeTracker->originalChangeId(changeId))) {
            changeStackIterator.previous();
            changeId = changeTracker->parent(changeId);
        }
    } else if ((changeTracker->isDuplicateChangeId(changeId)) && (changeTracker->isParent(changeStack.top(), changeId))) {
        changeId = 0;
    } 

    returnChangeId = changeId;
    
    //Navigate through the change history and push into a stack so that they can be processed in the reverse order (i.e starting from earliest)
    QStack<int> changeHistory;
    while (changeId && (changeId != changeStack.top())) {
        changeHistory.push(changeId);
        changeId = changeTracker->parent(changeId);
    }

    if (returnChangeId) {
        changeStack.push(returnChangeId);
    }

    while(changeHistory.size()) {
        int changeId = changeHistory.pop();
        if (changeTracker->isDuplicateChangeId(changeId)) {
            changeId = changeTracker->originalChangeId(changeId);
        }

        if (changeId && changeTracker->elementById(changeId)->getChangeType() == KoGenChange::DeleteChange) {
            writer->startElement("delta:removed-content", false);
            writer->addAttribute("delta:removal-change-idref", changeTransTable.value(changeId));
        }else if (changeId && changeTracker->elementById(changeId)->getChangeType() == KoGenChange::InsertChange) {
            tagInformation.addAttribute("delta:insertion-change-idref", changeTransTable.value(changeId));
            tagInformation.addAttribute("delta:insertion-type", "insert-with-content");
        } else if (changeId && changeTracker->elementById(changeId)->getChangeType() == KoGenChange::FormatChange && elementType == KoTextWriter::Private::Span) {
            KoFormatChangeInformation *formatChangeInformation = changeTracker->formatChangeInformation(changeId);
            
            if (formatChangeInformation && formatChangeInformation->formatType() == KoFormatChangeInformation::eTextStyleChange) {
                writer->startElement("delta:remove-leaving-content-start", false);
                writer->addAttribute("delta:removal-change-idref", changeTransTable.value(changeId));
                writer->addAttribute("delta:end-element-idref", QString("end%1").arg(changeId));

                cursor.setPosition(position);
                KoTextStyleChangeInformation *textStyleChangeInformation = static_cast<KoTextStyleChangeInformation *>(formatChangeInformation);  
                QString styleName = saveCharacterStyle(textStyleChangeInformation->previousCharFormat(), cursor.blockCharFormat());
                if (!styleName.isEmpty()) {
                   writer->startElement("text:span", false);
                   writer->addAttribute("text:style-name", styleName);
                }
                writer->endElement();
                writer->endElement();

            }

            tagInformation.addAttribute("delta:insertion-change-idref", changeTransTable.value(changeId));
            tagInformation.addAttribute("delta:insertion-type", "insert-around-content");
        } else if (changeId && changeTracker->elementById(changeId)->getChangeType() == KoGenChange::FormatChange 
                            && elementType == KoTextWriter::Private::ParagraphOrHeader) {
            KoFormatChangeInformation *formatChangeInformation = changeTracker->formatChangeInformation(changeId);
            if (formatChangeInformation && formatChangeInformation->formatType() == KoFormatChangeInformation::eParagraphStyleChange) {
                KoParagraphStyleChangeInformation *paraStyleChangeInformation = static_cast<KoParagraphStyleChangeInformation *>(formatChangeInformation);
                QString styleName = saveParagraphStyle(paraStyleChangeInformation->previousBlockFormat(), QTextCharFormat());
                QString attributeChangeRecord = changeTransTable.value(changeId) + QString(",") + QString("modify") 
                                                                                 + QString(",") + QString("text:style-name")
                                                                                 + QString(",") + styleName;
                tagInformation.addAttribute("ac:change001", attributeChangeRecord);
            }
        } else if (changeId && changeTracker->elementById(changeId)->getChangeType() == KoGenChange::FormatChange
                            && elementType == KoTextWriter::Private::ListItem) {
            KoFormatChangeInformation *formatChangeInformation = changeTracker->formatChangeInformation(changeId);
            if (formatChangeInformation && formatChangeInformation->formatType() == KoFormatChangeInformation::eListItemNumberingChange) {
                KoListItemNumChangeInformation *listItemChangeInfo = static_cast<KoListItemNumChangeInformation *>(formatChangeInformation);

                if (listItemChangeInfo->listItemNumChangeType() == KoListItemNumChangeInformation::eNumberingRestarted) {
                    QString attributeChangeRecord = changeTransTable.value(changeId) + QString(",") + QString("insert") 
                                                                                     + QString(",") + QString("text:start-value");
                    tagInformation.addAttribute("ac:change001", attributeChangeRecord);
                } else if (listItemChangeInfo->listItemNumChangeType() == KoListItemNumChangeInformation::eRestartRemoved) {
                    QString attributeChangeRecord = changeTransTable.value(changeId) + QString(",") + QString("remove") 
                                                                                     + QString(",") + QString("text:start-value")
                                                                                     + QString(",") + QString::number(listItemChangeInfo->previousStartNumber());
                    tagInformation.addAttribute("ac:change001", attributeChangeRecord);
                }
            }
        }
    }

    if (tagInformation.name()) {
        writer->startElement(tagInformation.name(), false);
        const QVector<QPair<QString, QString> > &attributeList = tagInformation.attributes();
        QPair<QString, QString> attribute;
        foreach(attribute, attributeList) {
            writer->addAttribute(attribute.first.toAscii(), attribute.second.toAscii());
        }
    }

    return returnChangeId;
}

void KoTextWriter::Private::closeTagRegion(int changeId)
{
    const char *tagName = openedTagStack.pop();
    if (tagName) {
        writer->endElement(); // close the tag
    }
    
    if (changeId)
        changeStack.pop();

    if (changeId && changeTracker->elementById(changeId)->getChangeType() == KoGenChange::DeleteChange) {
        writer->endElement(); //delta:removed-content
    } else if (changeId && changeTracker->elementById(changeId)->getChangeType() == KoGenChange::FormatChange) {
        KoFormatChangeInformation *formatChangeInformation = changeTracker->formatChangeInformation(changeId);
        if (formatChangeInformation && formatChangeInformation->formatType() == KoFormatChangeInformation::eTextStyleChange) {
            writer->startElement("delta:remove-leaving-content-end", false);
            writer->addAttribute("delta:end-element-id", QString("end%1").arg(changeId));
            writer->endElement();
        }
    }
    return;
}

KoTextWriter::KoTextWriter(KoShapeSavingContext &context, KoDocumentRdfBase *rdfData)
    : d(new Private(context))
{
    d->rdfData = rdfData;
    KoSharedSavingData *sharedData = context.sharedData(KOTEXT_SHARED_SAVING_ID);
    if (sharedData) {
        d->sharedData = dynamic_cast<KoTextSharedSavingData *>(sharedData);
    }

    if (!d->sharedData) {
        d->sharedData = new KoTextSharedSavingData();
        KoGenChanges *changes = new KoGenChanges();
        d->sharedData->setGenChanges(*changes);
        if (!sharedData) {
            context.addSharedData(KOTEXT_SHARED_SAVING_ID, d->sharedData);
        } else {
            kWarning(32500) << "A different type of sharedData was found under the" << KOTEXT_SHARED_SAVING_ID;
            Q_ASSERT(false);
        }
    }
}

KoTextWriter::~KoTextWriter()
{
    delete d;
}

QString KoTextWriter::saveParagraphStyle(const QTextBlock &block, KoStyleManager *styleManager, KoShapeSavingContext &context)
{
    QTextBlockFormat blockFormat = block.blockFormat();
    QTextCharFormat charFormat = QTextCursor(block).blockCharFormat();
    return saveParagraphStyle(blockFormat, charFormat, styleManager, context);
}

QString KoTextWriter::saveParagraphStyle(const QTextBlockFormat &blockFormat, const QTextCharFormat &charFormat, KoStyleManager * styleManager, KoShapeSavingContext &context)
{
    KoParagraphStyle *defaultParagraphStyle = styleManager->defaultParagraphStyle();
    KoParagraphStyle *originalParagraphStyle = styleManager->paragraphStyle(blockFormat.intProperty(KoParagraphStyle::StyleId));
    if (!originalParagraphStyle)
        originalParagraphStyle = defaultParagraphStyle;

    QString generatedName;
    QString displayName = originalParagraphStyle->name();
    QString internalName = QString(QUrl::toPercentEncoding(displayName, "", " ")).replace('%', '_');

    // we'll convert the blockFormat to a KoParagraphStyle to check for local changes.
    KoParagraphStyle paragStyle(blockFormat, charFormat);
    if (paragStyle == (*originalParagraphStyle)) { // This is the real, unmodified character style.
        // TODO zachmann: this could use the name of the saved style without saving it again
        // therefore we would need to store that information in the saving context
        if (originalParagraphStyle != defaultParagraphStyle) {
            KoGenStyle style(KoGenStyle::ParagraphStyle, "paragraph");
            originalParagraphStyle->saveOdf(style, context.mainStyles());
            generatedName = context.mainStyles().insert(style, internalName, KoGenStyles::DontAddNumberToName);
        }
    } else { // There are manual changes... We'll have to store them then
        KoGenStyle style(KoGenStyle::ParagraphAutoStyle, "paragraph", internalName);
        if (context.isSet(KoShapeSavingContext::AutoStyleInStyleXml))
            style.setAutoStyleInStylesDotXml(true);
        if (originalParagraphStyle)
            paragStyle.removeDuplicates(*originalParagraphStyle);
        paragStyle.saveOdf(style, context.mainStyles());
        generatedName = context.mainStyles().insert(style, "P");
    }
    return generatedName;
}

QString KoTextWriter::Private::saveParagraphStyle(const QTextBlock &block)
{
    return KoTextWriter::saveParagraphStyle(block, styleManager, context);
}

QString KoTextWriter::Private::saveParagraphStyle(const QTextBlockFormat &blockFormat, const QTextCharFormat &charFormat)
{
    return KoTextWriter::saveParagraphStyle(blockFormat, charFormat, styleManager, context);
}

QString KoTextWriter::Private::saveCharacterStyle(const QTextCharFormat &charFormat, const QTextCharFormat &blockCharFormat)
{
    KoCharacterStyle *defaultCharStyle = styleManager->defaultParagraphStyle()->characterStyle();

    KoCharacterStyle *originalCharStyle = styleManager->characterStyle(charFormat.intProperty(KoCharacterStyle::StyleId));
    if (!originalCharStyle)
        originalCharStyle = defaultCharStyle;

    QString generatedName;
    QString displayName = originalCharStyle->name();
    QString internalName = QString(QUrl::toPercentEncoding(displayName, "", " ")).replace('%', '_');

    KoCharacterStyle charStyle(charFormat);
    // we'll convert it to a KoCharacterStyle to check for local changes.
    // we remove that properties given by the paragraphstyle char format, these are not present in the saved style (should it really be the case?)
    charStyle.removeDuplicates(blockCharFormat);
    if (charStyle == (*originalCharStyle)) { // This is the real, unmodified character style.
        if (originalCharStyle != defaultCharStyle) {
            if (!charStyle.isEmpty()) {
                KoGenStyle style(KoGenStyle::ParagraphStyle, "text");
                originalCharStyle->saveOdf(style);
                generatedName = context.mainStyles().insert(style, internalName, KoGenStyles::DontAddNumberToName);
            }
        }
    } else { // There are manual changes... We'll have to store them then
        KoGenStyle style(KoGenStyle::ParagraphAutoStyle, "text", originalCharStyle != defaultCharStyle ? internalName : "" /*parent*/);
        if (context.isSet(KoShapeSavingContext::AutoStyleInStyleXml))
            style.setAutoStyleInStylesDotXml(true);
        charStyle.removeDuplicates(*originalCharStyle);
        if (!charStyle.isEmpty()) {
            charStyle.saveOdf(style);
            generatedName = context.mainStyles().insert(style, "T");
        }
    }

    return generatedName;
}

// A convinience function to get a listId from a list-format
static KoListStyle::ListIdType ListId(const QTextListFormat &format)
{
    KoListStyle::ListIdType listId;

    if (sizeof(KoListStyle::ListIdType) == sizeof(uint))
        listId = format.property(KoListStyle::ListId).toUInt();
    else
        listId = format.property(KoListStyle::ListId).toULongLong();

    return listId;
}

QHash<QTextList *, QString> KoTextWriter::Private::saveListStyles(QTextBlock block, int to)
{
    QHash<KoList *, QString> generatedLists;
    QHash<QTextList *, QString> listStyles;

    for (;block.isValid() && ((to == -1) || (block.position() < to)); block = block.next()) {
        QTextList *textList = block.textList();
        if (!textList)
            continue;
        KoListStyle::ListIdType listId = ListId(textList->format());
        if (KoList *list = KoTextDocument(document).list(listId)) {
            if (generatedLists.contains(list)) {
                if (!listStyles.contains(textList))
                    listStyles.insert(textList, generatedLists.value(list));
                continue;
            }
            KoListStyle *listStyle = list->style();
            bool automatic = listStyle->styleId() == 0;
            KoGenStyle style(automatic ? KoGenStyle::ListAutoStyle : KoGenStyle::ListStyle);
            listStyle->saveOdf(style);
            QString generatedName = context.mainStyles().insert(style, listStyle->name(), KoGenStyles::AllowDuplicates);
            listStyles[textList] = generatedName;
            generatedLists.insert(list, generatedName);
        } else {
            if (listStyles.contains(textList))
                continue;
            KoListLevelProperties llp = KoListLevelProperties::fromTextList(textList);
            KoGenStyle style(KoGenStyle::ListAutoStyle);
            KoListStyle listStyle;
            listStyle.setLevelProperties(llp);
            listStyle.saveOdf(style);
            QString generatedName = context.mainStyles().insert(style, listStyle.name());
            listStyles[textList] = generatedName;
        }
    }
    return listStyles;
}

void KoTextWriter::Private::saveParagraph(const QTextBlock &block, int from, int to)
{
    QTextCursor cursor(block);
    QTextBlockFormat blockFormat = block.blockFormat();
    const int outlineLevel = blockFormat.intProperty(KoParagraphStyle::OutlineLevel);

    TagInformation blockTagInformation;
    if (outlineLevel > 0) {
        blockTagInformation.setTagName("text:h");
        blockTagInformation.addAttribute("text:outline-level", outlineLevel);
    } else {
        blockTagInformation.setTagName("text:p");
    }

    int changeId = openTagRegion(block.position(), KoTextWriter::Private::ParagraphOrHeader, blockTagInformation);

    if (changeTracker->saveFormat() == KoChangeTracker::DELTAXML) {
        if (!deleteMergeRegionOpened && !splitRegionOpened && !cursor.currentTable() && (!cursor.currentList() || outlineLevel)) {
            splitEndBlockNumber = checkForSplit(block);
            if (splitEndBlockNumber != -1) {
                splitRegionOpened = true;
                QString splitId = QString("split") + QString::number(splitIdCounter);
                writer->addAttribute("split:split001-idref", splitId);
            }
        }

        if (splitRegionOpened && (block.blockNumber() == splitEndBlockNumber)) {
            splitRegionOpened = false;
            splitEndBlockNumber = -1;
            QString splitId = QString("split") + QString::number(splitIdCounter);
            writer->addAttribute("delta:split-id", splitId);
            int changeId = block.blockFormat().intProperty(KoCharacterStyle::ChangeTrackerId);
            writer->addAttribute("delta:insertion-change-idref", changeTransTable.value(changeId));
            writer->addAttribute("delta:insertion-type", "split");
            splitIdCounter++;
        }
    }

    QString styleName = saveParagraphStyle(block);
    if (!styleName.isEmpty())
        writer->addAttribute("text:style-name", styleName);

    if ( const KoTextBlockData *blockData = dynamic_cast<const KoTextBlockData *>(block.userData())) {
        writer->addAttribute("text:id", context.subId(blockData));
    }

    if (changeTracker->saveFormat() == KoChangeTracker::DELTAXML) {
        QTextBlock previousBlock = block.previous();
        if (previousBlock.isValid()) {
            QTextBlockFormat blockFormat = block.blockFormat();
            int changeId = blockFormat.intProperty(KoCharacterStyle::ChangeTrackerId);
            if (changeId && changeTracker->elementById(changeId)->getChangeType() == KoGenChange::DeleteChange) {
                QTextFragment firstFragment = (block.begin()).fragment();
                QTextCharFormat firstFragmentFormat = firstFragment.charFormat();
                int firstFragmentChangeId = firstFragmentFormat.intProperty(KoCharacterStyle::ChangeTrackerId);
                if (changeTracker->isDuplicateChangeId(firstFragmentChangeId)) {
                    firstFragmentChangeId = changeTracker->originalChangeId(firstFragmentChangeId);
                }
                if (firstFragmentChangeId != changeId) {
                    QString outputXml("<delta:removed-content delta:removal-change-idref=\"" + changeTransTable.value(changeId) + "\"/>");
                    writer->addCompleteElement(outputXml.toUtf8());
                }
            }
        }
    }
    
    // Write the fragments and their formats
    QTextCharFormat blockCharFormat = cursor.blockCharFormat();
    QTextCharFormat previousCharFormat;
    QTextBlock::iterator it;
    if (KoTextInlineRdf* inlineRdf = KoTextInlineRdf::tryToGetInlineRdf(blockCharFormat)) {
        // Write xml:id here for Rdf
        kDebug(30015) << "have inline rdf xmlid:" << inlineRdf->xmlId();
        inlineRdf->saveOdf(context, writer);
    }

    for (it = block.begin(); !(it.atEnd()); ++it) {
        QTextFragment currentFragment = it.fragment();
        const int fragmentStart = currentFragment.position();
        const int fragmentEnd = fragmentStart + currentFragment.length();
        if (to != -1 && fragmentStart >= to)
            break;
        if (currentFragment.isValid()) {
            QTextCharFormat charFormat = currentFragment.charFormat();
            QTextCharFormat compFormat = charFormat;
            previousCharFormat.clearProperty(KoCharacterStyle::ChangeTrackerId);
            compFormat.clearProperty(KoCharacterStyle::ChangeTrackerId);
            
            if (changeTracker->saveFormat() == KoChangeTracker::ODF_1_2) {
                saveODF12Change(charFormat);
            }

            KoInlineObject *inlineObject = layout ? layout->inlineTextObjectManager()->inlineTextObject(charFormat) : 0;
            if (currentFragment.length() == 1 && inlineObject
                    && currentFragment.text()[0].unicode() == QChar::ObjectReplacementCharacter) {
                if (!dynamic_cast<KoDeleteChangeMarker*>(inlineObject)) {
                    bool saveInlineObject = true;

                    if (KoTextMeta* z = dynamic_cast<KoTextMeta*>(inlineObject)) {
                        if (z->position() < from) {
                            //
                            // This <text:meta> starts before the selection, default
                            // to not saving it with special cases to allow saving
                            //
                            saveInlineObject = false;
                            if (z->type() == KoTextMeta::StartBookmark) {
                                if (z->endBookmark()->position() > from) {
                                    //
                                    // They have selected something starting after the
                                    // <text:meta> opening but before the </text:meta>
                                    //
                                    saveInlineObject = true;
                                }
                            }
                        }
                    }

                    bool saveSpan = dynamic_cast<KoVariable*>(inlineObject) != 0;

                    if (saveSpan) {
                        QString styleName = saveCharacterStyle(charFormat, blockCharFormat);
                        if (!styleName.isEmpty()) {
                            writer->startElement("text:span", false);
                            writer->addAttribute("text:style-name", styleName);
                            if (KoTextInlineRdf* inlineRdf = KoTextInlineRdf::tryToGetInlineRdf(charFormat)) {
                                // Write xml:id here for Rdf
                                kDebug(30015) << "have inline rdf xmlid:" << inlineRdf->xmlId();
                                inlineRdf->saveOdf(context, writer);
                            }
                        }
                        else {
                            saveSpan = false;
                        }
                    }

                    if (saveInlineObject) {
                        int changeId = charFormat.intProperty(KoCharacterStyle::ChangeTrackerId);
                        KoTextAnchor *textAnchor = dynamic_cast<KoTextAnchor *>(inlineObject);
                        if (changeTracker->saveFormat() == KoChangeTracker::DELTAXML) {
                            if (textAnchor && changeId && changeTracker->elementById(changeId)->getChangeType() == KoGenChange::InsertChange) {
                                textAnchor->shape()->setAdditionalAttribute("delta:insertion-change-idref", changeTransTable.value(changeId));
                                textAnchor->shape()->setAdditionalAttribute("delta:insertion-type", "insert-with-content");
                            } else if (textAnchor && changeId && changeTracker->elementById(changeId)->getChangeType() == KoGenChange::DeleteChange) {
                                writer->startElement("delta:removed-content", false);
                                writer->addAttribute("delta:removal-change-idref", changeTransTable.value(changeId));
                            }
                        }
                       
                        inlineObject->saveOdf(context);
                        
                        if (changeTracker->saveFormat() == KoChangeTracker::DELTAXML) {
                            if (textAnchor && changeId && changeTracker->elementById(changeId)->getChangeType() == KoGenChange::InsertChange) {
                                textAnchor->shape()->removeAdditionalAttribute("delta:insertion-change-idref");
                                textAnchor->shape()->removeAdditionalAttribute("delta:insertion-type");
                            } else if (textAnchor && changeId && changeTracker->elementById(changeId)->getChangeType() == KoGenChange::DeleteChange) {
                                writer->endElement();
                            }
                        }
                    }

                    if (saveSpan) {
                        writer->endElement();
                    }
                    //
                    // Track the end marker for matched pairs so we produce valid
                    // ODF
                    //
                    if (KoTextMeta* z = dynamic_cast<KoTextMeta*>(inlineObject)) {
                        kDebug(30015) << "found kometa, type:" << z->type();
                        if (z->type() == KoTextMeta::StartBookmark)
                            pairedInlineObjectStack.append(z->endBookmark());
                        if (z->type() == KoTextMeta::EndBookmark
                                && !pairedInlineObjectStack.isEmpty())
                            pairedInlineObjectStack.removeLast();
                    } else if (KoBookmark* z = dynamic_cast<KoBookmark*>(inlineObject)) {
                        if (z->type() == KoBookmark::StartBookmark)
                            pairedInlineObjectStack.append(z->endBookmark());
                        if (z->type() == KoBookmark::EndBookmark
                                && !pairedInlineObjectStack.isEmpty())
                            pairedInlineObjectStack.removeLast();
                    }
                }
            } else {
                QString styleName = saveCharacterStyle(charFormat, blockCharFormat);

                TagInformation fragmentTagInformation;
                if (charFormat.isAnchor()) {
                    fragmentTagInformation.setTagName("text:a");
                    fragmentTagInformation.addAttribute("xlink:type", "simple");
                    fragmentTagInformation.addAttribute("xlink:href", charFormat.anchorHref());
                    if (KoTextInlineRdf* inlineRdf = KoTextInlineRdf::tryToGetInlineRdf(charFormat)) {
                        // Write xml:id here for Rdf
                        kDebug(30015) << "have inline rdf xmlid:" << inlineRdf->xmlId();
                        inlineRdf->saveOdf(context, writer);
                    }
                } else if (!styleName.isEmpty() /*&& !identical*/) {
                    fragmentTagInformation.setTagName("text:span");
                    fragmentTagInformation.addAttribute("text:style-name", styleName);
                    if (KoTextInlineRdf* inlineRdf = KoTextInlineRdf::tryToGetInlineRdf(charFormat)) {
                        // Write xml:id here for Rdf
                        kDebug(30015) << "have inline rdf xmlid:" << inlineRdf->xmlId();
                        inlineRdf->saveOdf(context, writer);
                    }
                }

                int changeId = openTagRegion(currentFragment.position(), KoTextWriter::Private::Span, fragmentTagInformation);

                QString text = currentFragment.text();
                int spanFrom = fragmentStart >= from ? 0 : from;
                int spanTo = to == -1 ? fragmentEnd : (fragmentEnd > to ? to : fragmentEnd);
                if (spanFrom != fragmentStart || spanTo != fragmentEnd) { // avoid mid, if possible
                    writer->addTextSpan(text.mid(spanFrom - fragmentStart, spanTo - spanFrom));
                } else {
                    writer->addTextSpan(text);
                }

                closeTagRegion(changeId);
            } // if (inlineObject)

            previousCharFormat = charFormat;
        }
    }

    //kDebug(30015) << "pairedInlineObjectStack.sz:" << pairedInlineObjectStack.size();
    if (to !=-1 && to < block.position() + block.length()) {
        foreach (KoInlineObject* inlineObject, pairedInlineObjectStack) {
            inlineObject->saveOdf(context);
        }
    }

    if (changeTracker->saveFormat() == KoChangeTracker::DELTAXML) {
        QTextBlock nextBlock = block.next();
        if (nextBlock.isValid() && deleteMergeRegionOpened) {
            QTextBlockFormat nextBlockFormat = nextBlock.blockFormat();
            int changeId = nextBlockFormat.intProperty(KoCharacterStyle::ChangeTrackerId);
            if (changeId && changeTracker->elementById(changeId)->getChangeType() == KoGenChange::DeleteChange) {
                QTextFragment lastFragment = (--block.end()).fragment();
                QTextCharFormat lastFragmentFormat = lastFragment.charFormat();
                int lastFragmentChangeId = lastFragmentFormat.intProperty(KoCharacterStyle::ChangeTrackerId);
                if (changeTracker->isDuplicateChangeId(lastFragmentChangeId)) {
                    lastFragmentChangeId = changeTracker->originalChangeId(lastFragmentChangeId);
                }
                if (lastFragmentChangeId != changeId) {
                    QString outputXml("<delta:removed-content delta:removal-change-idref=\"" + changeTransTable.value(changeId) + "\"/>");
                    writer->addCompleteElement(outputXml.toUtf8());
                }
            }
        }
    }
    
    if (changeTracker->saveFormat() == KoChangeTracker::ODF_1_2) {
        while (int change = changeStack.top()) {
            writer->startElement("text:change-end", false);
            writer->addAttribute("text:change-id", changeTransTable.value(change));
            writer->endElement();
            changeStack.pop();
        }   
    }

    closeTagRegion(changeId);
}

//Check if the whole Block is a part of a single change
//If so return the changeId else return 0 
int KoTextWriter::Private::checkForBlockChange(const QTextBlock &block)
{
    int changeId = 0;
    QTextBlock::iterator it = block.begin();

    if (it.atEnd()) {
        //This is a empty block. So just return the change-id of the block 
        changeId = block.blockFormat().property(KoCharacterStyle::ChangeTrackerId).toInt();
    }

    for (it = block.begin(); !(it.atEnd()); ++it) {
        QTextFragment currentFragment = it.fragment();
        if (currentFragment.isValid()) {
            QTextCharFormat charFormat = currentFragment.charFormat();
            int currentChangeId = charFormat.property(KoCharacterStyle::ChangeTrackerId).toInt();

            KoInlineObject *inlineObject = layout ? layout->inlineTextObjectManager()->inlineTextObject(charFormat) : 0;
            if (currentFragment.length() == 1 && inlineObject && currentFragment.text()[0].unicode() == QChar::ObjectReplacementCharacter) {
                continue;
            }

            if (!currentChangeId) {
                // Encountered a fragment that is not a change
                // So break out of loop and return 0
                changeId = 0;
                break;
            } else {
                // This Fragment is a change fragment. Continue further.
                if (changeId == 0) {
                    //First fragment and it is a change-fragment
                    //Store it and continue 
                    changeId = currentChangeId;
                    continue;
                } else {
                    if (currentChangeId == changeId) {
                        //Change Fragment and it is the same as the first change.
                        //continue looking
                        continue; 
                    } else if (changeTracker->isParent(currentChangeId, changeId)) {
                        //The currentChangeId is a parent of changeId
                        changeId = currentChangeId;
                        continue;
                    } else if (changeTracker->isParent(changeId, currentChangeId)) {
                        //The current change id is a child of change-id
                        continue;
                    } else {
                        //A Change Fragment but not same as the first change fragment
                        //Break-out of loop and return 0
                        changeId = 0;
                        break;
                    }
                }
            }
        }
    }
    return changeId;
}

//Check if the whole list-item is a part of a single change
//If so return the changeId else return 0 
int KoTextWriter::Private::checkForListItemChange(const QTextBlock &block)
{
    QTextBlock listItemBlock = block;
    int listItemChangeId = checkForBlockChange(listItemBlock);
    while (listItemChangeId) {
        QTextBlock nextBlock = listItemBlock.next();
        if (!nextBlock.textList() || !nextBlock.blockFormat().boolProperty(KoParagraphStyle::UnnumberedListItem))
            break;
        listItemBlock = nextBlock;
        listItemChangeId = checkForBlockChange(listItemBlock);
    }
    return listItemChangeId;
}

//Check if the whole list is a part of a single change
//If so return the changeId else return 0 
int KoTextWriter::Private::checkForListChange(const QTextBlock &listBlock)
{
    QTextBlock block(listBlock);
    QTextList *textList;
    textList = block.textList();

    KoTextDocument textDocument(block.document());
    KoList *list = textDocument.list(block);
    int topListLevel = KoList::level(block);
   
    int changeId = 0;
    do {
        int currentChangeId = checkForBlockChange(block);
        if (changeTracker->isDuplicateChangeId(currentChangeId)) {
            currentChangeId = changeTracker->originalChangeId(currentChangeId);
        }

        if (!currentChangeId) {
            // Encountered a list-item that is not a change
            // So break out of loop and return 0
            changeId = 0;
            break;
        } else {
            // This list-item is a changed cell. Continue further.
            if (changeId == 0) {
                //First list-item and it is a changed list-item
                //Store it and continue 
                changeId = currentChangeId;
                block = block.next();
                continue;
            } else {
                if (currentChangeId == changeId) {
                    //Change found and it is the same as the first change.
                    //continue looking
                    block = block.next();
                    continue; 
                } else if (changeTracker->isParent(currentChangeId, changeId)) {
                    //The currentChangeId is a parent of changeId
                    changeId = currentChangeId;
                    block = block.next();
                    continue;
                } else if (changeTracker->isParent(changeId, currentChangeId)) {
                    //The current change id is a child of change-id
                    block = block.next();
                    continue;
                } else {
                    //A Change found but not same as the first change
                    //Break-out of loop and return 0
                    changeId = 0;
                    break;
                }
            }
        }
    } while ((textDocument.list(block) == list) && (KoList::level(block) >= topListLevel));
    return changeId;
}

//Check if the whole of table row is a part of a singke change
//If so return the changeId else return 0
int KoTextWriter::Private::checkForTableRowChange(int position)
{
    int changeId = 0;
    QTextCursor cursor(document);
    cursor.setPosition(position);
    QTextTable *table = cursor.currentTable();

    if (table) {
        int row = table->cellAt(position).row();
        for (int i=0; i<table->columns(); i++) {
            int currentChangeId = table->cellAt(row,i).format().property(KoCharacterStyle::ChangeTrackerId).toInt();
            if (!currentChangeId) {
                // Encountered a cell that is not a change
                // So break out of loop and return 0
                changeId = 0;
                break;
            } else {
                // This cell is a changed cell. Continue further.
                if (changeId == 0) {
                    //First cell and it is a changed-cell
                    //Store it and continue 
                    changeId = currentChangeId;
                    continue;
                } else {
                    if (currentChangeId == changeId) {
                        //Change found and it is the same as the first change.
                        //continue looking
                        continue; 
                    } else {
                        //A Change found but not same as the first change
                        //Break-out of loop and return 0
                        changeId = 0;
                        break;
                    }
                }
            }
        }
    }
    return changeId;
}

//Check if the whole of table column is a part of a single change
//If so return the changeId else return 0
int KoTextWriter::Private::checkForTableColumnChange(int position)
{
    int changeId = 0;
    QTextCursor cursor(document);
    cursor.setPosition(position);
    QTextTable *table = cursor.currentTable();

    if (table) {
        int column = table->cellAt(position).column();
        for (int i=0; i<table->rows(); i++) {
            int currentChangeId = table->cellAt(i,column).format().property(KoCharacterStyle::ChangeTrackerId).toInt();
            if (!currentChangeId) {
                // Encountered a cell that is not a change
                // So break out of loop and return 0
                changeId = 0;
                break;
            } else {
                // This cell is a changed cell. Continue further.
                if (changeId == 0) {
                    //First cell and it is a changed-cell
                    //Store it and continue 
                    changeId = currentChangeId;
                    continue;
                } else {
                    if (currentChangeId == changeId) {
                        //Change found and it is the same as the first change.
                        //continue looking
                        continue; 
                    } else {
                        //A Change found but not same as the first change
                        //Break-out of loop and return 0
                        changeId = 0;
                        break;
                    }
                }
            }
        }
    }
    return changeId;
}

void KoTextWriter::Private::saveTable(QTextTable *table, QHash<QTextList *, QString> &listStyles)
{
    TagInformation tableTagInformation;
    tableTagInformation.setTagName("table:table");
    int changeId = openTagRegion(table->firstCursorPosition().position(), KoTextWriter::Private::Table, tableTagInformation);
    
    for (int c = 0 ; c < table->columns() ; c++) {
        TagInformation tableColumnInformation;
        tableColumnInformation.setTagName("table:table-column");
        int changeId = openTagRegion(table->cellAt(0,c).firstCursorPosition().position(), KoTextWriter::Private::TableColumn, tableColumnInformation);
        closeTagRegion(changeId);
    }
    for (int r = 0 ; r < table->rows() ; r++) {
        TagInformation tableRowInformation;
        tableRowInformation.setTagName("table:table-row");
        int changeId = openTagRegion(table->cellAt(r,0).firstCursorPosition().position(), KoTextWriter::Private::TableRow, tableRowInformation);

        for (int c = 0 ; c < table->columns() ; c++) {
            QTextTableCell cell = table->cellAt(r, c);
<<<<<<< HEAD
            int changeId = 0;
=======
            if ((cell.row() == r) && (cell.column() == c)) {
                writer->startElement("table:table-cell");
                if (cell.rowSpan() > 1)
                    writer->addAttribute("table:number-rows-spanned", cell.rowSpan());
                if (cell.columnSpan() > 1)
                    writer->addAttribute("table:number-columns-spanned", cell.columnSpan());
>>>>>>> 143c965d

            if ((cell.row() == r) && (cell.column() == c)) {
                TagInformation tableCellInformation;
                tableCellInformation.setTagName("table:table-cell");
                tableCellInformation.addAttribute("rowSpan", cell.rowSpan());
                tableCellInformation.addAttribute("columnSpan", cell.columnSpan());
                changeId = openTagRegion(table->cellAt(r,c).firstCursorPosition().position(), KoTextWriter::Private::TableCell, tableCellInformation);
        
                // Save the Rdf for the table cell
                QTextTableCellFormat cellFormat = cell.format().toTableCellFormat();
                QVariant v = cellFormat.property(KoTableCellStyle::InlineRdf);
                if (KoTextInlineRdf* inlineRdf = v.value<KoTextInlineRdf*>()) {
                    inlineRdf->saveOdf(context, writer);
                }
                writeBlocks(table->document(), cell.firstPosition(), cell.lastPosition(), listStyles, table);
            } else {
                TagInformation tableCellInformation;
                tableCellInformation.setTagName("table:covered-table-cell");
                changeId = openTagRegion(table->cellAt(r,c).firstCursorPosition().position(), KoTextWriter::Private::TableCell, tableCellInformation);
            }

            closeTagRegion(changeId);
        }
        closeTagRegion(changeId);
    }
    closeTagRegion(changeId);
}

void KoTextWriter::Private::saveTableOfContents(QTextDocument *document, int from, int to, QHash<QTextList *, QString> &listStyles, QTextTable *currentTable, QTextFrame *toc)
{

    writer->startElement("text:table-of-content");

        KoTableOfContentsGeneratorInfo *info = toc->frameFormat().property(KoText::TableOfContentsData).value<KoTableOfContentsGeneratorInfo*>();
        if (!info->tableOfContentData()->styleName.isNull())
            {
                writer->addAttribute("text:style-name",info->tableOfContentData()->styleName);
            }
        writer->addAttribute("text:name",info->tableOfContentData()->name);

        info->saveOdf(writer);

        writer->startElement("text:index-body");
            // write the title (one p block)
            QTextCursor localBlock = toc->firstCursorPosition();
            localBlock.movePosition(QTextCursor::NextBlock);
            int endTitle = localBlock.position();
            writer->startElement("text:index-title");
                writeBlocks(document, from, endTitle, listStyles, currentTable, toc);
            writer->endElement(); // text:index-title
        from = endTitle;

        QTextBlock block = toc->lastCursorPosition().block();
        writeBlocks(document, from, to, listStyles, currentTable, toc);


    writer->endElement(); // table:index-body
    writer->endElement(); // table:table-of-content
}

QTextBlock& KoTextWriter::Private::saveList(QTextBlock &block, QHash<QTextList *, QString> &listStyles, int level)
{
    QTextList *textList, *topLevelTextList;
    topLevelTextList = textList = block.textList();

    int headingLevel = 0, numberedParagraphLevel = 0;
    QTextBlockFormat blockFormat = block.blockFormat();
    headingLevel = blockFormat.intProperty(KoParagraphStyle::OutlineLevel);
    numberedParagraphLevel = blockFormat.intProperty(KoParagraphStyle::ListLevel);

    KoTextDocument textDocument(block.document());
    KoList *list = textDocument.list(block);
    int topListLevel = KoList::level(block);

    if (changeTracker->saveFormat() == KoChangeTracker::DELTAXML) {
        if ((level == 1) && (!deleteMergeRegionOpened) && !headingLevel) {
            QTextBlock listBlock = block;
            do {
                int endBlockNumber = checkForDeleteMerge(listBlock);
                if (endBlockNumber != -1) {
                    deleteMergeEndBlockNumber = endBlockNumber;
                    deleteMergeRegionOpened = true;
                    openSplitMergeRegion();
                    break;
                }
                listBlock = listBlock.next();
            } while(textDocument.list(listBlock) == list);
        }
    }

    bool closeDelMergeRegion = false;
    if (changeTracker->saveFormat() == KoChangeTracker::DELTAXML) {
        if ((level == 1) && (deleteMergeRegionOpened) && !headingLevel) {
            QTextBlock listBlock = block;
            do {
                if (listBlock.blockNumber() == deleteMergeEndBlockNumber) {
                    closeDelMergeRegion = true;
                }
                listBlock = listBlock.next();
            } while(textDocument.list(listBlock) == list);
        }
    }

    bool splitRegionOpened = false;
    int splitEndBlockNumber = -1;

    bool listStarted = false;
    int listChangeId = 0;
    if (!headingLevel && !numberedParagraphLevel) {
        listStarted = true;

        TagInformation listTagInformation;
        listTagInformation.setTagName("text:list");
        listTagInformation.addAttribute("text:style-name", listStyles[textList]);
        if (textList->format().hasProperty(KoListStyle::ContinueNumbering))
            listTagInformation.addAttribute("text:continue-numbering",textList->format().boolProperty(KoListStyle::ContinueNumbering) ? "true" : "false");

        listChangeId = openTagRegion(block.position(), KoTextWriter::Private::List, listTagInformation);
    }

    if (!headingLevel) {
        do {
            if (numberedParagraphLevel) {
                TagInformation paraTagInformation;
                paraTagInformation.setTagName("text:numbered-paragraph");
                paraTagInformation.addAttribute("text:level", numberedParagraphLevel);
                paraTagInformation.addAttribute("text:style-name", listStyles.value(textList));
                
                int changeId = openTagRegion(block.position(), KoTextWriter::Private::NumberedParagraph, paraTagInformation);
                writeBlocks(textDocument.document(), block.position(), block.position() + block.length() - 1, listStyles, 0, 0, textList); 
                closeTagRegion(changeId);
            } else {
                if (changeTracker->saveFormat() == KoChangeTracker::DELTAXML) {
                    int endBlockNumber = checkForSplit(block);
                    if (!deleteMergeRegionOpened && !splitRegionOpened && (endBlockNumber != -1)) {
                        openSplitMergeRegion();
                        splitRegionOpened = true;
                        splitEndBlockNumber = endBlockNumber;
                    }
                }

                const bool listHeader = blockFormat.boolProperty(KoParagraphStyle::IsListHeader)|| blockFormat.boolProperty(KoParagraphStyle::UnnumberedListItem);
                int listItemChangeId;
                TagInformation listItemTagInformation;
                listItemTagInformation.setTagName(listHeader ? "text:list-header" : "text:list-item");
                if (block.blockFormat().hasProperty(KoParagraphStyle::ListStartValue)) {
                    int startValue = block.blockFormat().intProperty(KoParagraphStyle::ListStartValue);
                    listItemTagInformation.addAttribute("text:start-value", startValue);
                }
                if (textList == topLevelTextList) {
                    listItemChangeId = openTagRegion(block.position(), KoTextWriter::Private::ListItem, listItemTagInformation);
                } else {
                    // This is a sub-list. So check for a list-change
                    listItemChangeId = openTagRegion(block.position(), KoTextWriter::Private::List, listItemTagInformation);
                }

                if (KoListStyle::isNumberingStyle(textList->format().style())) {
                    if (KoTextBlockData *blockData = dynamic_cast<KoTextBlockData *>(block.userData())) {
                        writer->startElement("text:number", false);
                        writer->addTextSpan(blockData->counterText());
                        writer->endElement();
                    }
                }
                
                if (textList == topLevelTextList) {
                    writeBlocks(textDocument.document(), block.position(), block.position() + block.length() - 1, listStyles, 0, 0, textList); 
                    // we are generating a text:list-item. Look forward and generate unnumbered list items.
                    while (true) {
                        QTextBlock nextBlock = block.next();
                        if (!nextBlock.textList() || !nextBlock.blockFormat().boolProperty(KoParagraphStyle::UnnumberedListItem))
                            break;
                        block = nextBlock;
                        saveParagraph(block, block.position(), block.position() + block.length() - 1);
                    }
                } else {
                    //This is a sub-list
                    block = saveList(block, listStyles, ++level);
                    //saveList will return a block one-past the last block of the list.
                    //Since we are doing a block.next() below, we need to go one back.
                    block = block.previous();
                }

                closeTagRegion(listItemChangeId);

                if (changeTracker->saveFormat() == KoChangeTracker::DELTAXML) {
                    if (splitRegionOpened && (block.blockNumber() == splitEndBlockNumber)) {
                        splitRegionOpened = false;
                        splitEndBlockNumber = -1;
                        closeSplitMergeRegion();
                        postProcessListItemSplit(block.blockFormat().intProperty(KoCharacterStyle::ChangeTrackerId));
                    }
                }
            }
            block = block.next();
            blockFormat = block.blockFormat();
            headingLevel = blockFormat.intProperty(KoParagraphStyle::OutlineLevel);
            numberedParagraphLevel = blockFormat.intProperty(KoParagraphStyle::ListLevel);
            textList = block.textList();
        } while ((textDocument.list(block) == list) && (KoList::level(block) >= topListLevel));
    }

    if (listStarted) {
        closeTagRegion(listChangeId);
    }

    if (closeDelMergeRegion && (changeTracker->saveFormat() == KoChangeTracker::DELTAXML)) {
        closeSplitMergeRegion();
        deleteMergeRegionOpened = false;
        deleteMergeEndBlockNumber = -1;
        postProcessDeleteMergeXml();
    }
   
    return block;
}

void KoTextWriter::Private::postProcessListItemSplit(int changeId)
{
    QString change = changeTransTable.value(changeId);

    QString generatedXmlString(generatedXmlArray);

    //Add the name-space definitions so that this can be parsed
    addNameSpaceDefinitions(generatedXmlString);

    //Now Parse the generatedXML and if successful generate the final output
    QString errorMsg;
    int errorLine, errorColumn;
    KoXmlDocument doc; 

    QXmlStreamReader reader(generatedXmlString);
    reader.setNamespaceProcessing(true);

    bool ok = doc.setContent(&reader, &errorMsg, &errorLine, &errorColumn);
    
    if (!ok)
        return;

    QString outputXml;
    QTextStream outputXmlStream(&outputXml);

    KoXmlElement rootElement = doc.documentElement();
    KoXmlElement listItemElement = rootElement.firstChild().toElement();
    removeLeavingContentStart(outputXmlStream, listItemElement, change, 1);

    KoXmlElement pElement = rootElement.firstChild().firstChild().toElement();
    removeLeavingContentStart(outputXmlStream, pElement, change, 2);

    KoXmlElement childElement;
    forEachElement(childElement, rootElement) {
        if (childElement.localName() == "list-item") {
            insertAroundContent(outputXmlStream, childElement, change);
            KoXmlElement pElement = childElement.firstChild().toElement();
            insertAroundContent(outputXmlStream, pElement, change);
            writeNode(outputXmlStream, pElement, true);
            outputXmlStream << "</text:p>";
            outputXmlStream << "</text:list-item>";
        } else {
            writeNode(outputXmlStream, pElement);
        }
    }

    removeLeavingContentEnd(outputXmlStream, 2);
    removeLeavingContentEnd(outputXmlStream, 1);
    writer->addCompleteElement(outputXml.toUtf8());
}

void KoTextWriter::Private::writeBlocks(QTextDocument *document, int from, int to, QHash<QTextList *, QString> &listStyles, QTextTable *currentTable, QTextFrame *currentFrame, QTextList *currentList)
{
    KoTextDocument textDocument(document);
    QTextBlock block = document->findBlock(from);

    while (block.isValid() && ((to == -1) || (block.position() <= to))) {
        QTextCursor cursor(block);
        QTextFrame *cursorFrame = cursor.currentFrame();
        int blockOutlineLevel = block.blockFormat().property(KoParagraphStyle::OutlineLevel).toInt();

        if (cursorFrame != currentFrame && cursorFrame->format().hasProperty(KoText::TableOfContents)) {
            int frameBegin = cursorFrame->firstPosition();
            int frameEnd = cursorFrame->lastPosition();
            saveTableOfContents(document, frameBegin, frameEnd, listStyles, currentTable, cursor.currentFrame());
            block = cursorFrame->lastCursorPosition().block();
            block = block.next();
            continue;
        }
        if (cursor.currentTable() != currentTable) {
            // Call the code to save the table....
            saveTable(cursor.currentTable(), listStyles);
            // We skip to the end of the table.
            block = cursor.currentTable()->lastCursorPosition().block();
            block = block.next();
            continue;
        }

        if (cursor.currentList() != currentList) {
            int previousBlockNumber = block.blockNumber();
            block = saveList(block, listStyles, 1);
            int blockNumberToProcess = block.blockNumber();
            if (blockNumberToProcess != previousBlockNumber)
                continue;
        }

        if (changeTracker->saveFormat() == KoChangeTracker::DELTAXML) {
            if (!deleteMergeRegionOpened && !cursor.currentTable() && (!cursor.currentList() || blockOutlineLevel)) {
                deleteMergeEndBlockNumber = checkForDeleteMerge(block);
                if (deleteMergeEndBlockNumber != -1) {
                    deleteMergeRegionOpened = true;
                    openSplitMergeRegion();
                }
            }
        }

        saveParagraph(block, from, to);

        if (changeTracker->saveFormat() == KoChangeTracker::DELTAXML) {
            if (deleteMergeRegionOpened && (block.blockNumber() == deleteMergeEndBlockNumber) && (!cursor.currentList() || blockOutlineLevel)) {
                closeSplitMergeRegion();
                deleteMergeRegionOpened = false;
                deleteMergeEndBlockNumber = -1;
                postProcessDeleteMergeXml();
            }
        }

        block = block.next();
    } // while
}

int KoTextWriter::Private::checkForSplit(const QTextBlock &block)
{
    return checkForMergeOrSplit(block, KoGenChange::InsertChange);
}

int KoTextWriter::Private::checkForDeleteMerge(const QTextBlock &block)
{
    return checkForMergeOrSplit(block, KoGenChange::DeleteChange);
}

int KoTextWriter::Private::checkForMergeOrSplit(const QTextBlock &block, KoGenChange::Type changeType)
{
    QTextBlock endBlock = block;
    QTextCursor cursor(block);    
    int endBlockNumber = -1;

    int splitMergeChangeId = 0, changeId = 0;
    do {
        if (!endBlock.next().isValid())
            break;

        int nextBlockChangeId;
        QTextTable *currentTable;

        if ((currentTable = QTextCursor(endBlock.next()).currentTable())) {
            nextBlockChangeId = currentTable->format().intProperty(KoCharacterStyle::ChangeTrackerId);
        } else {
            nextBlockChangeId = endBlock.next().blockFormat().property(KoCharacterStyle::ChangeTrackerId).toInt();
        }

        if (changeTracker->isDuplicateChangeId(nextBlockChangeId)) {
            nextBlockChangeId = changeTracker->originalChangeId(nextBlockChangeId);
        }
        
        if (!changeId) {
            splitMergeChangeId = changeId = nextBlockChangeId;
            if ((changeId) && (changeTracker->elementById(nextBlockChangeId)->getChangeType() == changeType)) {
                endBlock = endBlock.next();
            } else {
                changeId = 0;
            }
        } else {
            if (nextBlockChangeId == changeId) {
                endBlock = endBlock.next();
            } else {
                changeId = 0;
            }
        }
    } while(changeId);

    if ((endBlock.blockNumber() != block.blockNumber()) && (endBlock.text().length()) && !(QTextCursor(endBlock).currentTable())) {
        //Check that the last fragment of this block is not a part of this change. If so, it is not a merge or a split
        QTextFragment lastFragment = (--(endBlock.end())).fragment();
        QTextCharFormat lastFragmentFormat = lastFragment.charFormat();
        int lastFragmentChangeId = lastFragmentFormat.intProperty(KoCharacterStyle::ChangeTrackerId);
        if (changeTracker->isDuplicateChangeId(lastFragmentChangeId)) {
            lastFragmentChangeId = changeTracker->originalChangeId(lastFragmentChangeId);
        }

        if (lastFragmentChangeId != splitMergeChangeId) {
            endBlockNumber = endBlock.blockNumber();
        }
    }

    return endBlockNumber;
}

void KoTextWriter::Private::openSplitMergeRegion()
{
    //Save the current writer
    oldXmlWriter = writer;

    //Create a new KoXmlWriter pointing to a QBuffer
    generatedXmlArray.clear();
    generatedXmlBuffer.setBuffer(&generatedXmlArray);
    newXmlWriter = new KoXmlWriter(&generatedXmlBuffer);

    //Set our xmlWriter as the writer to be used
    writer = newXmlWriter;
    context.setXmlWriter(*newXmlWriter);
}

void KoTextWriter::Private::closeSplitMergeRegion()
{
    //delete the new writer
    delete newXmlWriter;

    //Restore the actual xml writer
    writer = oldXmlWriter;
    context.setXmlWriter(*oldXmlWriter);
}

void KoTextWriter::Private::postProcessDeleteMergeXml()
{
    QString generatedXmlString(generatedXmlArray);

    //Add the name-space definitions so that this can be parsed
    addNameSpaceDefinitions(generatedXmlString);

    //Now Parse the generatedXML and if successful generate the final output
    QString errorMsg;
    int errorLine, errorColumn;
    KoXmlDocument doc; 

    QXmlStreamReader reader(generatedXmlString);
    reader.setNamespaceProcessing(true);

    bool ok = doc.setContent(&reader, &errorMsg, &errorLine, &errorColumn);
    if (ok) {
        //Generate the final XML output and save it
        QString outputXml;
        QTextStream outputXmlStream(&outputXml);
        generateFinalXml(outputXmlStream, doc.documentElement());
        writer->addCompleteElement(outputXml.toUtf8());
    } 
}

void KoTextWriter::Private::addNameSpaceDefinitions(QString &generatedXmlString)
{
    //Generate the name-space definitions so that it can be parsed. Like what is office:text, office:delta etc
    QString nameSpaceDefinitions;
    QTextStream nameSpacesStream(&nameSpaceDefinitions);
    
    nameSpacesStream << "<generated-xml ";
    nameSpacesStream << "xmlns:office=\"" << KoXmlNS::office << "\" ";
    nameSpacesStream << "xmlns:meta=\"" << KoXmlNS::meta << "\" ";
    nameSpacesStream << "xmlns:config=\"" << KoXmlNS::config << "\" ";
    nameSpacesStream << "xmlns:text=\"" << KoXmlNS::text << "\" ";
    nameSpacesStream << "xmlns:table=\"" << KoXmlNS::table << "\" ";
    nameSpacesStream << "xmlns:draw=\"" << KoXmlNS::draw << "\" ";
    nameSpacesStream << "xmlns:presentation=\"" << KoXmlNS::presentation << "\" ";
    nameSpacesStream << "xmlns:dr3d=\"" << KoXmlNS::dr3d << "\" ";
    nameSpacesStream << "xmlns:chart=\"" << KoXmlNS::chart << "\" ";
    nameSpacesStream << "xmlns:form=\"" << KoXmlNS::form << "\" ";
    nameSpacesStream << "xmlns:script=\"" << KoXmlNS::script << "\" ";
    nameSpacesStream << "xmlns:style=\"" << KoXmlNS::style << "\" ";
    nameSpacesStream << "xmlns:number=\"" << KoXmlNS::number << "\" ";
    nameSpacesStream << "xmlns:math=\"" << KoXmlNS::math << "\" ";
    nameSpacesStream << "xmlns:svg=\"" << KoXmlNS::svg << "\" ";
    nameSpacesStream << "xmlns:fo=\"" << KoXmlNS::fo << "\" ";
    nameSpacesStream << "xmlns:anim=\"" << KoXmlNS::anim << "\" ";
    nameSpacesStream << "xmlns:smil=\"" << KoXmlNS::smil << "\" ";
    nameSpacesStream << "xmlns:koffice=\"" << KoXmlNS::koffice << "\" ";
    nameSpacesStream << "xmlns:officeooo=\"" << KoXmlNS::officeooo << "\" ";
    nameSpacesStream << "xmlns:delta=\"" << KoXmlNS::delta << "\" ";
    nameSpacesStream << "xmlns:split=\"" << KoXmlNS::split << "\" ";
    nameSpacesStream << "xmlns:ac=\"" << KoXmlNS::ac << "\" ";
    nameSpacesStream << ">";

    generatedXmlString.prepend(nameSpaceDefinitions);
    generatedXmlString.append("</generated-xml>");
}

void KoTextWriter::Private::generateFinalXml(QTextStream &outputXmlStream, const KoXmlElement &element)
{
    QString firstChild = element.firstChild().toElement().localName();
    KoXmlElement secondChildElement = element.firstChild().nextSibling().toElement();
    QString secondChild;

    do {
        secondChild = secondChildElement.localName();
        secondChildElement = secondChildElement.nextSibling().toElement();
    } while (secondChild == "removed-content");

    if ((firstChild == "p") && (secondChild == "h")) {
        handleParagraphOrHeaderMerge(outputXmlStream, element);
    } else if ((firstChild == "h") && (secondChild == "p")) {
        handleParagraphOrHeaderMerge(outputXmlStream, element);
    } else if ((firstChild == "p") && (secondChild == "p")) {
        handleParagraphOrHeaderMerge(outputXmlStream, element);
    } else if ((firstChild == "h") && (secondChild == "h")) {
        handleParagraphOrHeaderMerge(outputXmlStream, element);
    } else if ((firstChild == "p") && (secondChild == "list")) {
        handleParagraphWithListItemMerge(outputXmlStream, element);
    } else if ((firstChild == "h") && (secondChild == "list")) {
        handleParagraphWithListItemMerge(outputXmlStream, element);
    } else if ((firstChild == "list") && (secondChild == "p")) {
        handleListItemWithParagraphMerge(outputXmlStream, element);
    } else if ((firstChild == "list") && (secondChild == "h")) {
        handleListItemWithParagraphMerge(outputXmlStream, element);
    } else if ((firstChild == "list") && (secondChild == "list")) {
        handleListWithListMerge(outputXmlStream, element);
    } else if ((firstChild == "list") && (secondChild == "")) {
        handleListItemWithListItemMerge(outputXmlStream, element);
    } else {
        //Not Possible
    }

}

void KoTextWriter::Private::removeLeavingContentStart(QTextStream &outputXmlStream, KoXmlElement &element, QString &changeId, int endIdCounter)
{
    outputXmlStream << "<delta:remove-leaving-content-start";
    outputXmlStream << " delta:removal-change-idref=" << "\"" << changeId << "\"";
    outputXmlStream << " delta:end-element-idref=" << "\"end" << endIdCounter << "\">";

    outputXmlStream << "<text:" << element.localName();
    writeAttributes(outputXmlStream, element);
    outputXmlStream << "/>";
            
    outputXmlStream << "</delta:remove-leaving-content-start>";
}

void KoTextWriter::Private::removeLeavingContentEnd(QTextStream &outputXmlStream, int endIdCounter)
{
    outputXmlStream << "<delta:remove-leaving-content-end delta:end-element-id=\"end" << endIdCounter << "\"/>";
}

void KoTextWriter::Private::insertAroundContent(QTextStream &outputXmlStream, KoXmlElement &element, QString &changeId)
{
    outputXmlStream << "<text:" << element.localName() << " delta:insertion-change-idref=" << "\"" << changeId << "\"";
    outputXmlStream << " delta:insertion-type=\"insert-around-content\"";
    writeAttributes(outputXmlStream, element);
    outputXmlStream << ">";
}

void KoTextWriter::Private::handleParagraphOrHeaderMerge(QTextStream &outputXmlStream, const KoXmlElement &element)
{
    // Find the first child of the element
    // This is needed because we need to determine whether the final element is going to a <p> or a <h>
    KoXmlElement firstChildElement = element.firstChild().toElement();
    QString firstChild = firstChildElement.localName();

    // Find the Change-id
    KoXmlElement removedContentElement = firstChildElement.lastChild().toElement();
    QString changeId = removedContentElement.attributeNS(KoXmlNS::delta, "removal-change-idref");

    outputXmlStream << "<text:" << firstChild;
    writeAttributes(outputXmlStream, firstChildElement);
    outputXmlStream << ">";
    
    for (KoXmlNode node = firstChildElement.firstChild(); !node.isNull(); node = node.nextSibling()) {
        if (node.isElement() && node.toElement().localName() == "removed-content" && node.nextSibling().isNull()) {
            outputXmlStream << "<delta:merge delta:removal-change-idref=\"" << changeId << "\">";
            outputXmlStream << "<delta:leading-partial-content>";
            writeNode(outputXmlStream, node, true); 
            outputXmlStream << "</delta:leading-partial-content>";
        } else {
            writeNode(outputXmlStream, node);
        }
    }

    outputXmlStream << "<delta:intermediate-content>";
    KoXmlElement mergeEndElement = firstChildElement.nextSibling().toElement();
    while (mergeEndElement.localName() == "removed-content") {
        writeNode(outputXmlStream, mergeEndElement, true);
        mergeEndElement = mergeEndElement.nextSibling().toElement();
    }
    outputXmlStream << "</delta:intermediate-content>";

    for (KoXmlNode node = mergeEndElement.firstChild(); !node.isNull(); node = node.nextSibling()) {
        if (node.isElement() && node.toElement().localName() == "removed-content" && node.previousSibling().isNull()) {
            outputXmlStream << "<delta:trailing-partial-content>";
            outputXmlStream << "<text:" << mergeEndElement.localName();
            writeAttributes(outputXmlStream, mergeEndElement);
            outputXmlStream << ">";
            writeNode(outputXmlStream, node, true);
            outputXmlStream << "</text:" << mergeEndElement.localName() << ">";    
            outputXmlStream << "</delta:trailing-partial-content>";
            outputXmlStream << "</delta:merge>";    
        } else {
            writeNode(outputXmlStream, node);
        }
    }

    outputXmlStream << "</text:" << firstChild << ">";
}

void KoTextWriter::Private::handleParagraphWithHeaderMerge(QTextStream &outputXmlStream, const KoXmlElement &element)
{
    // Find the first child of the element
    // This is needed because we need to determine whether the final element is going to a <p> or a <h>
    KoXmlElement firstChildElement = element.firstChild().toElement();
    QString firstChild = firstChildElement.localName();

    // Find the Change-id
    KoXmlElement removedContentElement = firstChildElement.lastChild().toElement();
    QString changeId = removedContentElement.attributeNS(KoXmlNS::delta, "removal-change-idref");

    //Start generating the XML
    insertAroundContent(outputXmlStream, firstChildElement, changeId);

    //Start a counter for end-element-idref
    int endIdCounter = 1;

    KoXmlElement childElement;
    forEachElement (childElement, element) {
        if (childElement.localName() == "removed-content") {
            writeNode(outputXmlStream, childElement, false);
        } else {
            removeLeavingContentStart(outputXmlStream, childElement, changeId, endIdCounter);
            writeNode(outputXmlStream, childElement, true);
            removeLeavingContentEnd(outputXmlStream, endIdCounter);
            endIdCounter++;
        }
    }

    outputXmlStream << "</text:" << firstChild << ">";

}

void KoTextWriter::Private::handleParagraphWithListItemMerge(QTextStream &outputXmlStream, const KoXmlElement &element)
{
    // Find the first child of the element
    // This is needed because we need to determine whether the final element is going to a <p> or a <h>
    KoXmlElement firstChildElement = element.firstChild().toElement();
    QString firstChild = firstChildElement.localName();

    // Find the Change-id
    KoXmlElement removedContentElement = firstChildElement.lastChild().toElement();
    QString changeId = removedContentElement.attributeNS(KoXmlNS::delta, "removal-change-idref");

    //Start generating the XML
    insertAroundContent(outputXmlStream, firstChildElement, changeId);

    //Start a counter for end-element-idref
    int endIdCounter = 1;

    KoXmlElement childElement;
    forEachElement (childElement, element) {
        if (childElement.localName() == "removed-content") {
            writeNode(outputXmlStream, childElement, false);
        } else if (childElement.localName() == firstChild) {
            removeLeavingContentStart(outputXmlStream, childElement, changeId, endIdCounter);
            writeNode(outputXmlStream, childElement, true);
            removeLeavingContentEnd(outputXmlStream, endIdCounter);
            endIdCounter++;
        } else if (childElement.localName() == "list"){
            generateListForPWithListMerge(outputXmlStream, childElement, firstChild, changeId, endIdCounter, true);
        }
    }
}

void KoTextWriter::Private::generateListForPWithListMerge(QTextStream &outputXmlStream, KoXmlElement &element, \
                                                          QString &mergeResultElement, QString &changeId, int &endIdCounter, \
                                                          bool removeLeavingContent)
{
    int listEndIdCounter = endIdCounter;
    if (removeLeavingContent) {
        endIdCounter++;
        removeLeavingContentStart(outputXmlStream, element, changeId, listEndIdCounter);
    } else {
        outputXmlStream << "<text:" << element.localName();
        writeAttributes(outputXmlStream, element);
        outputXmlStream << ">";
    }

    bool tagTypeChangeEnded = false;
    bool listStarted = false;
    KoXmlElement childElement;
    forEachElement (childElement, element) {
        if (childElement.localName() == "removed-content") {
            writeNode(outputXmlStream, childElement, false);
        } else if ((childElement.localName() == "list-item") || (childElement.localName() == "list-header")) {
            generateListItemForPWithListMerge(outputXmlStream, childElement, mergeResultElement,\
                                              changeId, endIdCounter, !tagTypeChangeEnded);
            if (!tagTypeChangeEnded) {
                tagTypeChangeEnded = true;
                if (childElement != element.lastChild().toElement()) {
                    listStarted = true;
                    insertAroundContent(outputXmlStream, element, changeId);
                }
            }
        } else {
            //Not Possible
        }
    }
    if (listStarted)
        outputXmlStream << "</text:list>";
    if (removeLeavingContent) {
        removeLeavingContentEnd(outputXmlStream, listEndIdCounter);
    } else {
        outputXmlStream << "</text:" << element.localName() << ">";
    }
}

void KoTextWriter::Private::generateListItemForPWithListMerge(QTextStream &outputXmlStream, KoXmlElement &element, \
                                                              QString &mergeResultElement, QString &changeId, int &endIdCounter, \
                                                              bool removeLeavingContent)
{
    int listItemEndIdCounter = endIdCounter;

    if (removeLeavingContent) {
        endIdCounter++;
        removeLeavingContentStart(outputXmlStream, element, changeId, listItemEndIdCounter);
    } else {
        outputXmlStream << "<text:" << element.localName();
        writeAttributes(outputXmlStream, element);
        outputXmlStream << ">";
    }

    KoXmlElement childElement;
    forEachElement (childElement, element) {
        if (childElement.localName() == "removed-content") {
            writeNode(outputXmlStream, childElement, false);
        } else if (childElement.localName() == "p") {
            if (removeLeavingContent) {
                int paragraphEndIdCounter = endIdCounter;
                endIdCounter++;
                removeLeavingContentStart(outputXmlStream, childElement, changeId, paragraphEndIdCounter);        
                writeNode(outputXmlStream, childElement, true);
                removeLeavingContentEnd(outputXmlStream, paragraphEndIdCounter);
                outputXmlStream << "</text:" << mergeResultElement << ">";
            } else {
                writeNode(outputXmlStream, childElement, false);
            }
        } else if (childElement.localName() == "list") {
            generateListForPWithListMerge(outputXmlStream, childElement, mergeResultElement, changeId, endIdCounter, removeLeavingContent);
        } else {
            //Not Possible
        }
    }

    if (removeLeavingContent) {
        removeLeavingContentEnd(outputXmlStream, listItemEndIdCounter);
    } else {
        outputXmlStream << "</text:" << element.localName() << ">";
    }
}

void KoTextWriter::Private::handleListItemWithParagraphMerge(QTextStream &outputXmlStream, const KoXmlElement &element)
{
    deleteStartDepth = 0;

    // Find the first <p> so that we can get the change-id
    KoXmlElement paragraphElement;
    forEachElement(paragraphElement, element) {
        if (paragraphElement.localName() == "p") {
            break;
        }
    }

    // Find the Change-id
    KoXmlElement removedContentElement = paragraphElement.firstChild().toElement();
    QString changeId = removedContentElement.attributeNS(KoXmlNS::delta, "removal-change-idref");

    int endIdCounter = 1;

    KoXmlElement childElement;
    forEachElement(childElement, element) {
        if (childElement.localName() == "list") {
            generateListForListWithPMerge(outputXmlStream, childElement, changeId, endIdCounter, true);
        } else if (childElement.localName() == "removed-content") {
            writeNode(outputXmlStream, childElement, false);
        } else if (childElement.localName() == "p") {
            int paragraphEndIdCounter = endIdCounter;
            endIdCounter++;
            removeLeavingContentStart(outputXmlStream, childElement, changeId, paragraphEndIdCounter);
            writeNode(outputXmlStream, childElement, true);
            removeLeavingContentEnd(outputXmlStream, paragraphEndIdCounter);
            outputXmlStream << "</text:p>";

            for (int i=0; i < deleteStartDepth; i++) {
                outputXmlStream << "</text:list-item>";
                outputXmlStream << "</text:list>";
            }
            break;
        } else {
        }
    }

}

void KoTextWriter::Private::generateListForListWithPMerge(QTextStream &outputXmlStream, KoXmlElement &element, \
                                                          QString &changeId, int &endIdCounter, \
                                                          bool removeLeavingContent)
{
    static int listDepth = 0;
    listDepth++;

    if (!deleteStartDepth) {
        KoXmlElement childElement;
        forEachElement(childElement, element) {
            if ((childElement.localName() == "list-item") || (childElement.localName() == "list-header")) {
                bool startOfDeleteMerge = checkForDeleteStartInListItem(childElement, false);
                if (startOfDeleteMerge) {
                    deleteStartDepth = listDepth;
                }
            }
        }
    }

    int listEndIdCounter = endIdCounter;
    if (removeLeavingContent) {
        endIdCounter++;
        removeLeavingContentStart(outputXmlStream, element, changeId, listEndIdCounter);
        insertAroundContent(outputXmlStream, element, changeId);
    } else {
        outputXmlStream << "<text:" << element.localName();
        writeAttributes(outputXmlStream, element);
        outputXmlStream << ">";
    }

    KoXmlElement childElement;
    forEachElement(childElement, element) {
        if ((childElement.localName() == "list-item") || (childElement.localName() == "list-header")) {
            bool startOfDeleteMerge = checkForDeleteStartInListItem(childElement);
            generateListItemForListWithPMerge(outputXmlStream, childElement, changeId, endIdCounter, startOfDeleteMerge);
        } else if (childElement.localName() == "removed-content") {
            writeNode(outputXmlStream, childElement, false);
        }
    }
    
    if (removeLeavingContent) {
        removeLeavingContentEnd(outputXmlStream, listEndIdCounter);
    } else {
        outputXmlStream << "</text:" << element.localName() << ">";
    }
}

void KoTextWriter::Private::generateListItemForListWithPMerge(QTextStream &outputXmlStream, KoXmlElement &element, \
                                                              QString &changeId, int &endIdCounter, bool removeLeavingContent)
{
    if (!removeLeavingContent) {
        writeNode(outputXmlStream, element, false);
    } else {
        int listItemEndIdCounter = endIdCounter;
        endIdCounter++;
        insertAroundContent(outputXmlStream, element, changeId);
        removeLeavingContentStart(outputXmlStream, element, changeId, listItemEndIdCounter);

        KoXmlElement childElement;
        forEachElement (childElement, element) {
            if (childElement.localName() == "p") {
                int paragraphEndIdCounter = endIdCounter;
                endIdCounter++;
                insertAroundContent(outputXmlStream, childElement, changeId);
                removeLeavingContentStart(outputXmlStream, childElement, changeId, paragraphEndIdCounter);
                writeNode(outputXmlStream, childElement, true);
                removeLeavingContentEnd(outputXmlStream, paragraphEndIdCounter);
            } else if(childElement.localName() == "list") {
                generateListForListWithPMerge(outputXmlStream, childElement, changeId, endIdCounter, removeLeavingContent);
            }
        }
        removeLeavingContentEnd(outputXmlStream, listItemEndIdCounter); 
    }
}

bool KoTextWriter::Private::checkForDeleteStartInListItem(KoXmlElement &element, bool checkRecursively)
{
    bool returnValue = false;
    KoXmlElement childElement;
    forEachElement(childElement, element) {
        if (childElement.localName() == "p") {
            if (childElement.lastChild().toElement().localName() == "removed-content") {
                returnValue = true;
                break;
            }
        } else if ((childElement.localName() == "list") && (checkRecursively)) {
            KoXmlElement listItem;
            forEachElement(listItem, childElement) {
                returnValue = checkForDeleteStartInListItem(listItem);
                if (returnValue)
                    break; 
            }
        } else {
        }
    
        if (returnValue)
            break;
    }

    return returnValue;
}

void KoTextWriter::Private::handleListWithListMerge(QTextStream &outputXmlStream, const KoXmlElement &element)
{
    int endIdCounter = 1;

    KoXmlElement listElement = element.firstChild().toElement();
    QString changeId = findChangeIdForListItemMerge(listElement);

    KoXmlElement firstChildElement = element.firstChild().toElement();
    generateListForListItemMerge(outputXmlStream, firstChildElement, changeId, endIdCounter, true, false);

    KoXmlElement secondChildElement = element.firstChild().nextSibling().toElement();
    QString secondChild = secondChildElement.localName();
    while (secondChild == "removed-content")
    {
        writeNode(outputXmlStream, secondChildElement, false);
        secondChildElement = secondChildElement.nextSibling().toElement();
        secondChild = secondChildElement.localName();
    };

    generateListForListItemMerge(outputXmlStream, secondChildElement, changeId, endIdCounter, false, true);
}

void KoTextWriter::Private::handleListItemWithListItemMerge(QTextStream &outputXmlStream, const KoXmlElement &element)
{
    int endIdCounter = 1;
    KoXmlElement listElement = element.firstChild().toElement();
    QString changeId = findChangeIdForListItemMerge(listElement);
    
    generateListForListItemMerge(outputXmlStream, listElement, changeId, endIdCounter, false, false);
}

void KoTextWriter::Private::generateListForListItemMerge(QTextStream &outputXmlStream, KoXmlElement &element, \
                                                         QString &changeId, int &endIdCounter, bool listMergeStart, bool listMergeEnd)
{
    int listEndIdCounter = endIdCounter;
    if (listMergeStart || listMergeEnd) {
        endIdCounter++;
        removeLeavingContentStart(outputXmlStream, element, changeId, listEndIdCounter);
        
        if (listMergeStart) {
            insertAroundContent(outputXmlStream, element, changeId);
        }

    } else {
        outputXmlStream << "<text:" << element.localName();
        writeAttributes(outputXmlStream, element);
        outputXmlStream << ">";
    }

    KoXmlElement childElement;
    bool deleteRangeStarted = false;

    if (listMergeEnd) {
        deleteRangeStarted = true;
    }

    forEachElement(childElement, element) {
        if ((childElement.localName() == "list-item") || (childElement.localName() == "list-header")) {
            if (!deleteRangeStarted) {
                deleteRangeStarted = checkForDeleteStartInListItem(childElement);
                generateListItemForListItemMerge(outputXmlStream, childElement, changeId, endIdCounter, deleteRangeStarted, false);
            } else {
                bool endOfDeleteRange = checkForDeleteEndInListItem(childElement);
                deleteRangeStarted = !endOfDeleteRange;
                generateListItemForListItemMerge(outputXmlStream, childElement, changeId, endIdCounter, false, endOfDeleteRange);
            }
        } else if (childElement.localName() == "removed-content") {
            writeNode(outputXmlStream, childElement, false);
        }
    }
    
    if (listMergeStart || listMergeEnd) {
        removeLeavingContentEnd(outputXmlStream, listEndIdCounter);
        if (listMergeEnd) {
            outputXmlStream << "</text:list>";
        }
    } else {
        outputXmlStream << "</text:list>";
    }
}

void KoTextWriter::Private::generateListItemForListItemMerge(QTextStream &outputXmlStream, KoXmlElement &element, \
                                                             QString &changeId, int &endIdCounter, bool listItemMergeStart, bool listItemMergeEnd)
{
    if (!listItemMergeStart && !listItemMergeEnd) {
        writeNode(outputXmlStream, element, false);
    } else {
        int listItemEndIdCounter = endIdCounter;
        endIdCounter++;

        if (listItemMergeStart) {
            insertAroundContent(outputXmlStream, element, changeId);
        }

        removeLeavingContentStart(outputXmlStream, element, changeId, listItemEndIdCounter);

        KoXmlElement childElement;
        forEachElement (childElement, element) {
            if (childElement.localName() == "p") {
                int paragraphEndIdCounter = endIdCounter;
                endIdCounter++;
                if (listItemMergeStart) {
                    insertAroundContent(outputXmlStream, childElement, changeId);
                }

                removeLeavingContentStart(outputXmlStream, childElement, changeId, paragraphEndIdCounter);
                writeNode(outputXmlStream, childElement, true);
                removeLeavingContentEnd(outputXmlStream, paragraphEndIdCounter); 

                if (listItemMergeEnd) {
                    outputXmlStream << "</text:" << childElement.localName() << ">";
                }
            } else if(childElement.localName() == "list") {
                generateListForListItemMerge(outputXmlStream, childElement, changeId, endIdCounter, listItemMergeStart ,listItemMergeEnd);
            }
        }

        removeLeavingContentEnd(outputXmlStream, listItemEndIdCounter);        
        if (listItemMergeEnd) {
            outputXmlStream << "</text:list-item>";
        }
    }
}

bool KoTextWriter::Private::checkForDeleteEndInListItem(KoXmlElement &element, bool checkRecursively)
{
    bool returnValue = false;
    KoXmlElement childElement;
    forEachElement(childElement, element) {
        if (childElement.localName() == "p") {
            if (childElement.firstChild().toElement().localName() == "removed-content") {
                returnValue = true;
                break;
            }
        } else if ((childElement.localName() == "list") && (checkRecursively)) {
            KoXmlElement listItem;
            forEachElement(listItem, childElement) {
                returnValue = checkForDeleteStartInListItem(listItem);
                if (returnValue)
                    break; 
            }
        } else {
        }
    
        if (returnValue)
            break;
    }

    return returnValue;
}

QString KoTextWriter::Private::findChangeIdForListItemMerge(const KoXmlElement &element)
{
    QString changeId;

    KoXmlElement listItemElement;
    forEachElement (listItemElement, element) {
        if ((listItemElement.localName() == "list-item") || (listItemElement.localName() == "list-header")) {
            KoXmlElement childElement;
            forEachElement (childElement, listItemElement) {
                if (childElement.localName() == "p") {
                    KoXmlElement removedContentElement = childElement.lastChild().toElement();
                    if (removedContentElement.localName() == "removed-content") {
                        changeId = removedContentElement.attributeNS(KoXmlNS::delta, "removal-change-idref");
                        break;
                    }
                } else if (childElement.localName() == "list") {
                    changeId = findChangeIdForListItemMerge(childElement);
                    break;
                } else {
                    // Not Needed
                }
            }
        }
    }

    return changeId;
}

void KoTextWriter::Private::writeAttributes(QTextStream &outputXmlStream, KoXmlElement &element)
{
    QList<QPair<QString, QString> > attributes = element.attributeFullNames();

    QPair<QString, QString> attributeNamePair;
    foreach (attributeNamePair, attributes) {
        if (attributeNamePair.first == KoXmlNS::text) {
            outputXmlStream << " text:" << attributeNamePair.second << "=";
            outputXmlStream << "\"" << element.attributeNS(KoXmlNS::text, attributeNamePair.second) << "\"";    
        } else if (attributeNamePair.first == KoXmlNS::delta) {
            outputXmlStream << " delta:" << attributeNamePair.second << "=";
            outputXmlStream << "\"" << element.attributeNS(KoXmlNS::delta, attributeNamePair.second) << "\"";    
        } else {
            //To Be Added when needed
        }
    }
}

void KoTextWriter::Private::writeNode(QTextStream &outputXmlStream, KoXmlNode &node, bool writeOnlyChildren)
{
    if (node.isText()) {
        outputXmlStream  << node.toText().data();
    } else if (node.isElement()) {
        KoXmlElement element = node.toElement();
        if ((element.localName() == "removed-content") && !element.childNodesCount()) {
            return;
        }

        if (!writeOnlyChildren) {
            outputXmlStream << "<" << element.prefix() << ":" << element.localName();
            writeAttributes(outputXmlStream,element);
            outputXmlStream << ">";
        }    

        for (KoXmlNode node = element.firstChild(); !node.isNull(); node = node.nextSibling()) {
            writeNode(outputXmlStream, node);
        }

        if (!writeOnlyChildren) {
            outputXmlStream << "</" << element.prefix() << ":" << element.localName() << ">";
        }
    }
}

void KoTextWriter::write(QTextDocument *document, int from, int to)
{
    d->document = document;
    d->styleManager = KoTextDocument(document).styleManager();
    d->layout = qobject_cast<KoTextDocumentLayout*>(document->documentLayout());

    d->changeTracker = KoTextDocument(document).changeTracker();

    if (d->layout) Q_ASSERT(d->layout->inlineTextObjectManager());

    QTextBlock block = document->findBlock(from);

    QVector<int> changesVector;
    d->changeTracker->allChangeIds(changesVector);
    foreach (int changeId, changesVector) {
        d->saveChange(changeId);
    }

    QHash<QTextList *, QString> listStyles = d->saveListStyles(block, to);
    d->writeBlocks(document, from, to, listStyles);
}<|MERGE_RESOLUTION|>--- conflicted
+++ resolved
@@ -1206,16 +1206,7 @@
 
         for (int c = 0 ; c < table->columns() ; c++) {
             QTextTableCell cell = table->cellAt(r, c);
-<<<<<<< HEAD
             int changeId = 0;
-=======
-            if ((cell.row() == r) && (cell.column() == c)) {
-                writer->startElement("table:table-cell");
-                if (cell.rowSpan() > 1)
-                    writer->addAttribute("table:number-rows-spanned", cell.rowSpan());
-                if (cell.columnSpan() > 1)
-                    writer->addAttribute("table:number-columns-spanned", cell.columnSpan());
->>>>>>> 143c965d
 
             if ((cell.row() == r) && (cell.column() == c)) {
                 TagInformation tableCellInformation;
