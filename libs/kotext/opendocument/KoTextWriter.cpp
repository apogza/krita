/* This file is part of the KDE project
 * Copyright (C) 2006 Thomas Zander <zander@kde.org>
 * Copyright (C) 2008 Thorsten Zachmann <zachmann@kde.org>
 * Copyright (C) 2008 Girish Ramakrishnan <girish@forwardbias.in>
 * Copyright (C) 2009 Pierre Stirnweiss <pstirnweiss@googlemail.com>
 * Copyright (C) 2010 Benjamin Port <port.benjamin@gmail.com>
 * Copyright (C) 2011 Pierre Ducroquet <pinaraf@pinaraf.info>
 * Copyright (C) 2011 Boudewijn Rempt <boud@kogmbh.com>
 *
 * This library is free software; you can redistribute it and/or
 * modify it under the terms of the GNU Library General Public
 * License as published by the Free Software Foundation; either
 * version 2 of the License, or (at your option) any later version.
 *
 * This library is distributed in the hope that it will be useful,
 * but WITHOUT ANY WARRANTY; without even the implied warranty of
 * MERCHANTABILITY or FITNESS FOR A PARTICULAR PURPOSE.  See the GNU
 * Library General Public License for more details.
 *
 * You should have received a copy of the GNU Library General Public License
 * along with this library; see the file COPYING.LIB.  If not, write to
 * the Free Software Foundation, Inc., 51 Franklin Street, Fifth Floor,
 * Boston, MA 02110-1301, USA.
 */

#include "KoTextWriter.h"

#include <QMap>
#include <QTextDocument>
#include <QTextTable>
#include <QTextCursor>
#include <QStack>
#include <QTextTableCellFormat>
#include <QBuffer>
#include <QUuid>
#include <QXmlStreamReader>

#include "KoInlineObject.h"
#include "KoTextAnchor.h"
#include "KoShape.h"
#include "KoVariable.h"
#include "KoInlineTextObjectManager.h"
#include "styles/KoStyleManager.h"
#include "styles/KoCharacterStyle.h"
#include "styles/KoParagraphStyle.h"
#include "styles/KoListStyle.h"
#include "styles/KoListLevelProperties.h"
#include "styles/KoTableCellStyle.h"
#include "styles/KoTableStyle.h"
#include "KoTextBlockData.h"
#include "KoTextDocument.h"
#include "KoTextInlineRdf.h"
#include "KoSection.h"

#include "KoTextMeta.h"
#include "KoBookmark.h"

#include <KoShapeSavingContext.h>
#include <KoXmlWriter.h>
#include <KoGenStyle.h>
#include <KoGenStyles.h>
#include <KoXmlNS.h>
#include <KoTableColumnAndRowStyleManager.h>
#include <KoTableColumnStyle.h>

#include <opendocument/KoTextSharedSavingData.h>
#include <changetracker/KoChangeTracker.h>
#include <changetracker/KoChangeTrackerElement.h>
#include <changetracker/KoDeleteChangeMarker.h>
#include <changetracker/KoFormatChangeInformation.h>
#include <KoGenChange.h>
#include <KoGenChanges.h>
#include <KoXmlWriter.h>
#include <rdf/KoDocumentRdfBase.h>
#include <KoTableOfContentsGeneratorInfo.h>
#include <KoBibliographyInfo.h>

#ifdef SHOULD_BUILD_RDF
#include <Soprano/Soprano>
#endif
#include <KoTableRowStyle.h>

class KoTextWriter::TagInformation
{
    public:
        TagInformation():tagName(0), attributeList()
        {
        }

        void setTagName(const char *tagName)
        {
            this->tagName = tagName;
        }

        void addAttribute(const QString& attributeName, const QString& attributeValue)
        {
            attributeList.push_back(QPair<QString,QString>(attributeName, attributeValue));
        }

        void addAttribute(const QString& attributeName, int value)
        {
            addAttribute(attributeName, QString::number(value));
        }

        void clear()
        {
            tagName = NULL;
            attributeList.clear();
        }

        const char *name() const
        {
            return tagName;
        }

        const QVector<QPair<QString, QString> >& attributes() const
        {
            return attributeList;
        }

    private:
        const char *tagName;
        QVector<QPair<QString, QString> > attributeList;
};

class KoTextWriter::Private
{
public:
    explicit Private(KoShapeSavingContext &context)
        : context(context)
        , sharedData(0)
        ,  writer(0)
        ,  styleManager(0)
        ,  changeTracker(0)
        ,  rdfData(0)
        ,  splitEndBlockNumber(-1)
        ,  splitRegionOpened(false)
        ,  splitIdCounter(1)
        ,  deleteMergeRegionOpened(false)
        ,  deleteMergeEndBlockNumber(-1)
    {
        writer = &context.xmlWriter();
        changeStack.push(0);
    }

    ~Private() {}

    enum ElementType {
        Span,
        ParagraphOrHeader,
        ListItem,
        List,
        NumberedParagraph,
        Table,
        TableRow,
        TableColumn,
        TableCell
    };

    void saveChange(QTextCharFormat format);
    void saveChange(int changeId);
    void saveODF12Change(QTextCharFormat format);
    QString generateDeleteChangeXml(KoDeleteChangeMarker *marker);
    int openTagRegion(int position, ElementType elementType, KoTextWriter::TagInformation& tagInformation);
    void closeTagRegion(int changeId);
    QStack<const char *> openedTagStack;

    QString saveParagraphStyle(const QTextBlock &block);
    QString saveParagraphStyle(const QTextBlockFormat &blockFormat, const QTextCharFormat &charFormat);
    QString saveCharacterStyle(const QTextCharFormat &charFormat, const QTextCharFormat &blockCharFormat);
    QString saveTableStyle(const QTextTable &table);
    QString saveTableColumnStyle(const KoTableColumnStyle &columnStyle, int columnNumber, const QString &tableStyleName);
    QString saveTableRowStyle(const KoTableRowStyle &rowStyle, int rowNumber, const QString &tableStyleName);
    QString saveTableCellStyle(const QTextTableCellFormat &cellFormat, int columnNumber, const QString &tableStyleName);

    QHash<QTextList *, QString> saveListStyles(QTextBlock block, int to);
    void saveParagraph(const QTextBlock &block, int from, int to);
    void saveTable(QTextTable *table, QHash<QTextList *, QString> &listStyles);
    QTextBlock& saveList(QTextBlock &block, QHash<QTextList *, QString> &listStyles, int level, QTextTable *currentTable);
<<<<<<< HEAD
    void saveTableOfContents(QTextDocument *document, int from, int to, QHash<QTextList *, QString> &listStyles, QTextTable *currentTable, QTextFrame *toc);
    void saveBibliography(QTextDocument *document, int from, int to, QHash<QTextList *, QString> &listStyles, QTextTable *currentTable, QTextFrame *bib);
    void writeBlocks(QTextDocument *document, int from, int to, QHash<QTextList *, QString> &listStyles, QTextTable *currentTable = 0, QTextFrame *currentFrame = 0, QTextList *currentList = 0);
=======
    void saveTableOfContents(QTextDocument *document, QHash<QTextList *, QString> &listStyles, QTextBlock toc);
    void writeBlocks(QTextDocument *document, int from, int to, QHash<QTextList *, QString> &listStyles, QTextTable *currentTable = 0, QTextList *currentList = 0);
>>>>>>> f924d5f3
    void saveInlineRdf(KoTextInlineRdf *rdf, TagInformation *tagInfos);
    int checkForBlockChange(const QTextBlock &block);
    int checkForListItemChange(const QTextBlock &block);
    int checkForListChange(const QTextBlock &block);
    int checkForTableRowChange(int position);
    int checkForTableColumnChange(int position);

    KoShapeSavingContext &context;
    KoTextSharedSavingData *sharedData;
    KoXmlWriter *writer;

    KoStyleManager *styleManager;
    KoChangeTracker *changeTracker;
    KoDocumentRdfBase *rdfData;
    QTextDocument *document;

    QStack<int> changeStack;
    QMap<int, QString> changeTransTable;
    QList<int> savedDeleteChanges;

    // Things like bookmarks need to be properly turn down
    // during a cut and paste operation when their end marker
    // is not included in the selection.
    QList<KoInlineObject*> pairedInlineObjectStack;

    // For saving of paragraph or header splits
    int checkForSplit(const QTextBlock &block);
    int splitEndBlockNumber;
    bool splitRegionOpened;
    bool splitIdCounter;

    //For saving of delete-changes that result in a merge between two elements
    bool deleteMergeRegionOpened;
    int deleteMergeEndBlockNumber;
    int checkForDeleteMerge(const QTextBlock &block);
    void openSplitMergeRegion();
    void closeSplitMergeRegion();

    //For List Item Splits
    void postProcessListItemSplit(int changeId);

    //Method used by both split and merge
    int checkForMergeOrSplit(const QTextBlock &block, KoGenChange::Type changeType);
    void addNameSpaceDefinitions(QString &generatedXmlString);

    KoXmlWriter *oldXmlWriter;
    KoXmlWriter *newXmlWriter;
    QByteArray generatedXmlArray;
    QBuffer generatedXmlBuffer;

    void postProcessDeleteMergeXml();
    void generateFinalXml(QTextStream &outputXmlStream, const KoXmlElement &element);

    // For Handling <p> with <p> or <h> with <h> merges
    void handleParagraphOrHeaderMerge(QTextStream &outputXmlStream, const KoXmlElement &element);

    // For Handling <p> with <h> or <h> with <p> merges
    void handleParagraphWithHeaderMerge(QTextStream &outputXmlStream, const KoXmlElement &element);

    // For handling <p> with <list-item> merges
    void handleParagraphWithListItemMerge(QTextStream &outputXmlStream, const KoXmlElement &element);
    void generateListForPWithListMerge(QTextStream &outputXmlStream, KoXmlElement &element,
                                       QString &mergeResultElement, QString &changeId, int &endIdCounter, bool removeLeavingContent);
    void generateListItemForPWithListMerge(QTextStream &outputXmlStream, KoXmlElement &element,
                                       QString &mergeResultElement, QString &changeId, int &endIdCounter, bool removeLeavingContent);

    // For Handling <list-item> with <p> merges
    int deleteStartDepth;
    void handleListItemWithParagraphMerge(QTextStream &outputXmlStream, const KoXmlElement &element);
    void generateListForListWithPMerge(QTextStream &outputXmlStream, KoXmlElement &element,
                                       QString &changeId, int &endIdCounter, bool removeLeavingContent);
    void generateListItemForListWithPMerge(QTextStream &outputXmlStream, KoXmlElement &element,
                                       QString &changeId, int &endIdCounter, bool removeLeavingContent);
    bool checkForDeleteStartInListItem(KoXmlElement &element, bool checkRecursively = true);

    void handleListWithListMerge(QTextStream &outputXmlStream, const KoXmlElement &element);

    // For handling <list-item> with <list-item> merges
    void handleListItemWithListItemMerge(QTextStream &outputXmlStream, const KoXmlElement &element);
    QString findChangeIdForListItemMerge(const KoXmlElement &element);
    void generateListForListItemMerge(QTextStream &outputXmlStream, KoXmlElement &element,
                                       QString &changeId, int &endIdCounter, bool listMergeStart, bool listMergeEnd);
    void generateListItemForListItemMerge(QTextStream &outputXmlStream, KoXmlElement &element,
                                       QString &changeId, int &endIdCounter, bool listItemMergeStart, bool listItemMergeEnd);
    bool checkForDeleteEndInListItem(KoXmlElement &element, bool checkRecursively = true);

    // Common methods
    void writeAttributes(QTextStream &outputXmlStream, KoXmlElement &element);
    void writeNode(QTextStream &outputXmlStream, KoXmlNode &node, bool writeOnlyChildren = false);
    void removeLeavingContentStart(QTextStream &outputXmlStream, KoXmlElement &element, QString &changeId, int endIdCounter);
    void removeLeavingContentEnd(QTextStream &outputXmlStream, int endIdCounter);
    void insertAroundContent(QTextStream &outputXmlStream, KoXmlElement &element, QString &changeId);
};

void KoTextWriter::Private::saveChange(QTextCharFormat format)
{
    if (!changeTracker /*&& changeTracker->isEnabled()*/)
        return;//The change tracker exist and we are allowed to save tracked changes

    int changeId = format.property(KoCharacterStyle::ChangeTrackerId).toInt();
    if (changeId) { //There is a tracked change
        saveChange(changeId);
    }
}

void KoTextWriter::Private::saveChange(int changeId)
{
    if (!changeTracker) return;

    if(changeTransTable.value(changeId).length())
        return;

    if ((changeTracker->elementById(changeId)->getChangeType() == KoGenChange::DeleteChange) &&
         (changeTracker->saveFormat() == KoChangeTracker::ODF_1_2)) {
        return;
    }

    KoGenChange change;
    if (changeTracker->saveFormat() == KoChangeTracker::ODF_1_2) {
        change.setChangeFormat(KoGenChange::ODF_1_2);
    } else {
        change.setChangeFormat(KoGenChange::DELTAXML);
    }

    changeTracker->saveInlineChange(changeId, change);
    QString changeName = sharedData->genChanges().insert(change);
    changeTransTable.insert(changeId, changeName);
}

void KoTextWriter::Private::saveODF12Change(QTextCharFormat format)
{
    if (!changeTracker /*&& changeTracker->isEnabled()*/)
        return;//The change tracker exist and we are allowed to save tracked changes

    int changeId = format.property(KoCharacterStyle::ChangeTrackerId).toInt();

    //First we need to check if the eventual already opened change regions are still valid
    while (int change = changeStack.top()) {
        if (!changeId || !changeTracker->isParent(change, changeId)) {
            writer->startElement("text:change-end", false);
            writer->addAttribute("text:change-id", changeTransTable.value(change));
            writer->endElement();
            changeStack.pop();
        }
    }

    if (changeId) { //There is a tracked change
        if (changeTracker->elementById(changeId)->getChangeType() != KoGenChange::DeleteChange) {
            //Now start a new change region if not already done
            if (!changeStack.contains(changeId)) {
                QString changeName = changeTransTable.value(changeId);
                writer->startElement("text:change-start", false);
                writer->addAttribute("text:change-id",changeName);
                writer->endElement();
                changeStack.push(changeId);
            }
        }
    }
    KoInlineTextObjectManager *textObjectManager = KoTextDocument(document).inlineTextObjectManager();
    KoDeleteChangeMarker *changeMarker;
    if (textObjectManager && (changeMarker = dynamic_cast<KoDeleteChangeMarker*>(textObjectManager->inlineTextObject(format)))) {
        if (!savedDeleteChanges.contains(changeMarker->changeId())) {
            QString deleteChangeXml = generateDeleteChangeXml(changeMarker);
            changeMarker->setDeleteChangeXml(deleteChangeXml);
            changeMarker->saveOdf(context);
            savedDeleteChanges.append(changeMarker->changeId());
        }
    }
}

QString KoTextWriter::Private::generateDeleteChangeXml(KoDeleteChangeMarker *marker)
{
    if (!changeTracker) return QString::null;

    //Create a QTextDocument from the Delete Fragment
    QTextDocument doc;
    QTextCursor cursor(&doc);
    cursor.insertFragment(changeTracker->elementById(marker->changeId())->getDeleteData());

    //Save the current writer
    KoXmlWriter &oldWriter = context.xmlWriter();

    //Create a new KoXmlWriter pointing to a QBuffer
    QByteArray xmlArray;
    QBuffer xmlBuffer(&xmlArray);
    KoXmlWriter newXmlWriter(&xmlBuffer);

    //Set our xmlWriter as the writer to be used
    writer = &newXmlWriter;
    context.setXmlWriter(newXmlWriter);

    //Call writeBlocks to generate the xml
    QHash<QTextList *,QString> listStyles = saveListStyles(doc.firstBlock(), doc.characterCount());
    writeBlocks(&doc, 0, doc.characterCount(),listStyles);

    //Restore the actual xml writer
    writer = &oldWriter;
    context.setXmlWriter(oldWriter);

    QString generatedXmlString(xmlArray);
    return generatedXmlString;
}

int KoTextWriter::Private::openTagRegion(int position, ElementType elementType, KoTextWriter::TagInformation& tagInformation)
{
    int changeId = 0, returnChangeId = 0;

    if (!changeTracker) {
        //kDebug(30015) << "tag:" << tagInformation.name() << openedTagStack.size();
        if (tagInformation.name()) {
            writer->startElement(tagInformation.name(), elementType != ParagraphOrHeader);
            QPair<QString, QString> attribute;
            foreach (attribute, tagInformation.attributes()) {
                writer->addAttribute(attribute.first.toLocal8Bit(), attribute.second);
            }
        }
        openedTagStack.push(tagInformation.name());
        //kDebug(30015) << "stack" << openedTagStack.size();
        return changeId;
    }
    
    QTextCursor cursor(document);
    QTextBlock block = document->findBlock(position);

    openedTagStack.push(tagInformation.name());

    KoChangeTracker::ChangeSaveFormat changeSaveFormat = changeTracker->saveFormat();

    if (changeSaveFormat == KoChangeTracker::DELTAXML) {
        switch (elementType) {
            case KoTextWriter::Private::Span:
                cursor.setPosition(position + 1);
                changeId = cursor.charFormat().property(KoCharacterStyle::ChangeTrackerId).toInt();
                break;
            case KoTextWriter::Private::ParagraphOrHeader:
                changeId = checkForBlockChange(block);
                break;
            case KoTextWriter::Private::NumberedParagraph:
                changeId = checkForBlockChange(block);
                break;
            case KoTextWriter::Private::ListItem:
                changeId = checkForListItemChange(block);
                break;
            case KoTextWriter::Private::List:
                changeId = checkForListChange(block);
                break;
            case KoTextWriter::Private::TableRow:
                changeId = checkForTableRowChange(position);
                break;
            case KoTextWriter::Private::TableColumn:
                changeId = checkForTableColumnChange(position);
                break;
            case KoTextWriter::Private::TableCell:
                cursor.setPosition(position);
                changeId = cursor.currentTable()->cellAt(position).format().property(KoCharacterStyle::ChangeTrackerId).toInt();
                break;
            case KoTextWriter::Private::Table:
                cursor.setPosition(position);
                QTextTableFormat tableFormat = cursor.currentTable()->format();
                changeId = tableFormat.property(KoCharacterStyle::ChangeTrackerId).toInt();
                break;
        }
    }

    if (!changeId || (changeStack.top() == changeId)) {
        changeId = 0;
    } else if ((changeTracker->isDuplicateChangeId(changeId)) && (changeTracker->originalChangeId(changeId) == changeStack.top())) {
        QVectorIterator<int> changeStackIterator(changeStack);
        changeStackIterator.toBack();

        while ((changeStackIterator.peekPrevious()) && (changeStackIterator.peekPrevious() == changeTracker->originalChangeId(changeId))) {
            changeStackIterator.previous();
            changeId = changeTracker->parent(changeId);
        }
    } else if ((changeTracker->isDuplicateChangeId(changeId)) && (changeTracker->isParent(changeStack.top(), changeId))) {
        changeId = 0;
    }

    returnChangeId = changeId;

    //Navigate through the change history and push into a stack so that they can be processed in the reverse order (i.e starting from earliest)
    QStack<int> changeHistory;
    while (changeId && (changeId != changeStack.top())) {
        changeHistory.push(changeId);
        changeId = changeTracker->parent(changeId);
    }

    if (returnChangeId) {
        changeStack.push(returnChangeId);
    }

    while(changeHistory.size()) {
        int changeId = changeHistory.pop();
        if (changeTracker->isDuplicateChangeId(changeId)) {
            changeId = changeTracker->originalChangeId(changeId);
        }

        if (changeId && changeTracker->elementById(changeId)->getChangeType() == KoGenChange::DeleteChange) {
            writer->startElement("delta:removed-content", false);
            writer->addAttribute("delta:removal-change-idref", changeTransTable.value(changeId));
        }else if (changeId && changeTracker->elementById(changeId)->getChangeType() == KoGenChange::InsertChange) {
            tagInformation.addAttribute("delta:insertion-change-idref", changeTransTable.value(changeId));
            tagInformation.addAttribute("delta:insertion-type", "insert-with-content");
        } else if (changeId && changeTracker->elementById(changeId)->getChangeType() == KoGenChange::FormatChange && elementType == KoTextWriter::Private::Span) {
            KoFormatChangeInformation *formatChangeInformation = changeTracker->formatChangeInformation(changeId);

            if (formatChangeInformation && formatChangeInformation->formatType() == KoFormatChangeInformation::eTextStyleChange) {
                writer->startElement("delta:remove-leaving-content-start", false);
                writer->addAttribute("delta:removal-change-idref", changeTransTable.value(changeId));
                writer->addAttribute("delta:end-element-idref", QString("end%1").arg(changeId));

                cursor.setPosition(position);
                KoTextStyleChangeInformation *textStyleChangeInformation = static_cast<KoTextStyleChangeInformation *>(formatChangeInformation);
                QString styleName = saveCharacterStyle(textStyleChangeInformation->previousCharFormat(), cursor.blockCharFormat());
                if (!styleName.isEmpty()) {
                   writer->startElement("text:span", false);
                   writer->addAttribute("text:style-name", styleName);
                }
                writer->endElement();
                writer->endElement();

            }

            tagInformation.addAttribute("delta:insertion-change-idref", changeTransTable.value(changeId));
            tagInformation.addAttribute("delta:insertion-type", "insert-around-content");
        } else if (changeId && changeTracker->elementById(changeId)->getChangeType() == KoGenChange::FormatChange
                            && elementType == KoTextWriter::Private::ParagraphOrHeader) {
            KoFormatChangeInformation *formatChangeInformation = changeTracker->formatChangeInformation(changeId);
            if (formatChangeInformation && formatChangeInformation->formatType() == KoFormatChangeInformation::eParagraphStyleChange) {
                KoParagraphStyleChangeInformation *paraStyleChangeInformation = static_cast<KoParagraphStyleChangeInformation *>(formatChangeInformation);
                QString styleName = saveParagraphStyle(paraStyleChangeInformation->previousBlockFormat(), QTextCharFormat());
                QString attributeChangeRecord = changeTransTable.value(changeId) + QString(",") + QString("modify")
                                                                                 + QString(",") + QString("text:style-name")
                                                                                 + QString(",") + styleName;
                tagInformation.addAttribute("ac:change001", attributeChangeRecord);
            }
        } else if (changeId && changeTracker->elementById(changeId)->getChangeType() == KoGenChange::FormatChange
                            && elementType == KoTextWriter::Private::ListItem) {
            KoFormatChangeInformation *formatChangeInformation = changeTracker->formatChangeInformation(changeId);
            if (formatChangeInformation && formatChangeInformation->formatType() == KoFormatChangeInformation::eListItemNumberingChange) {
                KoListItemNumChangeInformation *listItemChangeInfo = static_cast<KoListItemNumChangeInformation *>(formatChangeInformation);

                if (listItemChangeInfo->listItemNumChangeType() == KoListItemNumChangeInformation::eNumberingRestarted) {
                    QString attributeChangeRecord = changeTransTable.value(changeId) + QString(",") + QString("insert")
                                                                                     + QString(",") + QString("text:start-value");
                    tagInformation.addAttribute("ac:change001", attributeChangeRecord);
                } else if (listItemChangeInfo->listItemNumChangeType() == KoListItemNumChangeInformation::eRestartRemoved) {
                    QString attributeChangeRecord = changeTransTable.value(changeId) + QString(",") + QString("remove")
                                                                                     + QString(",") + QString("text:start-value")
                                                                                     + QString(",") + QString::number(listItemChangeInfo->previousStartNumber());
                    tagInformation.addAttribute("ac:change001", attributeChangeRecord);
                }
            }
        }
    }

    if (tagInformation.name()) {
        writer->startElement(tagInformation.name(), false);
        const QVector<QPair<QString, QString> > &attributeList = tagInformation.attributes();
        QPair<QString, QString> attribute;
        foreach(attribute, attributeList) {
            writer->addAttribute(attribute.first.toAscii(), attribute.second.toAscii());
        }
    }

    return returnChangeId;
}

void KoTextWriter::Private::closeTagRegion(int changeId)
{
    // the tag needs to be closed even if there is no change tracking
    //kDebug(30015) << "stack" << openedTagStack.size();
    const char *tagName = openedTagStack.pop();
    //kDebug(30015) << "tag:" << tagName << openedTagStack.size();
    if (tagName) {
        writer->endElement(); // close the tag
    }

    if (!changeTracker) return;

    if (changeId)
        changeStack.pop();

    if (changeId && changeTracker->elementById(changeId)->getChangeType() == KoGenChange::DeleteChange) {
        writer->endElement(); //delta:removed-content
    } else if (changeId && changeTracker->elementById(changeId)->getChangeType() == KoGenChange::FormatChange) {
        KoFormatChangeInformation *formatChangeInformation = changeTracker->formatChangeInformation(changeId);
        if (formatChangeInformation && formatChangeInformation->formatType() == KoFormatChangeInformation::eTextStyleChange) {
            writer->startElement("delta:remove-leaving-content-end", false);
            writer->addAttribute("delta:end-element-id", QString("end%1").arg(changeId));
            writer->endElement();
        }
    }
    return;
}

KoTextWriter::KoTextWriter(KoShapeSavingContext &context, KoDocumentRdfBase *rdfData)
    : d(new Private(context))
{
    d->rdfData = rdfData;
    KoSharedSavingData *sharedData = context.sharedData(KOTEXT_SHARED_SAVING_ID);
    if (sharedData) {
        d->sharedData = dynamic_cast<KoTextSharedSavingData *>(sharedData);
    }

    if (!d->sharedData) {
        d->sharedData = new KoTextSharedSavingData();
        KoGenChanges *changes = new KoGenChanges();
        d->sharedData->setGenChanges(*changes);
        if (!sharedData) {
            context.addSharedData(KOTEXT_SHARED_SAVING_ID, d->sharedData);
        } else {
            kWarning(32500) << "A different type of sharedData was found under the" << KOTEXT_SHARED_SAVING_ID;
            Q_ASSERT(false);
        }
    }
}

KoTextWriter::~KoTextWriter()
{
    delete d;
}

QString KoTextWriter::saveParagraphStyle(const QTextBlock &block, KoStyleManager *styleManager, KoShapeSavingContext &context)
{
    QTextBlockFormat blockFormat = block.blockFormat();
    QTextCharFormat charFormat = QTextCursor(block).blockCharFormat();
    return saveParagraphStyle(blockFormat, charFormat, styleManager, context);
}

QString KoTextWriter::saveParagraphStyle(const QTextBlockFormat &blockFormat, const QTextCharFormat &charFormat, KoStyleManager * styleManager, KoShapeSavingContext &context)
{
    KoParagraphStyle *defaultParagraphStyle = styleManager->defaultParagraphStyle();
    KoParagraphStyle *originalParagraphStyle = styleManager->paragraphStyle(blockFormat.intProperty(KoParagraphStyle::StyleId));
    if (!originalParagraphStyle)
        originalParagraphStyle = defaultParagraphStyle;

    QString generatedName;
    QString displayName = originalParagraphStyle->name();
    QString internalName = QString(QUrl::toPercentEncoding(displayName, "", " ")).replace('%', '_');

    // we'll convert the blockFormat to a KoParagraphStyle to check for local changes.
    KoParagraphStyle paragStyle(blockFormat, charFormat);
    if (paragStyle == (*originalParagraphStyle)) { // This is the real, unmodified character style.
        // TODO zachmann: this could use the name of the saved style without saving it again
        // therefore we would need to store that information in the saving context
        if (originalParagraphStyle != defaultParagraphStyle) {
            KoGenStyle style(KoGenStyle::ParagraphStyle, "paragraph");
            originalParagraphStyle->saveOdf(style, context.mainStyles());
            generatedName = context.mainStyles().insert(style, internalName, KoGenStyles::DontAddNumberToName);
        }
    } else { // There are manual changes... We'll have to store them then
        KoGenStyle style(KoGenStyle::ParagraphAutoStyle, "paragraph", internalName);
        if (context.isSet(KoShapeSavingContext::AutoStyleInStyleXml))
            style.setAutoStyleInStylesDotXml(true);
        if (originalParagraphStyle)
            paragStyle.removeDuplicates(*originalParagraphStyle);
        paragStyle.saveOdf(style, context.mainStyles());
        generatedName = context.mainStyles().insert(style, "P");
    }
    return generatedName;
}

QString KoTextWriter::Private::saveParagraphStyle(const QTextBlock &block)
{
    return KoTextWriter::saveParagraphStyle(block, styleManager, context);
}

QString KoTextWriter::Private::saveParagraphStyle(const QTextBlockFormat &blockFormat, const QTextCharFormat &charFormat)
{
    return KoTextWriter::saveParagraphStyle(blockFormat, charFormat, styleManager, context);
}

QString KoTextWriter::Private::saveCharacterStyle(const QTextCharFormat &charFormat, const QTextCharFormat &blockCharFormat)
{
    KoCharacterStyle *defaultCharStyle = styleManager->defaultParagraphStyle()->characterStyle();

    KoCharacterStyle *originalCharStyle = styleManager->characterStyle(charFormat.intProperty(KoCharacterStyle::StyleId));
    if (!originalCharStyle)
        originalCharStyle = defaultCharStyle;

    QString generatedName;
    QString displayName = originalCharStyle->name();
    QString internalName = QString(QUrl::toPercentEncoding(displayName, "", " ")).replace('%', '_');

    KoCharacterStyle charStyle(charFormat);
    // we'll convert it to a KoCharacterStyle to check for local changes.
    // we remove that properties given by the paragraphstyle char format, these are not present in the saved style (should it really be the case?)
    charStyle.removeDuplicates(blockCharFormat);
    if (charStyle == (*originalCharStyle)) { // This is the real, unmodified character style.
        if (originalCharStyle != defaultCharStyle) {
            if (!charStyle.isEmpty()) {
                KoGenStyle style(KoGenStyle::ParagraphStyle, "text");
                originalCharStyle->saveOdf(style);
                generatedName = context.mainStyles().insert(style, internalName, KoGenStyles::DontAddNumberToName);
            }
        }
    } else { // There are manual changes... We'll have to store them then
        KoGenStyle style(KoGenStyle::ParagraphAutoStyle, "text", originalCharStyle != defaultCharStyle ? internalName : "" /*parent*/);
        if (context.isSet(KoShapeSavingContext::AutoStyleInStyleXml))
            style.setAutoStyleInStylesDotXml(true);
        charStyle.removeDuplicates(*originalCharStyle);
        if (!charStyle.isEmpty()) {
            charStyle.saveOdf(style);
            generatedName = context.mainStyles().insert(style, "T");
        }
    }

    return generatedName;
}

QString KoTextWriter::Private::saveTableStyle(const QTextTable& table)
{
    KoTableStyle *originalTableStyle = styleManager->tableStyle(table.format().intProperty(KoTableStyle::StyleId));
    QString generatedName;
    QString internalName = "";
    if (originalTableStyle)
    {
        internalName = QString(QUrl::toPercentEncoding(originalTableStyle->name(), "", " ")).replace('%', '_');
    }
    KoTableStyle tableStyle(table.format());
    if ((originalTableStyle) && (*originalTableStyle == tableStyle)) { // This is the real unmodified table style
        KoGenStyle style(KoGenStyle::TableStyle, "table");
        originalTableStyle->saveOdf(style);
        generatedName = context.mainStyles().insert(style, internalName, KoGenStyles::DontAddNumberToName);
    } else { // There are manual changes... We'll have to store them then
        KoGenStyle style(KoGenStyle::TableAutoStyle, "table", internalName);
        if (context.isSet(KoShapeSavingContext::AutoStyleInStyleXml))
            style.setAutoStyleInStylesDotXml(true);
        if (originalTableStyle)
            tableStyle.removeDuplicates(*originalTableStyle);
        if (!tableStyle.isEmpty()) {
            tableStyle.saveOdf(style);
            generatedName = context.mainStyles().insert(style, "Table");
        }
    }
    return generatedName;
}

QString KoTextWriter::Private::saveTableColumnStyle(const KoTableColumnStyle& tableColumnStyle, int columnNumber, const QString& tableStyleName)
{
    // 26*26 columns should be enough for everyone
    QString columnName = QChar('A' + int(columnNumber % 26));
    if (columnNumber > 25)
        columnName.prepend(QChar('A' + int(columnNumber/26)));
    QString generatedName = tableStyleName + "." + columnName;

    KoGenStyle style(KoGenStyle::TableColumnAutoStyle, "table-column");

    if (context.isSet(KoShapeSavingContext::AutoStyleInStyleXml))
        style.setAutoStyleInStylesDotXml(true);

    tableColumnStyle.saveOdf(style);
    generatedName = context.mainStyles().insert(style, generatedName, KoGenStyles::DontAddNumberToName);
    return generatedName;
}

QString KoTextWriter::Private::saveTableRowStyle(const KoTableRowStyle& tableRowStyle, int rowNumber, const QString& tableStyleName)
{
    // 26*26 columns should be enough for everyone
    QString generatedName = tableStyleName + "." + QString::number(rowNumber + 1);

    KoGenStyle style(KoGenStyle::TableRowAutoStyle, "table-row");

    if (context.isSet(KoShapeSavingContext::AutoStyleInStyleXml))
        style.setAutoStyleInStylesDotXml(true);

    tableRowStyle.saveOdf(style);
    generatedName = context.mainStyles().insert(style, generatedName, KoGenStyles::DontAddNumberToName);
    return generatedName;
}

QString KoTextWriter::Private::saveTableCellStyle(const QTextTableCellFormat& cellFormat, int columnNumber, const QString& tableStyleName)
{
    // 26*26 columns should be enough for everyone
    QString columnName = QChar('A' + int(columnNumber % 26));
    if (columnNumber > 25)
        columnName.prepend(QChar('A' + int(columnNumber/26)));
    QString generatedName = tableStyleName + "." + columnName;

    KoGenStyle style(KoGenStyle::TableCellAutoStyle, "table-cell");

    if (context.isSet(KoShapeSavingContext::AutoStyleInStyleXml))
        style.setAutoStyleInStylesDotXml(true);

    KoTableCellStyle cellStyle(cellFormat);
    cellStyle.saveOdf(style);
    generatedName = context.mainStyles().insert(style, generatedName);
    return generatedName;
}

// A convenience function to get a listId from a list-format
static KoListStyle::ListIdType ListId(const QTextListFormat &format)
{
    KoListStyle::ListIdType listId;

    if (sizeof(KoListStyle::ListIdType) == sizeof(uint))
        listId = format.property(KoListStyle::ListId).toUInt();
    else
        listId = format.property(KoListStyle::ListId).toULongLong();

    return listId;
}

QHash<QTextList *, QString> KoTextWriter::Private::saveListStyles(QTextBlock block, int to)
{
    QHash<KoList *, QString> generatedLists;
    QHash<QTextList *, QString> listStyles;

    for (;block.isValid() && ((to == -1) || (block.position() < to)); block = block.next()) {
        QTextList *textList = block.textList();
        if (!textList)
            continue;
        KoListStyle::ListIdType listId = ListId(textList->format());
        if (KoList *list = KoTextDocument(document).list(listId)) {
            if (generatedLists.contains(list)) {
                if (!listStyles.contains(textList))
                    listStyles.insert(textList, generatedLists.value(list));
                continue;
            }
            KoListStyle *listStyle = list->style();
            bool automatic = listStyle->styleId() == 0;
            KoGenStyle style(automatic ? KoGenStyle::ListAutoStyle : KoGenStyle::ListStyle);
            listStyle->saveOdf(style);
            QString generatedName = context.mainStyles().insert(style, listStyle->name(), KoGenStyles::AllowDuplicates);
            listStyles[textList] = generatedName;
            generatedLists.insert(list, generatedName);
        } else {
            if (listStyles.contains(textList))
                continue;
            KoListLevelProperties llp = KoListLevelProperties::fromTextList(textList);
            KoGenStyle style(KoGenStyle::ListAutoStyle);
            KoListStyle listStyle;
            listStyle.setLevelProperties(llp);
            listStyle.saveOdf(style);
            QString generatedName = context.mainStyles().insert(style, listStyle.name());
            listStyles[textList] = generatedName;
        }
    }
    return listStyles;
}

void KoTextWriter::Private::saveInlineRdf(KoTextInlineRdf* rdf, KoTextWriter::TagInformation* tagInfos)
{
    QBuffer rdfXmlData;
    KoXmlWriter *rdfXmlWriter = new KoXmlWriter(&rdfXmlData);
    rdfXmlWriter->startDocument("rdf");
    rdfXmlWriter->startElement("rdf");
    rdf->saveOdf(context, rdfXmlWriter);
    rdfXmlWriter->endElement();
    rdfXmlWriter->endDocument();
    KoXmlDocument *xmlReader = new KoXmlDocument;
    xmlReader->setContent(rdfXmlData.data(), true);
    KoXmlElement mainElement = xmlReader->documentElement();
    QPair<QString, QString> attributeNameNS;
    foreach (attributeNameNS, mainElement.attributeFullNames()) {
        QString attributeName = QString("%1:%2").arg(KoXmlNS::nsURI2NS(attributeNameNS.first))
                                                .arg(attributeNameNS.second);
        if (attributeName.startsWith(':'))
            attributeName.prepend("xml");
        tagInfos->addAttribute(attributeName, mainElement.attribute(attributeNameNS.second));
    }
    delete(rdfXmlWriter);
}

void KoTextWriter::Private::saveParagraph(const QTextBlock &block, int from, int to)
{
    QTextCursor cursor(block);
    QTextBlockFormat blockFormat = block.blockFormat();
    const int outlineLevel = blockFormat.intProperty(KoParagraphStyle::OutlineLevel);

    TagInformation blockTagInformation;
    if (outlineLevel > 0) {
        blockTagInformation.setTagName("text:h");
        blockTagInformation.addAttribute("text:outline-level", outlineLevel);
    } else {
        blockTagInformation.setTagName("text:p");
    }

    int changeId = openTagRegion(block.position(), KoTextWriter::Private::ParagraphOrHeader, blockTagInformation);

    if (changeTracker && changeTracker->saveFormat() == KoChangeTracker::DELTAXML) {
        if (!deleteMergeRegionOpened && !splitRegionOpened && !cursor.currentTable() && (!cursor.currentList() || outlineLevel)) {
            splitEndBlockNumber = checkForSplit(block);
            if (splitEndBlockNumber != -1) {
                splitRegionOpened = true;
                QString splitId = QString("split") + QString::number(splitIdCounter);
                writer->addAttribute("split:split001-idref", splitId);
            }
        }

        if (splitRegionOpened && (block.blockNumber() == splitEndBlockNumber)) {
            splitRegionOpened = false;
            splitEndBlockNumber = -1;
            QString splitId = QString("split") + QString::number(splitIdCounter);
            writer->addAttribute("delta:split-id", splitId);
            int changeId = block.blockFormat().intProperty(KoCharacterStyle::ChangeTrackerId);
            writer->addAttribute("delta:insertion-change-idref", changeTransTable.value(changeId));
            writer->addAttribute("delta:insertion-type", "split");
            splitIdCounter++;
        }
    }

    QString styleName = saveParagraphStyle(block);
    if (!styleName.isEmpty())
        writer->addAttribute("text:style-name", styleName);

    if ( const KoTextBlockData *blockData = dynamic_cast<const KoTextBlockData *>(block.userData())) {
        writer->addAttribute("text:id", context.subId(blockData));
    }

    if (changeTracker && changeTracker->saveFormat() == KoChangeTracker::DELTAXML) {
        QTextBlock previousBlock = block.previous();
        if (previousBlock.isValid()) {
            QTextBlockFormat blockFormat = block.blockFormat();
            int changeId = blockFormat.intProperty(KoCharacterStyle::ChangeTrackerId);
            if (changeId && changeTracker->elementById(changeId)->getChangeType() == KoGenChange::DeleteChange) {
                QTextFragment firstFragment = (block.begin()).fragment();
                QTextCharFormat firstFragmentFormat = firstFragment.charFormat();
                int firstFragmentChangeId = firstFragmentFormat.intProperty(KoCharacterStyle::ChangeTrackerId);
                if (changeTracker->isDuplicateChangeId(firstFragmentChangeId)) {
                    firstFragmentChangeId = changeTracker->originalChangeId(firstFragmentChangeId);
                }
                if (firstFragmentChangeId != changeId) {
                    QString outputXml("<delta:removed-content delta:removal-change-idref=\"" + changeTransTable.value(changeId) + "\"/>");
                    writer->addCompleteElement(outputXml.toUtf8());
                }
            }
        }
    }

    // Write the fragments and their formats
    QTextCharFormat blockCharFormat = cursor.blockCharFormat();
    QTextCharFormat previousCharFormat;
    QTextBlock::iterator it;
    if (KoTextInlineRdf* inlineRdf = KoTextInlineRdf::tryToGetInlineRdf(blockCharFormat)) {
        // Write xml:id here for Rdf
        kDebug(30015) << "have inline rdf xmlid:" << inlineRdf->xmlId();
        inlineRdf->saveOdf(context, writer);
    }

    for (it = block.begin(); !(it.atEnd()); ++it) {
        QTextFragment currentFragment = it.fragment();
        const int fragmentStart = currentFragment.position();
        const int fragmentEnd = fragmentStart + currentFragment.length();
        if (to != -1 && fragmentStart >= to)
            break;
        if (currentFragment.isValid()) {
            QTextCharFormat charFormat = currentFragment.charFormat();
            QTextCharFormat compFormat = charFormat;
            previousCharFormat.clearProperty(KoCharacterStyle::ChangeTrackerId);
            compFormat.clearProperty(KoCharacterStyle::ChangeTrackerId);

            if (changeTracker && changeTracker->saveFormat() == KoChangeTracker::ODF_1_2) {
                saveODF12Change(charFormat);
            }

            KoInlineTextObjectManager *textObjectManager = KoTextDocument(document).inlineTextObjectManager();
            KoInlineObject *inlineObject = textObjectManager ? textObjectManager->inlineTextObject(charFormat) : 0;
            if (currentFragment.length() == 1 && inlineObject
                    && currentFragment.text()[0].unicode() == QChar::ObjectReplacementCharacter) {
                if (!dynamic_cast<KoDeleteChangeMarker*>(inlineObject)) {
                    bool saveInlineObject = true;

                    if (KoTextMeta* z = dynamic_cast<KoTextMeta*>(inlineObject)) {
                        if (z->position() < from) {
                            //
                            // This <text:meta> starts before the selection, default
                            // to not saving it with special cases to allow saving
                            //
                            saveInlineObject = false;
                            if (z->type() == KoTextMeta::StartBookmark) {
                                if (z->endBookmark()->position() > from) {
                                    //
                                    // They have selected something starting after the
                                    // <text:meta> opening but before the </text:meta>
                                    //
                                    saveInlineObject = true;
                                }
                            }
                        }
                    }

                    bool saveSpan = dynamic_cast<KoVariable*>(inlineObject) != 0;

                    if (saveSpan) {
                        QString styleName = saveCharacterStyle(charFormat, blockCharFormat);
                        if (!styleName.isEmpty()) {
                            writer->startElement("text:span", false);
                            writer->addAttribute("text:style-name", styleName);
                            if (KoTextInlineRdf* inlineRdf = KoTextInlineRdf::tryToGetInlineRdf(charFormat)) {
                                // Write xml:id here for Rdf
                                kDebug(30015) << "have inline rdf xmlid:" << inlineRdf->xmlId();
                                inlineRdf->saveOdf(context, writer);
                            }
                        }
                        else {
                            saveSpan = false;
                        }
                    }

                    if (saveInlineObject) {
                        int changeId = charFormat.intProperty(KoCharacterStyle::ChangeTrackerId);
                        KoTextAnchor *textAnchor = dynamic_cast<KoTextAnchor *>(inlineObject);
                        if (changeTracker && changeTracker->saveFormat() == KoChangeTracker::DELTAXML) {
                            if (textAnchor && changeId && changeTracker->elementById(changeId)->getChangeType() == KoGenChange::InsertChange) {
                                textAnchor->shape()->setAdditionalAttribute("delta:insertion-change-idref", changeTransTable.value(changeId));
                                textAnchor->shape()->setAdditionalAttribute("delta:insertion-type", "insert-with-content");
                            } else if (textAnchor && changeId && changeTracker->elementById(changeId)->getChangeType() == KoGenChange::DeleteChange) {
                                writer->startElement("delta:removed-content", false);
                                writer->addAttribute("delta:removal-change-idref", changeTransTable.value(changeId));
                            }
                        }

                        inlineObject->saveOdf(context);

                        if (changeTracker && changeTracker->saveFormat() == KoChangeTracker::DELTAXML) {
                            if (textAnchor && changeId && changeTracker->elementById(changeId)->getChangeType() == KoGenChange::InsertChange) {
                                textAnchor->shape()->removeAdditionalAttribute("delta:insertion-change-idref");
                                textAnchor->shape()->removeAdditionalAttribute("delta:insertion-type");
                            } else if (textAnchor && changeId && changeTracker->elementById(changeId)->getChangeType() == KoGenChange::DeleteChange) {
                                writer->endElement();
                            }
                        }
                    }

                    if (saveSpan) {
                        writer->endElement();
                    }
                    //
                    // Track the end marker for matched pairs so we produce valid
                    // ODF
                    //
                    if (KoTextMeta* z = dynamic_cast<KoTextMeta*>(inlineObject)) {
                        kDebug(30015) << "found kometa, type:" << z->type();
                        if (z->type() == KoTextMeta::StartBookmark)
                            pairedInlineObjectStack.append(z->endBookmark());
                        if (z->type() == KoTextMeta::EndBookmark
                                && !pairedInlineObjectStack.isEmpty())
                            pairedInlineObjectStack.removeLast();
                    } else if (KoBookmark* z = dynamic_cast<KoBookmark*>(inlineObject)) {
                        if (z->type() == KoBookmark::StartBookmark)
                            pairedInlineObjectStack.append(z->endBookmark());
                        if (z->type() == KoBookmark::EndBookmark
                                && !pairedInlineObjectStack.isEmpty())
                            pairedInlineObjectStack.removeLast();
                    }
                }
            } else {
                QString styleName = saveCharacterStyle(charFormat, blockCharFormat);

                TagInformation fragmentTagInformation;
                if (charFormat.isAnchor()) {
                    fragmentTagInformation.setTagName("text:a");
                    fragmentTagInformation.addAttribute("xlink:type", "simple");
                    fragmentTagInformation.addAttribute("xlink:href", charFormat.anchorHref());
                    if (KoTextInlineRdf* inlineRdf = KoTextInlineRdf::tryToGetInlineRdf(charFormat)) {
                        // Write xml:id here for Rdf
                        kDebug(30015) << "have inline rdf xmlid:" << inlineRdf->xmlId();
                        saveInlineRdf(inlineRdf, &fragmentTagInformation);
                        //inlineRdf->saveOdf(context, writer);
                    }
                } else if (!styleName.isEmpty() /*&& !identical*/) {
                    fragmentTagInformation.setTagName("text:span");
                    fragmentTagInformation.addAttribute("text:style-name", styleName);
                    if (KoTextInlineRdf* inlineRdf = KoTextInlineRdf::tryToGetInlineRdf(charFormat)) {
                        // Write xml:id here for Rdf
                        kDebug(30015) << "have inline rdf xmlid:" << inlineRdf->xmlId();
                        saveInlineRdf(inlineRdf, &fragmentTagInformation);
                        //inlineRdf->saveOdf(context, writer);
                    }
                }

                int changeId = openTagRegion(currentFragment.position(), KoTextWriter::Private::Span, fragmentTagInformation);

                QString text = currentFragment.text();
                int spanFrom = fragmentStart >= from ? 0 : from;
                int spanTo = to == -1 ? fragmentEnd : (fragmentEnd > to ? to : fragmentEnd);
                if (spanFrom != fragmentStart || spanTo != fragmentEnd) { // avoid mid, if possible
                    writer->addTextSpan(text.mid(spanFrom - fragmentStart, spanTo - spanFrom));
                } else {
                    writer->addTextSpan(text);
                }

                closeTagRegion(changeId);
            } // if (inlineObject)

            previousCharFormat = charFormat;
        }
    }

    //kDebug(30015) << "pairedInlineObjectStack.sz:" << pairedInlineObjectStack.size();
    if (to !=-1 && to < block.position() + block.length()) {
        foreach (KoInlineObject* inlineObject, pairedInlineObjectStack) {
            inlineObject->saveOdf(context);
        }
    }

    if (changeTracker) {
        if (changeTracker->saveFormat() == KoChangeTracker::DELTAXML) {
            QTextBlock nextBlock = block.next();
            if (nextBlock.isValid() && deleteMergeRegionOpened) {
                QTextBlockFormat nextBlockFormat = nextBlock.blockFormat();
                int changeId = nextBlockFormat.intProperty(KoCharacterStyle::ChangeTrackerId);
                if (changeId && changeTracker->elementById(changeId)->getChangeType() == KoGenChange::DeleteChange) {
                    QTextFragment lastFragment = (--block.end()).fragment();
                    QTextCharFormat lastFragmentFormat = lastFragment.charFormat();
                    int lastFragmentChangeId = lastFragmentFormat.intProperty(KoCharacterStyle::ChangeTrackerId);
                    if (changeTracker->isDuplicateChangeId(lastFragmentChangeId)) {
                        lastFragmentChangeId = changeTracker->originalChangeId(lastFragmentChangeId);
                    }
                    if (lastFragmentChangeId != changeId) {
                        QString outputXml("<delta:removed-content delta:removal-change-idref=\"" + changeTransTable.value(changeId) + "\"/>");
                        writer->addCompleteElement(outputXml.toUtf8());
                    }
                }
            }
        }
        if (changeTracker->saveFormat() == KoChangeTracker::ODF_1_2) {
            while (int change = changeStack.top()) {
                writer->startElement("text:change-end", false);
                writer->addAttribute("text:change-id", changeTransTable.value(change));
                writer->endElement();
                changeStack.pop();
            }
        }
    }

    closeTagRegion(changeId);
}

//Check if the whole Block is a part of a single change
//If so return the changeId else return 0
int KoTextWriter::Private::checkForBlockChange(const QTextBlock &block)
{
    int changeId = 0;
    if (!changeTracker) {
        return changeId;
    }
    QTextBlock::iterator it = block.begin();

    if (it.atEnd()) {
        //This is a empty block. So just return the change-id of the block
        changeId = block.blockFormat().property(KoCharacterStyle::ChangeTrackerId).toInt();
    }

    for (it = block.begin(); !(it.atEnd()); ++it) {
        QTextFragment currentFragment = it.fragment();
        if (currentFragment.isValid()) {
            QTextCharFormat charFormat = currentFragment.charFormat();
            int currentChangeId = charFormat.property(KoCharacterStyle::ChangeTrackerId).toInt();

            KoInlineTextObjectManager *textObjectManager = KoTextDocument(block.document()).inlineTextObjectManager();
            if (textObjectManager) {
                KoInlineObject *inlineObject = textObjectManager->inlineTextObject(charFormat);
                if (currentFragment.length() == 1 && inlineObject && currentFragment.text()[0].unicode() == QChar::ObjectReplacementCharacter) {
                    continue;
                }
            }

            if (!currentChangeId) {
                // Encountered a fragment that is not a change
                // So break out of loop and return 0
                changeId = 0;
                break;
            } else {
                // This Fragment is a change fragment. Continue further.
                if (changeId == 0) {
                    //First fragment and it is a change-fragment
                    //Store it and continue
                    changeId = currentChangeId;
                    continue;
                } else {
                    if (currentChangeId == changeId) {
                        //Change Fragment and it is the same as the first change.
                        //continue looking
                        continue;
                    } else if (changeTracker->isParent(currentChangeId, changeId)) {
                        //The currentChangeId is a parent of changeId
                        changeId = currentChangeId;
                        continue;
                    } else if (changeTracker->isParent(changeId, currentChangeId)) {
                        //The current change id is a child of change-id
                        continue;
                    } else {
                        //A Change Fragment but not same as the first change fragment
                        //Break-out of loop and return 0
                        changeId = 0;
                        break;
                    }
                }
            }
        }
    }
    return changeId;
}

//Check if the whole list-item is a part of a single change
//If so return the changeId else return 0
int KoTextWriter::Private::checkForListItemChange(const QTextBlock &block)
{
    QTextBlock listItemBlock = block;
    int listItemChangeId = checkForBlockChange(listItemBlock);
    while (listItemChangeId) {
        QTextBlock nextBlock = listItemBlock.next();
        if (!nextBlock.textList() || !nextBlock.blockFormat().boolProperty(KoParagraphStyle::UnnumberedListItem))
            break;
        listItemBlock = nextBlock;
        listItemChangeId = checkForBlockChange(listItemBlock);
    }
    return listItemChangeId;
}

//Check if the whole list is a part of a single change
//If so return the changeId else return 0
int KoTextWriter::Private::checkForListChange(const QTextBlock &listBlock)
{
    QTextBlock block(listBlock);

    KoTextDocument textDocument(block.document());
    KoList *list = textDocument.list(block);
    int topListLevel = KoList::level(block);

    int changeId = 0;
    do {
        int currentChangeId = checkForBlockChange(block);
        if (changeTracker->isDuplicateChangeId(currentChangeId)) {
            currentChangeId = changeTracker->originalChangeId(currentChangeId);
        }

        if (!currentChangeId) {
            // Encountered a list-item that is not a change
            // So break out of loop and return 0
            changeId = 0;
            break;
        } else {
            // This list-item is a changed cell. Continue further.
            if (changeId == 0) {
                //First list-item and it is a changed list-item
                //Store it and continue
                changeId = currentChangeId;
                block = block.next();
                continue;
            } else {
                if (currentChangeId == changeId) {
                    //Change found and it is the same as the first change.
                    //continue looking
                    block = block.next();
                    continue;
                } else if (changeTracker->isParent(currentChangeId, changeId)) {
                    //The currentChangeId is a parent of changeId
                    changeId = currentChangeId;
                    block = block.next();
                    continue;
                } else if (changeTracker->isParent(changeId, currentChangeId)) {
                    //The current change id is a child of change-id
                    block = block.next();
                    continue;
                } else {
                    //A Change found but not same as the first change
                    //Break-out of loop and return 0
                    changeId = 0;
                    break;
                }
            }
        }
    } while ((textDocument.list(block) == list) && (KoList::level(block) >= topListLevel));
    return changeId;
}

//Check if the whole of table row is a part of a singke change
//If so return the changeId else return 0
int KoTextWriter::Private::checkForTableRowChange(int position)
{
    int changeId = 0;
    QTextCursor cursor(document);
    cursor.setPosition(position);
    QTextTable *table = cursor.currentTable();

    if (table) {
        int row = table->cellAt(position).row();
        for (int i=0; i<table->columns(); i++) {
            int currentChangeId = table->cellAt(row,i).format().property(KoCharacterStyle::ChangeTrackerId).toInt();
            if (!currentChangeId) {
                // Encountered a cell that is not a change
                // So break out of loop and return 0
                changeId = 0;
                break;
            } else {
                // This cell is a changed cell. Continue further.
                if (changeId == 0) {
                    //First cell and it is a changed-cell
                    //Store it and continue
                    changeId = currentChangeId;
                    continue;
                } else {
                    if (currentChangeId == changeId) {
                        //Change found and it is the same as the first change.
                        //continue looking
                        continue;
                    } else {
                        //A Change found but not same as the first change
                        //Break-out of loop and return 0
                        changeId = 0;
                        break;
                    }
                }
            }
        }
    }
    return changeId;
}

//Check if the whole of table column is a part of a single change
//If so return the changeId else return 0
int KoTextWriter::Private::checkForTableColumnChange(int position)
{
    int changeId = 0;
    QTextCursor cursor(document);
    cursor.setPosition(position);
    QTextTable *table = cursor.currentTable();

    if (table) {
        int column = table->cellAt(position).column();
        for (int i=0; i<table->rows(); i++) {
            int currentChangeId = table->cellAt(i,column).format().property(KoCharacterStyle::ChangeTrackerId).toInt();
            if (!currentChangeId) {
                // Encountered a cell that is not a change
                // So break out of loop and return 0
                changeId = 0;
                break;
            } else {
                // This cell is a changed cell. Continue further.
                if (changeId == 0) {
                    //First cell and it is a changed-cell
                    //Store it and continue
                    changeId = currentChangeId;
                    continue;
                } else {
                    if (currentChangeId == changeId) {
                        //Change found and it is the same as the first change.
                        //continue looking
                        continue;
                    } else {
                        //A Change found but not same as the first change
                        //Break-out of loop and return 0
                        changeId = 0;
                        break;
                    }
                }
            }
        }
    }
    return changeId;
}

void KoTextWriter::Private::saveTable(QTextTable *table, QHash<QTextList *, QString> &listStyles)
{
    KoTableColumnAndRowStyleManager tcarManager = KoTableColumnAndRowStyleManager::getManager(table);
    int numberHeadingRows = table->format().property(KoTableStyle::NumberHeadingRows).toInt();
    TagInformation tableTagInformation;
    QString tableStyleName = saveTableStyle(*table);
    tableTagInformation.setTagName("table:table");
    tableTagInformation.addAttribute("table:style-name", tableStyleName);
    int changeId = openTagRegion(table->firstCursorPosition().position(), KoTextWriter::Private::Table, tableTagInformation);

    for (int c = 0 ; c < table->columns() ; c++) {
        KoTableColumnStyle columnStyle = tcarManager.columnStyle(c);
        int repetition = 0;

        for (; repetition < (table->columns() - c) ; repetition++)
        {
            if (columnStyle != tcarManager.columnStyle(c + repetition + 1))
                break;
        }

        TagInformation tableColumnInformation;
        tableColumnInformation.setTagName("table:table-column");
        QString columnStyleName = saveTableColumnStyle(columnStyle, c, tableStyleName);
        tableColumnInformation.addAttribute("table:style-name", columnStyleName);

        if (repetition > 0)
            tableColumnInformation.addAttribute("table:number-columns-repeated", repetition + 1);

        int changeId = openTagRegion(table->cellAt(0,c).firstCursorPosition().position(), KoTextWriter::Private::TableColumn, tableColumnInformation);
        closeTagRegion(changeId);
        c += repetition;
    }

    if (numberHeadingRows)
        writer->startElement("table:table-header-rows");

    for (int r = 0 ; r < table->rows() ; r++) {
        TagInformation tableRowInformation;
        tableRowInformation.setTagName("table:table-row");
        KoTableRowStyle rowStyle = tcarManager.rowStyle(r);
        if (!rowStyle.isEmpty())
        {
            QString rowStyleName = saveTableRowStyle(rowStyle, r, tableStyleName);
            tableRowInformation.addAttribute("table:style-name", rowStyleName);
        }
        int changeId = openTagRegion(table->cellAt(r,0).firstCursorPosition().position(), KoTextWriter::Private::TableRow, tableRowInformation);

        for (int c = 0 ; c < table->columns() ; c++) {
            QTextTableCell cell = table->cellAt(r, c);
            int changeId = 0;

            if ((cell.row() == r) && (cell.column() == c)) {
                TagInformation tableCellInformation;
                tableCellInformation.setTagName("table:table-cell");
                if (cell.rowSpan() > 1)
                    tableCellInformation.addAttribute("table:number-rows-spanned", cell.rowSpan());
                if (cell.columnSpan() > 1)
                    tableCellInformation.addAttribute("table:number-columns-spanned", cell.columnSpan());

                // Save the Rdf for the table cell
                QTextTableCellFormat cellFormat = cell.format().toTableCellFormat();
                QVariant v = cellFormat.property(KoTableCellStyle::InlineRdf);
                if (KoTextInlineRdf* inlineRdf = v.value<KoTextInlineRdf*>()) {
                    inlineRdf->saveOdf(context, writer);
                }

                QString cellStyleName = saveTableCellStyle(cellFormat, c, tableStyleName);
                tableCellInformation.addAttribute("table:style-name", cellStyleName);
                changeId = openTagRegion(table->cellAt(r,c).firstCursorPosition().position(), KoTextWriter::Private::TableCell, tableCellInformation);
                writeBlocks(table->document(), cell.firstPosition(), cell.lastPosition(), listStyles, table);
            } else {
                TagInformation tableCellInformation;
                tableCellInformation.setTagName("table:covered-table-cell");
                changeId = openTagRegion(table->cellAt(r,c).firstCursorPosition().position(), KoTextWriter::Private::TableCell, tableCellInformation);
            }
            closeTagRegion(changeId);
        }
        closeTagRegion(changeId);

        if (r + 1 == numberHeadingRows) {
            writer->endElement();   // table:table-header-rows
            writer->startElement("table:table-rows");
        }
    }

    if (numberHeadingRows)
        writer->endElement();   // table:table-rows
    closeTagRegion(changeId);

}

void KoTextWriter::Private::saveTableOfContents(QTextDocument *document, QHash<QTextList *, QString> &listStyles, QTextBlock toc)
{
    writer->startElement("text:table-of-content");

    KoTableOfContentsGeneratorInfo *info = toc.blockFormat().property(KoParagraphStyle::TableOfContentsData).value<KoTableOfContentsGeneratorInfo*>();
    QTextDocument *tocDocument = toc.blockFormat().property(KoParagraphStyle::TableOfContentsDocument).value<QTextDocument*>();
    if (!info->m_styleName.isNull()) {
            writer->addAttribute("text:style-name",info->m_styleName);
    }
    writer->addAttribute("text:name",info->m_name);

    info->saveOdf(writer);

    writer->startElement("text:index-body");
    // write the title (one p block)
    QTextCursor localBlock = tocDocument->rootFrame()->firstCursorPosition();
    localBlock.movePosition(QTextCursor::NextBlock);
    int endTitle = localBlock.position();
    writer->startElement("text:index-title");
        writeBlocks(tocDocument, 0, endTitle, listStyles);
    writer->endElement(); // text:index-title

    writeBlocks(tocDocument, endTitle, -1, listStyles);

    writer->endElement(); // table:index-body
    writer->endElement(); // table:table-of-content
}

void KoTextWriter::Private::saveBibliography(QTextDocument *document, int from, int to, QHash<QTextList *, QString> &listStyles, QTextTable *currentTable, QTextFrame *bib)
{
    writer->startElement("text:bibliography");

    KoBibliographyInfo *info = bib->frameFormat().property(KoText::BibliographyData).value<KoBibliographyInfo *>();
    if (!info->m_styleName.isNull()) {
            writer->addAttribute("text:style-name",info->m_styleName);
    }
    writer->addAttribute("text:name",info->m_name);

    info->saveOdf(writer);

    writer->startElement("text:index-body");
    // write the title (one p block)
    QTextCursor localBlock = bib->firstCursorPosition();
    localBlock.movePosition(QTextCursor::NextBlock);
    int endTitle = localBlock.position();
    writer->startElement("text:index-title");
        writeBlocks(document, from, endTitle, listStyles, currentTable, bib);
    writer->endElement(); // text:index-title
    from = endTitle;

    QTextBlock block = bib->lastCursorPosition().block();
    writeBlocks(document, from, to , listStyles, currentTable, bib);

    writer->endElement(); // table:index-body
    writer->endElement(); // table:table-of-content
}

QTextBlock& KoTextWriter::Private::saveList(QTextBlock &block, QHash<QTextList *, QString> &listStyles, int level, QTextTable *currentTable)
{
    QTextList *textList, *topLevelTextList;
    topLevelTextList = textList = block.textList();

    int headingLevel = 0, numberedParagraphLevel = 0;
    QTextBlockFormat blockFormat = block.blockFormat();
    headingLevel = blockFormat.intProperty(KoParagraphStyle::OutlineLevel);
    numberedParagraphLevel = blockFormat.intProperty(KoParagraphStyle::ListLevel);

    KoTextDocument textDocument(block.document());
    KoList *list = textDocument.list(block);
    int topListLevel = KoList::level(block);

    if (changeTracker && changeTracker->saveFormat() == KoChangeTracker::DELTAXML) {
        if ((level == 1) && (!deleteMergeRegionOpened) && !headingLevel) {
            QTextBlock listBlock = block;
            do {
                int endBlockNumber = checkForDeleteMerge(listBlock);
                if (endBlockNumber != -1) {
                    deleteMergeEndBlockNumber = endBlockNumber;
                    deleteMergeRegionOpened = true;
                    openSplitMergeRegion();
                    break;
                }
                listBlock = listBlock.next();
            } while(textDocument.list(listBlock) == list);
        }
    }

    bool closeDelMergeRegion = false;
    if (changeTracker && changeTracker->saveFormat() == KoChangeTracker::DELTAXML) {
        if ((level == 1) && (deleteMergeRegionOpened) && !headingLevel) {
            QTextBlock listBlock = block;
            do {
                if (listBlock.blockNumber() == deleteMergeEndBlockNumber) {
                    closeDelMergeRegion = true;
                }
                listBlock = listBlock.next();
            } while(textDocument.list(listBlock) == list);
        }
    }

    bool splitRegionOpened = false;
    int splitEndBlockNumber = -1;

    bool listStarted = false;
    int listChangeId = 0;
    if (!headingLevel && !numberedParagraphLevel) {
        listStarted = true;

        TagInformation listTagInformation;
        listTagInformation.setTagName("text:list");
        listTagInformation.addAttribute("text:style-name", listStyles[textList]);
        if (textList->format().hasProperty(KoListStyle::ContinueNumbering))
            listTagInformation.addAttribute("text:continue-numbering",textList->format().boolProperty(KoListStyle::ContinueNumbering) ? "true" : "false");

        listChangeId = openTagRegion(block.position(), KoTextWriter::Private::List, listTagInformation);
    }

    if (!headingLevel) {
        do {
            if (numberedParagraphLevel) {
                TagInformation paraTagInformation;
                paraTagInformation.setTagName("text:numbered-paragraph");
                paraTagInformation.addAttribute("text:level", numberedParagraphLevel);
                paraTagInformation.addAttribute("text:style-name", listStyles.value(textList));

                int changeId = openTagRegion(block.position(), KoTextWriter::Private::NumberedParagraph, paraTagInformation);
                writeBlocks(textDocument.document(), block.position(), block.position() + block.length() - 1, listStyles, currentTable, textList);
                closeTagRegion(changeId);
            } else {
                if (changeTracker && changeTracker->saveFormat() == KoChangeTracker::DELTAXML) {
                    int endBlockNumber = checkForSplit(block);
                    if (!deleteMergeRegionOpened && !splitRegionOpened && (endBlockNumber != -1)) {
                        openSplitMergeRegion();
                        splitRegionOpened = true;
                        splitEndBlockNumber = endBlockNumber;
                    }
                }

                const bool listHeader = blockFormat.boolProperty(KoParagraphStyle::IsListHeader)|| blockFormat.boolProperty(KoParagraphStyle::UnnumberedListItem);
                int listItemChangeId;
                TagInformation listItemTagInformation;
                listItemTagInformation.setTagName(listHeader ? "text:list-header" : "text:list-item");
                if (block.blockFormat().hasProperty(KoParagraphStyle::ListStartValue)) {
                    int startValue = block.blockFormat().intProperty(KoParagraphStyle::ListStartValue);
                    listItemTagInformation.addAttribute("text:start-value", startValue);
                }
                if (textList == topLevelTextList) {
                    listItemChangeId = openTagRegion(block.position(), KoTextWriter::Private::ListItem, listItemTagInformation);
                } else {
                    // This is a sub-list. So check for a list-change
                    listItemChangeId = openTagRegion(block.position(), KoTextWriter::Private::List, listItemTagInformation);
                }

                if (KoListStyle::isNumberingStyle(textList->format().style())) {
                    if (KoTextBlockData *blockData = dynamic_cast<KoTextBlockData *>(block.userData())) {
                        writer->startElement("text:number", false);
                        writer->addTextSpan(blockData->counterText());
                        writer->endElement();
                    }
                }

                if (textList == topLevelTextList) {
                    writeBlocks(textDocument.document(), block.position(), block.position() + block.length() - 1, listStyles, currentTable, textList);
                    // we are generating a text:list-item. Look forward and generate unnumbered list items.
                    while (true) {
                        QTextBlock nextBlock = block.next();
                        if (!nextBlock.textList() || !nextBlock.blockFormat().boolProperty(KoParagraphStyle::UnnumberedListItem))
                            break;
                        block = nextBlock;
                        saveParagraph(block, block.position(), block.position() + block.length() - 1);
                    }
                } else {
                    //This is a sub-list
                    block = saveList(block, listStyles, ++level, currentTable);
                    //saveList will return a block one-past the last block of the list.
                    //Since we are doing a block.next() below, we need to go one back.
                    block = block.previous();
                }

                closeTagRegion(listItemChangeId);

                if (changeTracker && changeTracker->saveFormat() == KoChangeTracker::DELTAXML) {
                    if (splitRegionOpened && (block.blockNumber() == splitEndBlockNumber)) {
                        splitRegionOpened = false;
                        splitEndBlockNumber = -1;
                        closeSplitMergeRegion();
                        postProcessListItemSplit(block.blockFormat().intProperty(KoCharacterStyle::ChangeTrackerId));
                    }
                }
            }
            block = block.next();
            blockFormat = block.blockFormat();
            headingLevel = blockFormat.intProperty(KoParagraphStyle::OutlineLevel);
            numberedParagraphLevel = blockFormat.intProperty(KoParagraphStyle::ListLevel);
            textList = block.textList();
        } while ((textDocument.list(block) == list) && (KoList::level(block) >= topListLevel));
    }

    if (listStarted) {
        closeTagRegion(listChangeId);
    }

    if (closeDelMergeRegion && (changeTracker && changeTracker->saveFormat() == KoChangeTracker::DELTAXML)) {
        closeSplitMergeRegion();
        deleteMergeRegionOpened = false;
        deleteMergeEndBlockNumber = -1;
        postProcessDeleteMergeXml();
    }

    return block;
}

void KoTextWriter::Private::postProcessListItemSplit(int changeId)
{
    QString change = changeTransTable.value(changeId);

    QString generatedXmlString(generatedXmlArray);

    //Add the name-space definitions so that this can be parsed
    addNameSpaceDefinitions(generatedXmlString);

    //Now Parse the generatedXML and if successful generate the final output
    QString errorMsg;
    int errorLine, errorColumn;
    KoXmlDocument doc;

    QXmlStreamReader reader(generatedXmlString);
    reader.setNamespaceProcessing(true);

    bool ok = doc.setContent(&reader, &errorMsg, &errorLine, &errorColumn);

    if (!ok)
        return;

    QString outputXml;
    QTextStream outputXmlStream(&outputXml);

    KoXmlElement rootElement = doc.documentElement();
    KoXmlElement listItemElement = rootElement.firstChild().toElement();
    removeLeavingContentStart(outputXmlStream, listItemElement, change, 1);

    KoXmlElement pElement = rootElement.firstChild().firstChild().toElement();
    removeLeavingContentStart(outputXmlStream, pElement, change, 2);

    KoXmlElement childElement;
    forEachElement(childElement, rootElement) {
        if (childElement.localName() == "list-item") {
            insertAroundContent(outputXmlStream, childElement, change);
            KoXmlElement pElement = childElement.firstChild().toElement();
            insertAroundContent(outputXmlStream, pElement, change);
            writeNode(outputXmlStream, pElement, true);
            outputXmlStream << "</text:p>";
            outputXmlStream << "</text:list-item>";
        } else {
            writeNode(outputXmlStream, pElement);
        }
    }

    removeLeavingContentEnd(outputXmlStream, 2);
    removeLeavingContentEnd(outputXmlStream, 1);
    writer->addCompleteElement(outputXml.toUtf8());
}

void KoTextWriter::Private::writeBlocks(QTextDocument *document, int from, int to, QHash<QTextList *, QString> &listStyles, QTextTable *currentTable, QTextList *currentList)
{
    QTextBlock block = document->findBlock(from);
    int sectionLevel = 0;

    while (block.isValid() && ((to == -1) || (block.position() <= to))) {

        QTextCursor cursor(block);

        if (cursor.currentFrame() != document->rootFrame()) {
            break; // we've reached the "end" (end/footnotes saved in another way)
        }

        QTextBlockFormat format = block.blockFormat();
        if (format.hasProperty(KoParagraphStyle::SectionStartings)) {
            QVariant v = format.property(KoParagraphStyle::SectionStartings);
            QList<QVariant> sectionStarts = v.value<QList<QVariant> >();

        foreach (QVariant sv, sectionStarts) {
                KoSection* section = (KoSection*)(sv.value<void*>());
                if (section) {
                    ++sectionLevel;
                    section->saveOdf(context);
                }
            }
        }
        if (format.hasProperty(KoParagraphStyle::TableOfContentsDocument)) {
            saveTableOfContents(document, listStyles, block);
            block = block.next();
            continue;
        }
<<<<<<< HEAD

        if (cursorFrame != currentFrame
                    && cursorFrame->format().intProperty(KoText::SubFrameType) == KoText::BibliographyFrameType) {
            int frameBegin = cursorFrame->firstPosition();
            int frameEnd = cursorFrame->lastPosition();
            saveBibliography(document, frameBegin, frameEnd, listStyles, currentTable, cursor.currentFrame());
            block = cursorFrame->lastCursorPosition().block();
            block = block.next();
            continue;
        }
=======
        int blockOutlineLevel = format.property(KoParagraphStyle::OutlineLevel).toInt();
>>>>>>> f924d5f3

        if (cursor.currentTable() != currentTable) {
            // Call the code to save the table....
            saveTable(cursor.currentTable(), listStyles);
            // We skip to the end of the table.
            block = cursor.currentTable()->lastCursorPosition().block();
            block = block.next();
            continue;
        }

        if (cursor.currentList() != currentList) {
            int previousBlockNumber = block.blockNumber();
            block = saveList(block, listStyles, 1, currentTable);
            int blockNumberToProcess = block.blockNumber();
            if (blockNumberToProcess != previousBlockNumber)
                continue;
        }

        if (changeTracker && changeTracker->saveFormat() == KoChangeTracker::DELTAXML) {
            if (!deleteMergeRegionOpened && !cursor.currentTable() && (!cursor.currentList() || blockOutlineLevel)) {
                deleteMergeEndBlockNumber = checkForDeleteMerge(block);
                if (deleteMergeEndBlockNumber != -1) {
                    deleteMergeRegionOpened = true;
                    openSplitMergeRegion();
                }
            }
        }

        saveParagraph(block, from, to);

        if (changeTracker && changeTracker->saveFormat() == KoChangeTracker::DELTAXML) {
            if (deleteMergeRegionOpened && (block.blockNumber() == deleteMergeEndBlockNumber) && (!cursor.currentList() || blockOutlineLevel)) {
                closeSplitMergeRegion();
                deleteMergeRegionOpened = false;
                deleteMergeEndBlockNumber = -1;
                postProcessDeleteMergeXml();
            }
        }

        if (format.hasProperty(KoParagraphStyle::SectionEndings)) {
            QVariant v = format.property(KoParagraphStyle::SectionEndings);
            QList<QVariant> sectionEndings = v.value<QList<QVariant> >();
            KoSectionEnd sectionEnd;
            foreach (QVariant sv, sectionEndings) {
                if (sectionLevel >= 1) {
                    --sectionLevel;
                    sectionEnd.saveOdf(context);
                }
            }
        }


        block = block.next();
    } // while

    while (sectionLevel >= 1) {
        --sectionLevel;
        KoSectionEnd sectionEnd;
        sectionEnd.saveOdf(context);
    }
}

int KoTextWriter::Private::checkForSplit(const QTextBlock &block)
{
    return checkForMergeOrSplit(block, KoGenChange::InsertChange);
}

int KoTextWriter::Private::checkForDeleteMerge(const QTextBlock &block)
{
    return checkForMergeOrSplit(block, KoGenChange::DeleteChange);
}

int KoTextWriter::Private::checkForMergeOrSplit(const QTextBlock &block, KoGenChange::Type changeType)
{
    QTextBlock endBlock = block;
    QTextCursor cursor(block);
    int endBlockNumber = -1;

    int splitMergeChangeId = 0, changeId = 0;
    do {
        if (!endBlock.next().isValid())
            break;

        int nextBlockChangeId;
        QTextTable *currentTable;

        if ((currentTable = QTextCursor(endBlock.next()).currentTable())) {
            nextBlockChangeId = currentTable->format().intProperty(KoCharacterStyle::ChangeTrackerId);
        } else {
            nextBlockChangeId = endBlock.next().blockFormat().property(KoCharacterStyle::ChangeTrackerId).toInt();
        }

        if (changeTracker && changeTracker->isDuplicateChangeId(nextBlockChangeId)) {
            nextBlockChangeId = changeTracker->originalChangeId(nextBlockChangeId);
        }

        if (!changeId) {
            splitMergeChangeId = changeId = nextBlockChangeId;
            if ((changeId) && (changeTracker && changeTracker->elementById(nextBlockChangeId)->getChangeType() == changeType)) {
                endBlock = endBlock.next();
            } else {
                changeId = 0;
            }
        } else {
            if (nextBlockChangeId == changeId) {
                endBlock = endBlock.next();
            } else {
                changeId = 0;
            }
        }
    } while(changeId);

    if ((endBlock.blockNumber() != block.blockNumber()) && (endBlock.text().length()) && !(QTextCursor(endBlock).currentTable())) {
        //Check that the last fragment of this block is not a part of this change. If so, it is not a merge or a split
        QTextFragment lastFragment = (--(endBlock.end())).fragment();
        QTextCharFormat lastFragmentFormat = lastFragment.charFormat();
        int lastFragmentChangeId = lastFragmentFormat.intProperty(KoCharacterStyle::ChangeTrackerId);
        if (changeTracker && changeTracker->isDuplicateChangeId(lastFragmentChangeId)) {
            lastFragmentChangeId = changeTracker->originalChangeId(lastFragmentChangeId);
        }

        if (lastFragmentChangeId != splitMergeChangeId) {
            endBlockNumber = endBlock.blockNumber();
        }
    }

    return endBlockNumber;
}

void KoTextWriter::Private::openSplitMergeRegion()
{
    //Save the current writer
    oldXmlWriter = writer;

    //Create a new KoXmlWriter pointing to a QBuffer
    generatedXmlArray.clear();
    generatedXmlBuffer.setBuffer(&generatedXmlArray);
    newXmlWriter = new KoXmlWriter(&generatedXmlBuffer);

    //Set our xmlWriter as the writer to be used
    writer = newXmlWriter;
    context.setXmlWriter(*newXmlWriter);
}

void KoTextWriter::Private::closeSplitMergeRegion()
{
    //delete the new writer
    delete newXmlWriter;

    //Restore the actual xml writer
    writer = oldXmlWriter;
    context.setXmlWriter(*oldXmlWriter);
}

void KoTextWriter::Private::postProcessDeleteMergeXml()
{
    QString generatedXmlString(generatedXmlArray);

    //Add the name-space definitions so that this can be parsed
    addNameSpaceDefinitions(generatedXmlString);

    //Now Parse the generatedXML and if successful generate the final output
    QString errorMsg;
    int errorLine, errorColumn;
    KoXmlDocument doc;

    QXmlStreamReader reader(generatedXmlString);
    reader.setNamespaceProcessing(true);

    bool ok = doc.setContent(&reader, &errorMsg, &errorLine, &errorColumn);
    if (ok) {
        //Generate the final XML output and save it
        QString outputXml;
        QTextStream outputXmlStream(&outputXml);
        generateFinalXml(outputXmlStream, doc.documentElement());
        writer->addCompleteElement(outputXml.toUtf8());
    }
}

void KoTextWriter::Private::addNameSpaceDefinitions(QString &generatedXmlString)
{
    //Generate the name-space definitions so that it can be parsed. Like what is office:text, office:delta etc
    QString nameSpaceDefinitions;
    QTextStream nameSpacesStream(&nameSpaceDefinitions);

    nameSpacesStream << "<generated-xml ";
    nameSpacesStream << "xmlns:office=\"" << KoXmlNS::office << "\" ";
    nameSpacesStream << "xmlns:meta=\"" << KoXmlNS::meta << "\" ";
    nameSpacesStream << "xmlns:config=\"" << KoXmlNS::config << "\" ";
    nameSpacesStream << "xmlns:text=\"" << KoXmlNS::text << "\" ";
    nameSpacesStream << "xmlns:table=\"" << KoXmlNS::table << "\" ";
    nameSpacesStream << "xmlns:draw=\"" << KoXmlNS::draw << "\" ";
    nameSpacesStream << "xmlns:presentation=\"" << KoXmlNS::presentation << "\" ";
    nameSpacesStream << "xmlns:dr3d=\"" << KoXmlNS::dr3d << "\" ";
    nameSpacesStream << "xmlns:chart=\"" << KoXmlNS::chart << "\" ";
    nameSpacesStream << "xmlns:form=\"" << KoXmlNS::form << "\" ";
    nameSpacesStream << "xmlns:script=\"" << KoXmlNS::script << "\" ";
    nameSpacesStream << "xmlns:style=\"" << KoXmlNS::style << "\" ";
    nameSpacesStream << "xmlns:number=\"" << KoXmlNS::number << "\" ";
    nameSpacesStream << "xmlns:math=\"" << KoXmlNS::math << "\" ";
    nameSpacesStream << "xmlns:svg=\"" << KoXmlNS::svg << "\" ";
    nameSpacesStream << "xmlns:fo=\"" << KoXmlNS::fo << "\" ";
    nameSpacesStream << "xmlns:anim=\"" << KoXmlNS::anim << "\" ";
    nameSpacesStream << "xmlns:smil=\"" << KoXmlNS::smil << "\" ";
    nameSpacesStream << "xmlns:calligra=\"" << KoXmlNS::calligra << "\" ";
    nameSpacesStream << "xmlns:officeooo=\"" << KoXmlNS::officeooo << "\" ";
    nameSpacesStream << "xmlns:delta=\"" << KoXmlNS::delta << "\" ";
    nameSpacesStream << "xmlns:split=\"" << KoXmlNS::split << "\" ";
    nameSpacesStream << "xmlns:ac=\"" << KoXmlNS::ac << "\" ";
    nameSpacesStream << ">";

    generatedXmlString.prepend(nameSpaceDefinitions);
    generatedXmlString.append("</generated-xml>");
}

void KoTextWriter::Private::generateFinalXml(QTextStream &outputXmlStream, const KoXmlElement &element)
{
    QString firstChild = element.firstChild().toElement().localName();
    KoXmlElement secondChildElement = element.firstChild().nextSibling().toElement();
    QString secondChild;

    do {
        secondChild = secondChildElement.localName();
        secondChildElement = secondChildElement.nextSibling().toElement();
    } while (secondChild == "removed-content");

    if ((firstChild == "p") && (secondChild == "h")) {
        handleParagraphOrHeaderMerge(outputXmlStream, element);
    } else if ((firstChild == "h") && (secondChild == "p")) {
        handleParagraphOrHeaderMerge(outputXmlStream, element);
    } else if ((firstChild == "p") && (secondChild == "p")) {
        handleParagraphOrHeaderMerge(outputXmlStream, element);
    } else if ((firstChild == "h") && (secondChild == "h")) {
        handleParagraphOrHeaderMerge(outputXmlStream, element);
    } else if ((firstChild == "p") && (secondChild == "list")) {
        handleParagraphWithListItemMerge(outputXmlStream, element);
    } else if ((firstChild == "h") && (secondChild == "list")) {
        handleParagraphWithListItemMerge(outputXmlStream, element);
    } else if ((firstChild == "list") && (secondChild == "p")) {
        handleListItemWithParagraphMerge(outputXmlStream, element);
    } else if ((firstChild == "list") && (secondChild == "h")) {
        handleListItemWithParagraphMerge(outputXmlStream, element);
    } else if ((firstChild == "list") && (secondChild == "list")) {
        handleListWithListMerge(outputXmlStream, element);
    } else if ((firstChild == "list") && (secondChild == "")) {
        handleListItemWithListItemMerge(outputXmlStream, element);
    } else {
        //Not Possible
    }

}

void KoTextWriter::Private::removeLeavingContentStart(QTextStream &outputXmlStream, KoXmlElement &element, QString &changeId, int endIdCounter)
{
    outputXmlStream << "<delta:remove-leaving-content-start";
    outputXmlStream << " delta:removal-change-idref=" << "\"" << changeId << "\"";
    outputXmlStream << " delta:end-element-idref=" << "\"end" << endIdCounter << "\">";

    outputXmlStream << "<text:" << element.localName();
    writeAttributes(outputXmlStream, element);
    outputXmlStream << "/>";

    outputXmlStream << "</delta:remove-leaving-content-start>";
}

void KoTextWriter::Private::removeLeavingContentEnd(QTextStream &outputXmlStream, int endIdCounter)
{
    outputXmlStream << "<delta:remove-leaving-content-end delta:end-element-id=\"end" << endIdCounter << "\"/>";
}

void KoTextWriter::Private::insertAroundContent(QTextStream &outputXmlStream, KoXmlElement &element, QString &changeId)
{
    outputXmlStream << "<text:" << element.localName() << " delta:insertion-change-idref=" << "\"" << changeId << "\"";
    outputXmlStream << " delta:insertion-type=\"insert-around-content\"";
    writeAttributes(outputXmlStream, element);
    outputXmlStream << ">";
}

void KoTextWriter::Private::handleParagraphOrHeaderMerge(QTextStream &outputXmlStream, const KoXmlElement &element)
{
    // Find the first child of the element
    // This is needed because we need to determine whether the final element is going to a <p> or a <h>
    KoXmlElement firstChildElement = element.firstChild().toElement();
    QString firstChild = firstChildElement.localName();

    // Find the Change-id
    KoXmlElement removedContentElement = firstChildElement.lastChild().toElement();
    QString changeId = removedContentElement.attributeNS(KoXmlNS::delta, "removal-change-idref");

    outputXmlStream << "<text:" << firstChild;
    writeAttributes(outputXmlStream, firstChildElement);
    outputXmlStream << ">";

    for (KoXmlNode node = firstChildElement.firstChild(); !node.isNull(); node = node.nextSibling()) {
        if (node.isElement() && node.toElement().localName() == "removed-content" && node.nextSibling().isNull()) {
            outputXmlStream << "<delta:merge delta:removal-change-idref=\"" << changeId << "\">";
            outputXmlStream << "<delta:leading-partial-content>";
            writeNode(outputXmlStream, node, true);
            outputXmlStream << "</delta:leading-partial-content>";
        } else {
            writeNode(outputXmlStream, node);
        }
    }

    outputXmlStream << "<delta:intermediate-content>";
    KoXmlElement mergeEndElement = firstChildElement.nextSibling().toElement();
    while (mergeEndElement.localName() == "removed-content") {
        writeNode(outputXmlStream, mergeEndElement, true);
        mergeEndElement = mergeEndElement.nextSibling().toElement();
    }
    outputXmlStream << "</delta:intermediate-content>";

    for (KoXmlNode node = mergeEndElement.firstChild(); !node.isNull(); node = node.nextSibling()) {
        if (node.isElement() && node.toElement().localName() == "removed-content" && node.previousSibling().isNull()) {
            outputXmlStream << "<delta:trailing-partial-content>";
            outputXmlStream << "<text:" << mergeEndElement.localName();
            writeAttributes(outputXmlStream, mergeEndElement);
            outputXmlStream << ">";
            writeNode(outputXmlStream, node, true);
            outputXmlStream << "</text:" << mergeEndElement.localName() << ">";
            outputXmlStream << "</delta:trailing-partial-content>";
            outputXmlStream << "</delta:merge>";
        } else {
            writeNode(outputXmlStream, node);
        }
    }

    outputXmlStream << "</text:" << firstChild << ">";
}

void KoTextWriter::Private::handleParagraphWithHeaderMerge(QTextStream &outputXmlStream, const KoXmlElement &element)
{
    // Find the first child of the element
    // This is needed because we need to determine whether the final element is going to a <p> or a <h>
    KoXmlElement firstChildElement = element.firstChild().toElement();
    QString firstChild = firstChildElement.localName();

    // Find the Change-id
    KoXmlElement removedContentElement = firstChildElement.lastChild().toElement();
    QString changeId = removedContentElement.attributeNS(KoXmlNS::delta, "removal-change-idref");

    //Start generating the XML
    insertAroundContent(outputXmlStream, firstChildElement, changeId);

    //Start a counter for end-element-idref
    int endIdCounter = 1;

    KoXmlElement childElement;
    forEachElement (childElement, element) {
        if (childElement.localName() == "removed-content") {
            writeNode(outputXmlStream, childElement, false);
        } else {
            removeLeavingContentStart(outputXmlStream, childElement, changeId, endIdCounter);
            writeNode(outputXmlStream, childElement, true);
            removeLeavingContentEnd(outputXmlStream, endIdCounter);
            endIdCounter++;
        }
    }

    outputXmlStream << "</text:" << firstChild << ">";

}

void KoTextWriter::Private::handleParagraphWithListItemMerge(QTextStream &outputXmlStream, const KoXmlElement &element)
{
    // Find the first child of the element
    // This is needed because we need to determine whether the final element is going to a <p> or a <h>
    KoXmlElement firstChildElement = element.firstChild().toElement();
    QString firstChild = firstChildElement.localName();

    // Find the Change-id
    KoXmlElement removedContentElement = firstChildElement.lastChild().toElement();
    QString changeId = removedContentElement.attributeNS(KoXmlNS::delta, "removal-change-idref");

    //Start generating the XML
    insertAroundContent(outputXmlStream, firstChildElement, changeId);

    //Start a counter for end-element-idref
    int endIdCounter = 1;

    KoXmlElement childElement;
    forEachElement (childElement, element) {
        if (childElement.localName() == "removed-content") {
            writeNode(outputXmlStream, childElement, false);
        } else if (childElement.localName() == firstChild) {
            removeLeavingContentStart(outputXmlStream, childElement, changeId, endIdCounter);
            writeNode(outputXmlStream, childElement, true);
            removeLeavingContentEnd(outputXmlStream, endIdCounter);
            endIdCounter++;
        } else if (childElement.localName() == "list"){
            generateListForPWithListMerge(outputXmlStream, childElement, firstChild, changeId, endIdCounter, true);
        }
    }
}

void KoTextWriter::Private::generateListForPWithListMerge(QTextStream &outputXmlStream, KoXmlElement &element,
                                                          QString &mergeResultElement, QString &changeId, int &endIdCounter,
                                                          bool removeLeavingContent)
{
    int listEndIdCounter = endIdCounter;
    if (removeLeavingContent) {
        endIdCounter++;
        removeLeavingContentStart(outputXmlStream, element, changeId, listEndIdCounter);
    } else {
        outputXmlStream << "<text:" << element.localName();
        writeAttributes(outputXmlStream, element);
        outputXmlStream << ">";
    }

    bool tagTypeChangeEnded = false;
    bool listStarted = false;
    KoXmlElement childElement;
    forEachElement (childElement, element) {
        if (childElement.localName() == "removed-content") {
            writeNode(outputXmlStream, childElement, false);
        } else if ((childElement.localName() == "list-item") || (childElement.localName() == "list-header")) {
            generateListItemForPWithListMerge(outputXmlStream, childElement, mergeResultElement,
                                              changeId, endIdCounter, !tagTypeChangeEnded);
            if (!tagTypeChangeEnded) {
                tagTypeChangeEnded = true;
                if (childElement != element.lastChild().toElement()) {
                    listStarted = true;
                    insertAroundContent(outputXmlStream, element, changeId);
                }
            }
        } else {
            //Not Possible
        }
    }
    if (listStarted)
        outputXmlStream << "</text:list>";
    if (removeLeavingContent) {
        removeLeavingContentEnd(outputXmlStream, listEndIdCounter);
    } else {
        outputXmlStream << "</text:" << element.localName() << ">";
    }
}

void KoTextWriter::Private::generateListItemForPWithListMerge(QTextStream &outputXmlStream, KoXmlElement &element,
                                                              QString &mergeResultElement, QString &changeId, int &endIdCounter,
                                                              bool removeLeavingContent)
{
    int listItemEndIdCounter = endIdCounter;

    if (removeLeavingContent) {
        endIdCounter++;
        removeLeavingContentStart(outputXmlStream, element, changeId, listItemEndIdCounter);
    } else {
        outputXmlStream << "<text:" << element.localName();
        writeAttributes(outputXmlStream, element);
        outputXmlStream << ">";
    }

    KoXmlElement childElement;
    forEachElement (childElement, element) {
        if (childElement.localName() == "removed-content") {
            writeNode(outputXmlStream, childElement, false);
        } else if (childElement.localName() == "p") {
            if (removeLeavingContent) {
                int paragraphEndIdCounter = endIdCounter;
                endIdCounter++;
                removeLeavingContentStart(outputXmlStream, childElement, changeId, paragraphEndIdCounter);
                writeNode(outputXmlStream, childElement, true);
                removeLeavingContentEnd(outputXmlStream, paragraphEndIdCounter);
                outputXmlStream << "</text:" << mergeResultElement << ">";
            } else {
                writeNode(outputXmlStream, childElement, false);
            }
        } else if (childElement.localName() == "list") {
            generateListForPWithListMerge(outputXmlStream, childElement, mergeResultElement, changeId, endIdCounter, removeLeavingContent);
        } else {
            //Not Possible
        }
    }

    if (removeLeavingContent) {
        removeLeavingContentEnd(outputXmlStream, listItemEndIdCounter);
    } else {
        outputXmlStream << "</text:" << element.localName() << ">";
    }
}

void KoTextWriter::Private::handleListItemWithParagraphMerge(QTextStream &outputXmlStream, const KoXmlElement &element)
{
    deleteStartDepth = 0;

    // Find the first <p> so that we can get the change-id
    KoXmlElement paragraphElement;
    forEachElement(paragraphElement, element) {
        if (paragraphElement.localName() == "p") {
            break;
        }
    }

    // Find the Change-id
    KoXmlElement removedContentElement = paragraphElement.firstChild().toElement();
    QString changeId = removedContentElement.attributeNS(KoXmlNS::delta, "removal-change-idref");

    int endIdCounter = 1;

    KoXmlElement childElement;
    forEachElement(childElement, element) {
        if (childElement.localName() == "list") {
            generateListForListWithPMerge(outputXmlStream, childElement, changeId, endIdCounter, true);
        } else if (childElement.localName() == "removed-content") {
            writeNode(outputXmlStream, childElement, false);
        } else if (childElement.localName() == "p") {
            int paragraphEndIdCounter = endIdCounter;
            endIdCounter++;
            removeLeavingContentStart(outputXmlStream, childElement, changeId, paragraphEndIdCounter);
            writeNode(outputXmlStream, childElement, true);
            removeLeavingContentEnd(outputXmlStream, paragraphEndIdCounter);
            outputXmlStream << "</text:p>";

            for (int i=0; i < deleteStartDepth; i++) {
                outputXmlStream << "</text:list-item>";
                outputXmlStream << "</text:list>";
            }
            break;
        } else {
        }
    }

}

void KoTextWriter::Private::generateListForListWithPMerge(QTextStream &outputXmlStream, KoXmlElement &element,
                                                          QString &changeId, int &endIdCounter,
                                                          bool removeLeavingContent)
{
    static int listDepth = 0;
    listDepth++;

    if (!deleteStartDepth) {
        KoXmlElement childElement;
        forEachElement(childElement, element) {
            if ((childElement.localName() == "list-item") || (childElement.localName() == "list-header")) {
                bool startOfDeleteMerge = checkForDeleteStartInListItem(childElement, false);
                if (startOfDeleteMerge) {
                    deleteStartDepth = listDepth;
                }
            }
        }
    }

    int listEndIdCounter = endIdCounter;
    if (removeLeavingContent) {
        endIdCounter++;
        removeLeavingContentStart(outputXmlStream, element, changeId, listEndIdCounter);
        insertAroundContent(outputXmlStream, element, changeId);
    } else {
        outputXmlStream << "<text:" << element.localName();
        writeAttributes(outputXmlStream, element);
        outputXmlStream << ">";
    }

    KoXmlElement childElement;
    forEachElement(childElement, element) {
        if ((childElement.localName() == "list-item") || (childElement.localName() == "list-header")) {
            bool startOfDeleteMerge = checkForDeleteStartInListItem(childElement);
            generateListItemForListWithPMerge(outputXmlStream, childElement, changeId, endIdCounter, startOfDeleteMerge);
        } else if (childElement.localName() == "removed-content") {
            writeNode(outputXmlStream, childElement, false);
        }
    }

    if (removeLeavingContent) {
        removeLeavingContentEnd(outputXmlStream, listEndIdCounter);
    } else {
        outputXmlStream << "</text:" << element.localName() << ">";
    }
}

void KoTextWriter::Private::generateListItemForListWithPMerge(QTextStream &outputXmlStream, KoXmlElement &element,
                                                              QString &changeId, int &endIdCounter, bool removeLeavingContent)
{
    if (!removeLeavingContent) {
        writeNode(outputXmlStream, element, false);
    } else {
        int listItemEndIdCounter = endIdCounter;
        endIdCounter++;
        insertAroundContent(outputXmlStream, element, changeId);
        removeLeavingContentStart(outputXmlStream, element, changeId, listItemEndIdCounter);

        KoXmlElement childElement;
        forEachElement (childElement, element) {
            if (childElement.localName() == "p") {
                int paragraphEndIdCounter = endIdCounter;
                endIdCounter++;
                insertAroundContent(outputXmlStream, childElement, changeId);
                removeLeavingContentStart(outputXmlStream, childElement, changeId, paragraphEndIdCounter);
                writeNode(outputXmlStream, childElement, true);
                removeLeavingContentEnd(outputXmlStream, paragraphEndIdCounter);
            } else if(childElement.localName() == "list") {
                generateListForListWithPMerge(outputXmlStream, childElement, changeId, endIdCounter, removeLeavingContent);
            }
        }
        removeLeavingContentEnd(outputXmlStream, listItemEndIdCounter);
    }
}

bool KoTextWriter::Private::checkForDeleteStartInListItem(KoXmlElement &element, bool checkRecursively)
{
    bool returnValue = false;
    KoXmlElement childElement;
    forEachElement(childElement, element) {
        if (childElement.localName() == "p") {
            if (childElement.lastChild().toElement().localName() == "removed-content") {
                returnValue = true;
                break;
            }
        } else if ((childElement.localName() == "list") && (checkRecursively)) {
            KoXmlElement listItem;
            forEachElement(listItem, childElement) {
                returnValue = checkForDeleteStartInListItem(listItem);
                if (returnValue)
                    break;
            }
        } else {
        }

        if (returnValue)
            break;
    }

    return returnValue;
}

void KoTextWriter::Private::handleListWithListMerge(QTextStream &outputXmlStream, const KoXmlElement &element)
{
    int endIdCounter = 1;

    KoXmlElement listElement = element.firstChild().toElement();
    QString changeId = findChangeIdForListItemMerge(listElement);

    KoXmlElement firstChildElement = element.firstChild().toElement();
    generateListForListItemMerge(outputXmlStream, firstChildElement, changeId, endIdCounter, true, false);

    KoXmlElement secondChildElement = element.firstChild().nextSibling().toElement();
    QString secondChild = secondChildElement.localName();
    while (secondChild == "removed-content")
    {
        writeNode(outputXmlStream, secondChildElement, false);
        secondChildElement = secondChildElement.nextSibling().toElement();
        secondChild = secondChildElement.localName();
    };

    generateListForListItemMerge(outputXmlStream, secondChildElement, changeId, endIdCounter, false, true);
}

void KoTextWriter::Private::handleListItemWithListItemMerge(QTextStream &outputXmlStream, const KoXmlElement &element)
{
    int endIdCounter = 1;
    KoXmlElement listElement = element.firstChild().toElement();
    QString changeId = findChangeIdForListItemMerge(listElement);

    generateListForListItemMerge(outputXmlStream, listElement, changeId, endIdCounter, false, false);
}

void KoTextWriter::Private::generateListForListItemMerge(QTextStream &outputXmlStream, KoXmlElement &element,
                                                         QString &changeId, int &endIdCounter, bool listMergeStart, bool listMergeEnd)
{
    int listEndIdCounter = endIdCounter;
    if (listMergeStart || listMergeEnd) {
        endIdCounter++;
        removeLeavingContentStart(outputXmlStream, element, changeId, listEndIdCounter);

        if (listMergeStart) {
            insertAroundContent(outputXmlStream, element, changeId);
        }

    } else {
        outputXmlStream << "<text:" << element.localName();
        writeAttributes(outputXmlStream, element);
        outputXmlStream << ">";
    }

    KoXmlElement childElement;
    bool deleteRangeStarted = false;

    if (listMergeEnd) {
        deleteRangeStarted = true;
    }

    forEachElement(childElement, element) {
        if ((childElement.localName() == "list-item") || (childElement.localName() == "list-header")) {
            if (!deleteRangeStarted) {
                deleteRangeStarted = checkForDeleteStartInListItem(childElement);
                generateListItemForListItemMerge(outputXmlStream, childElement, changeId, endIdCounter, deleteRangeStarted, false);
            } else {
                bool endOfDeleteRange = checkForDeleteEndInListItem(childElement);
                deleteRangeStarted = !endOfDeleteRange;
                generateListItemForListItemMerge(outputXmlStream, childElement, changeId, endIdCounter, false, endOfDeleteRange);
            }
        } else if (childElement.localName() == "removed-content") {
            writeNode(outputXmlStream, childElement, false);
        }
    }

    if (listMergeStart || listMergeEnd) {
        removeLeavingContentEnd(outputXmlStream, listEndIdCounter);
        if (listMergeEnd) {
            outputXmlStream << "</text:list>";
        }
    } else {
        outputXmlStream << "</text:list>";
    }
}

void KoTextWriter::Private::generateListItemForListItemMerge(QTextStream &outputXmlStream, KoXmlElement &element,
                                                             QString &changeId, int &endIdCounter, bool listItemMergeStart, bool listItemMergeEnd)
{
    if (!listItemMergeStart && !listItemMergeEnd) {
        writeNode(outputXmlStream, element, false);
    } else {
        int listItemEndIdCounter = endIdCounter;
        endIdCounter++;

        if (listItemMergeStart) {
            insertAroundContent(outputXmlStream, element, changeId);
        }

        removeLeavingContentStart(outputXmlStream, element, changeId, listItemEndIdCounter);

        KoXmlElement childElement;
        forEachElement (childElement, element) {
            if (childElement.localName() == "p") {
                int paragraphEndIdCounter = endIdCounter;
                endIdCounter++;
                if (listItemMergeStart) {
                    insertAroundContent(outputXmlStream, childElement, changeId);
                }

                removeLeavingContentStart(outputXmlStream, childElement, changeId, paragraphEndIdCounter);
                writeNode(outputXmlStream, childElement, true);
                removeLeavingContentEnd(outputXmlStream, paragraphEndIdCounter);

                if (listItemMergeEnd) {
                    outputXmlStream << "</text:" << childElement.localName() << ">";
                }
            } else if(childElement.localName() == "list") {
                generateListForListItemMerge(outputXmlStream, childElement, changeId, endIdCounter, listItemMergeStart ,listItemMergeEnd);
            }
        }

        removeLeavingContentEnd(outputXmlStream, listItemEndIdCounter);
        if (listItemMergeEnd) {
            outputXmlStream << "</text:list-item>";
        }
    }
}

bool KoTextWriter::Private::checkForDeleteEndInListItem(KoXmlElement &element, bool checkRecursively)
{
    bool returnValue = false;
    KoXmlElement childElement;
    forEachElement(childElement, element) {
        if (childElement.localName() == "p") {
            if (childElement.firstChild().toElement().localName() == "removed-content") {
                returnValue = true;
                break;
            }
        } else if ((childElement.localName() == "list") && (checkRecursively)) {
            KoXmlElement listItem;
            forEachElement(listItem, childElement) {
                returnValue = checkForDeleteStartInListItem(listItem);
                if (returnValue)
                    break;
            }
        } else {
        }

        if (returnValue)
            break;
    }

    return returnValue;
}

QString KoTextWriter::Private::findChangeIdForListItemMerge(const KoXmlElement &element)
{
    QString changeId;

    KoXmlElement listItemElement;
    forEachElement (listItemElement, element) {
        if ((listItemElement.localName() == "list-item") || (listItemElement.localName() == "list-header")) {
            KoXmlElement childElement;
            forEachElement (childElement, listItemElement) {
                if (childElement.localName() == "p") {
                    KoXmlElement removedContentElement = childElement.lastChild().toElement();
                    if (removedContentElement.localName() == "removed-content") {
                        changeId = removedContentElement.attributeNS(KoXmlNS::delta, "removal-change-idref");
                        break;
                    }
                } else if (childElement.localName() == "list") {
                    changeId = findChangeIdForListItemMerge(childElement);
                    break;
                } else {
                    // Not Needed
                }
            }
        }
    }

    return changeId;
}

void KoTextWriter::Private::writeAttributes(QTextStream &outputXmlStream, KoXmlElement &element)
{
    QList<QPair<QString, QString> > attributes = element.attributeFullNames();

    QPair<QString, QString> attributeNamePair;
    foreach (attributeNamePair, attributes) {
        if (attributeNamePair.first == KoXmlNS::text) {
            outputXmlStream << " text:" << attributeNamePair.second << "=";
            outputXmlStream << "\"" << element.attributeNS(KoXmlNS::text, attributeNamePair.second) << "\"";
        } else if (attributeNamePair.first == KoXmlNS::delta) {
            outputXmlStream << " delta:" << attributeNamePair.second << "=";
            outputXmlStream << "\"" << element.attributeNS(KoXmlNS::delta, attributeNamePair.second) << "\"";
        } else {
            //To Be Added when needed
        }
    }
}

void KoTextWriter::Private::writeNode(QTextStream &outputXmlStream, KoXmlNode &node, bool writeOnlyChildren)
{
    if (node.isText()) {
        outputXmlStream  << node.toText().data();
    } else if (node.isElement()) {
        KoXmlElement element = node.toElement();
        if ((element.localName() == "removed-content") && !element.childNodesCount()) {
            return;
        }

        if (!writeOnlyChildren) {
            outputXmlStream << "<" << element.prefix() << ":" << element.localName();
            writeAttributes(outputXmlStream,element);
            outputXmlStream << ">";
        }

        for (KoXmlNode node = element.firstChild(); !node.isNull(); node = node.nextSibling()) {
            writeNode(outputXmlStream, node);
        }

        if (!writeOnlyChildren) {
            outputXmlStream << "</" << element.prefix() << ":" << element.localName() << ">";
        }
    }
}

void KoTextWriter::write(QTextDocument *document, int from, int to)
{
    d->document = document;
    d->styleManager = KoTextDocument(document).styleManager();
    d->changeTracker = KoTextDocument(document).changeTracker();

    QTextBlock block = document->findBlock(from);

    QVector<int> changesVector;
    if (d->changeTracker) {
        d->changeTracker->allChangeIds(changesVector);
    }
    foreach (int changeId, changesVector) {
        d->saveChange(changeId);
    }

    QHash<QTextList *, QString> listStyles = d->saveListStyles(block, to);
    d->writeBlocks(document, from, to, listStyles);
}<|MERGE_RESOLUTION|>--- conflicted
+++ resolved
@@ -177,14 +177,9 @@
     void saveParagraph(const QTextBlock &block, int from, int to);
     void saveTable(QTextTable *table, QHash<QTextList *, QString> &listStyles);
     QTextBlock& saveList(QTextBlock &block, QHash<QTextList *, QString> &listStyles, int level, QTextTable *currentTable);
-<<<<<<< HEAD
-    void saveTableOfContents(QTextDocument *document, int from, int to, QHash<QTextList *, QString> &listStyles, QTextTable *currentTable, QTextFrame *toc);
-    void saveBibliography(QTextDocument *document, int from, int to, QHash<QTextList *, QString> &listStyles, QTextTable *currentTable, QTextFrame *bib);
-    void writeBlocks(QTextDocument *document, int from, int to, QHash<QTextList *, QString> &listStyles, QTextTable *currentTable = 0, QTextFrame *currentFrame = 0, QTextList *currentList = 0);
-=======
     void saveTableOfContents(QTextDocument *document, QHash<QTextList *, QString> &listStyles, QTextBlock toc);
+    //void saveTableOfContents(QTextDocument *document, QHash<QTextList *, QString> &listStyles, QTextBlock toc);
     void writeBlocks(QTextDocument *document, int from, int to, QHash<QTextList *, QString> &listStyles, QTextTable *currentTable = 0, QTextList *currentList = 0);
->>>>>>> f924d5f3
     void saveInlineRdf(KoTextInlineRdf *rdf, TagInformation *tagInfos);
     int checkForBlockChange(const QTextBlock &block);
     int checkForListItemChange(const QTextBlock &block);
@@ -1726,20 +1721,7 @@
             block = block.next();
             continue;
         }
-<<<<<<< HEAD
-
-        if (cursorFrame != currentFrame
-                    && cursorFrame->format().intProperty(KoText::SubFrameType) == KoText::BibliographyFrameType) {
-            int frameBegin = cursorFrame->firstPosition();
-            int frameEnd = cursorFrame->lastPosition();
-            saveBibliography(document, frameBegin, frameEnd, listStyles, currentTable, cursor.currentFrame());
-            block = cursorFrame->lastCursorPosition().block();
-            block = block.next();
-            continue;
-        }
-=======
         int blockOutlineLevel = format.property(KoParagraphStyle::OutlineLevel).toInt();
->>>>>>> f924d5f3
 
         if (cursor.currentTable() != currentTable) {
             // Call the code to save the table....
