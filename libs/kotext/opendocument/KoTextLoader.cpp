--- conflicted
+++ resolved
@@ -2001,42 +2001,11 @@
             const QString tblLocalName = tblTag.localName();
             if (tblTag.namespaceURI() == KoXmlNS::table) {
                 if (tblLocalName == "table-column") {
-<<<<<<< HEAD
                     loadTableColumn(tblTag, tbl, columns);
-=======
-                    // Do some parsing with the column, see §8.2.1, ODF 1.1 spec
-                    int repeatColumn = tblTag.attributeNS(KoXmlNS::table, "number-columns-repeated", "1").toInt();
-                    QString columnStyleName = tblTag.attributeNS(KoXmlNS::table, "style-name", "");
-                    if (!columnStyleName.isEmpty()) {
-                        KoTableColumnStyle *columnStyle = d->textSharedData->tableColumnStyle(columnStyleName, d->stylesDotXml);
-#ifdef KOOPENDOCUMENTLOADER_DEBUG
-                        kDebug() << columnStyleName << "gave" <<  columnStyle << d->stylesDotXml;
-#endif
-                        if (columnStyle) {
-                            for (int c = columns; c < columns + repeatColumn; c++) {
-                                tcarManager.setColumnStyle(c, *columnStyle);
-                            }
-                        }
-                    }
-
-                    QString defaultCellStyleName = tblTag.attributeNS(KoXmlNS::table, "default-cell-style-name", "");
-                    if (!defaultCellStyleName.isEmpty()) {
-                        KoTableCellStyle *cellStyle = d->textSharedData->tableCellStyle(defaultCellStyleName, d->stylesDotXml);
-                        for (int c = columns; c < columns + repeatColumn; c++) {
-                            tcarManager.setDefaultColumnCellStyle(c, cellStyle);
-                        }
-                    }
-
-                    columns = columns + repeatColumn;
-                    tbl->resize(qMax(1, rows), columns);
->>>>>>> 143c965d
                 } else if (tblLocalName == "table-row") {
                     if (tblTag.attributeNS(KoXmlNS::delta, "insertion-type") != "")
                         d->openChangeRegion(tblTag);
-
                     loadTableRow(tblTag, tbl, spanStore, cursor, rows);
-
-<<<<<<< HEAD
                     if (tblTag.attributeNS(KoXmlNS::delta, "insertion-type") != "")
                         d->closeChangeRegion(tblTag);
                 }
@@ -2052,66 +2021,6 @@
                             loadTableColumn(deltaTblTag, tbl, columns);
                         } else if (deltaTblLocalName == "table-row") {
                             loadTableRow(deltaTblTag, tbl, spanStore, cursor, rows);
-=======
-                    rows++;
-                    tbl->resize(rows, qMax(1, columns));
-                    // Added a row
-                    int currentCell = 0;
-                    KoXmlElement rowTag;
-                    forEachElement(rowTag, tblTag) {
-                        if (!rowTag.isNull()) {
-                            const QString rowLocalName = rowTag.localName();
-                            if (rowTag.namespaceURI() == KoXmlNS::table) {
-                                if (rowLocalName == "table-cell") {
-                                    // Ok, it's a cell...
-                                    const int currentRow = tbl->rows() - 1;
-                                    QTextTableCell cell = tbl->cellAt(currentRow, currentCell);
-
-                                    // store spans until entire table have been loaded
-                                    int rowsSpanned = rowTag.attributeNS(KoXmlNS::table, "number-rows-spanned", "1").toInt();
-                                    int columnsSpanned = rowTag.attributeNS(KoXmlNS::table, "number-columns-spanned", "1").toInt();
-                                    spanStore.append(QRect(currentCell, currentRow, columnsSpanned, rowsSpanned));
-
-                                    if (cell.isValid()) {
-                                        QString cellStyleName = rowTag.attributeNS(KoXmlNS::table, "style-name", "");
-                                        KoTableCellStyle *cellStyle = 0;
-                                        if (!cellStyleName.isEmpty()) {
-                                            cellStyle = d->textSharedData->tableCellStyle(cellStyleName, d->stylesDotXml);
-                                        } else if (tcarManager.defaultRowCellStyle(currentRow)) {
-                                            cellStyle = tcarManager.defaultRowCellStyle(currentRow);
-                                        } else if (tcarManager.defaultColumnCellStyle(currentCell)) {
-                                            cellStyle = tcarManager.defaultColumnCellStyle(currentCell);
-                                        }
-
-                                        QTextTableCellFormat cellFormat = cell.format().toTableCellFormat();
-                                        if (cellStyle)
-                                            cellStyle->applyStyle(cellFormat);
-                                        cell.setFormat(cellFormat);
-
-                                        // handle inline Rdf
-                                        // rowTag is the current table cell.
-                                        if (rowTag.hasAttributeNS(KoXmlNS::xhtml, "property")
-                                                || rowTag.hasAttribute("id")) {
-                                            KoTextInlineRdf* inlineRdf =
-                                                new KoTextInlineRdf((QTextDocument*)cursor.block().document(),
-                                                        cell);
-                                            inlineRdf->loadOdf(rowTag);
-                                            QTextTableCellFormat cellFormat = cell.format().toTableCellFormat();
-                                            cellFormat.setProperty(KoTableCellStyle::InlineRdf,
-                                                    QVariant::fromValue(inlineRdf));
-                                            cell.setFormat(cellFormat);
-                                        }
-
-                                        cursor = cell.firstCursorPosition();
-                                        loadBody(rowTag, cursor);
-                                    } else
-                                        kDebug(32500) << "Invalid table-cell row=" << currentRow << " column=" << currentCell;
-                                    currentCell++;
-                                } else if (rowLocalName == "covered-table-cell") {
-                                    currentCell++;
-                                }
-                            }
->>>>>>> 143c965d
                         }
                     }
                 }
