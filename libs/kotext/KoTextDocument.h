/* This file is part of the KDE project
 * Copyright (C) 2008 Girish Ramakrishnan <girish@forwardbias.in>
 * Copyright (C) 2009 Thomas Zander <zander@kde.org>
 * Copyright (C) 2008 Pierre Stirnweiss <pierre.stirnweiss_koffice@gadz.org>
 *
 * This library is free software; you can redistribute it and/or
 * modify it under the terms of the GNU Library General Public
 * License as published by the Free Software Foundation; either
 * version 2 of the License, or (at your option) any later version.
 *
 * This library is distributed in the hope that it will be useful,
 * but WITHOUT ANY WARRANTY; without even the implied warranty of
 * MERCHANTABILITY or FITNESS FOR A PARTICULAR PURPOSE.  See the GNU
 * Library General Public License for more details.
 *
 * You should have received a copy of the GNU Library General Public License
 * along with this library; see the file COPYING.LIB.  If not, write to
 * the Free Software Foundation, Inc., 51 Franklin Street, Fifth Floor,
 * Boston, MA 02110-1301, USA.
 */

#ifndef KOTEXTDOCUMENT_H
#define KOTEXTDOCUMENT_H

#include <QTextDocument>
#include <QUrl>

#include "KoList.h"

#include "changetracker/KoChangeTracker.h"
#include "KoOdfNotesConfiguration.h"

class KoStyleManager;
class KoInlineTextObjectManager;
class KUndoStack;
class KoTextEditor;
class KoOdfLineNumberingConfiguration;


/**
 * KoTextDocument provides an easy mechanism to set and access the
 * editing members of a QTextDocument. The meta data are stored as resources
 * in the QTextDocument using QTextDocument::addResource() and fetched
 * using QTextDocument::resource().
 *
 */
class KOTEXT_EXPORT KoTextDocument
{
public:
    /// Constructor
    KoTextDocument(QTextDocument *document);
    /// Constructor
    KoTextDocument(const QTextDocument *document);

    /// Destructor
    ~KoTextDocument();

    /// Returns the document that was passed in the constructor
    QTextDocument *document() const;

    ///Returns the text editor for that document
    KoTextEditor *textEditor();

    ///Sets the text editor for the document
    void setTextEditor(KoTextEditor *textEditor);

    /// Sets the style manager that defines the named styles in the document
    void setStyleManager(KoStyleManager *styleManager);

    /// Returns the style manager
    KoStyleManager *styleManager() const;

    /// Sets the change tracker of the document
    void setChangeTracker(KoChangeTracker *changeTracker);

    ///Returns the change tracker of the document
    KoChangeTracker *changeTracker() const;

    /// set the notes configuration of the document
    void setNotesConfiguration(KoOdfNotesConfiguration *notesConfiguration);

    /// @return the notes configuration
    KoOdfNotesConfiguration *notesConfiguration(KoOdfNotesConfiguration::NoteClass noteClass) const;

    /// set the notes configuration of the document
    void setLineNumberingConfiguration(KoOdfLineNumberingConfiguration *lineNumberingConfiguration);

    /// @return the notes configuration
    KoOdfLineNumberingConfiguration *lineNumberingConfiguration() const;

    ///Sets the global undo stack
    void setUndoStack(KUndoStack *undoStack);

    ///Returns the global undo stack
    KUndoStack *undoStack() const;

    ///Sets the global heading list
    void setHeadingList(KoList *list);

    ///Returns the global heading list
    KoList *headingList() const;

    /// Sets the lists of the document
    void setLists(const QList<KoList *> &lists);

    /// Returns the lists in the document
    QList<KoList *> lists() const;

    /// Adds a list to the document
    void addList(KoList *list);

    /// Removes a list from the document
    void removeList(KoList *list);

    /// Returns the KoList that holds \a block; 0 if block is not part of any list
    KoList *list(const QTextBlock &block) const;

    /// Returns the KoList that holds \a list
    KoList *list(QTextList *textList) const;

    /// Return the KoList that holds \a listId
    KoList *list(KoListStyle::ListIdType listId) const;

    /// Returns the KoInlineTextObjectManager
    KoInlineTextObjectManager *inlineTextObjectManager() const;

    /// Set the KoInlineTextObjectManager
    void setInlineTextObjectManager(KoInlineTextObjectManager *manager);

    /**
     * Enum to describe the text document's automatic resizing behaviour. This is evaluated only
     * for the textshape.
     */
    enum ResizeMethod {
        /// Resize the shape to fit the content. This makes sure that the text shape takes op
        /// only as much space as absolutely necessary to fit the entire text into its boundaries.
        AutoResize,
        /// Specifies whether or not to automatically increase the width of the drawing object
        /// if text is added to fit the entire width of the text into its boundaries.
        /// Compared to AutoResize above this only applied to the width whereas the height is
        /// not resized. Also this only grows but does not shrink again if text is removed again.
        AutoGrowWidth,
        /// Specifies whether or not to automatically increase the height of the drawing object
        /// if text is added to fit the entire height of the text into its boundaries.
        AutoGrowHeight,
        /// This combines the AutoGrowWidth and AutoGrowHeight and automatically increase width
        /// and height to fit the entire text into its boundaries.
        AutoGrowWidthAndHeight,
        /// Shrink the content displayed within the shape to match into the shape's boundaries. This
        /// will scale the content down as needed to display the whole document.
        ShrinkToFitResize,
        /// Deactivates auto-resizing. This is the default resizing method.
        NoResize
    };

    /**
     * Specifies how the document should be resized upon a change in the document.
     *
     * If auto-resizing is turned on, text will not be wrapped unless enforced by e.g. a newline.
     *
     * By default, NoResize is set.
     */
    void setResizeMethod(ResizeMethod method);

    /**
     * Returns the auto-resizing mode. By default, this is NoResize.
     *
     * @see setResizeMethod
     */
    ResizeMethod resizeMethod() const;

    /**
     * Specifies if tabs are relative to paragraph indent.
     *
     * By default it's false.
     */
    void setRelativeTabs(bool relative);

    /**
     * Returns if tabs are placed relative to paragraph indent.
     *
     * By default, this is false.
     *
     * @see setRelativeTabs
     */
    bool relativeTabs() const;

    /**
     * Clears the text in the document. Unlike QTextDocument::clear(), this
     * function does not clear the resources of the QTextDocument.
     */
    void clearText();

    /// Enum (type) used to add resources using QTextDocument::addResource()
    enum ResourceType {
        StyleManager = QTextDocument::UserResource,
        Lists,
        InlineTextManager,
        ChangeTrackerResource,
        UndoStack,
        TextEditor,
<<<<<<< HEAD
        FootNotesConfiguration,
        EndNotesConfiguration,
        LineNumberingConfiguration,
        RelativeTabs
=======
        HeadingList
>>>>>>> 750cffaa
    };

    static const QUrl StyleManagerURL;
    static const QUrl ListsURL;
    static const QUrl InlineObjectTextManagerURL;
    static const QUrl ChangeTrackerURL;
    static const QUrl UndoStackURL;
    static const QUrl TextEditorURL;
<<<<<<< HEAD
    static const QUrl FootNotesConfigurationURL;
    static const QUrl EndNotesConfigurationURL;
    static const QUrl LineNumberingConfigurationURL;
    static const QUrl RelativeTabsURL;
=======
    static const QUrl HeadingListURL;
>>>>>>> 750cffaa

private:
    QTextDocument *m_document;
};

#endif // KOTEXTDOCUMENT_H<|MERGE_RESOLUTION|>--- conflicted
+++ resolved
@@ -199,14 +199,11 @@
         ChangeTrackerResource,
         UndoStack,
         TextEditor,
-<<<<<<< HEAD
         FootNotesConfiguration,
         EndNotesConfiguration,
         LineNumberingConfiguration,
         RelativeTabs
-=======
         HeadingList
->>>>>>> 750cffaa
     };
 
     static const QUrl StyleManagerURL;
@@ -215,14 +212,11 @@
     static const QUrl ChangeTrackerURL;
     static const QUrl UndoStackURL;
     static const QUrl TextEditorURL;
-<<<<<<< HEAD
     static const QUrl FootNotesConfigurationURL;
     static const QUrl EndNotesConfigurationURL;
     static const QUrl LineNumberingConfigurationURL;
     static const QUrl RelativeTabsURL;
-=======
     static const QUrl HeadingListURL;
->>>>>>> 750cffaa
 
 private:
     QTextDocument *m_document;
