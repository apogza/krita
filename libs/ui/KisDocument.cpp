/* This file is part of the Krita project
 *
 * Copyright (C) 2014 Boudewijn Rempt <boud@kogmbh.com>
 *
 * This library is free software; you can redistribute it and/or
 * modify it under the terms of the GNU Library General Public
 * License as published by the Free Software Foundation; either
 * version 2 of the License, or (at your option) any later version.
 *
 * This library is distributed in the hope that it will be useful,
 * but WITHOUT ANY WARRANTY; without even the implied warranty of
 * MERCHANTABILITY or FITNESS FOR A PARTICULAR PURPOSE.  See the GNU
 * Library General Public License for more details.
 *
 * You should have received a copy of the GNU Library General Public License
 * along with this library; see the file COPYING.LIB.  If not, write to
 * the Free Software Foundation, Inc., 51 Franklin Street, Fifth Floor,
 * Boston, MA 02110-1301, USA.
 */

#include "KisMainWindow.h" // XXX: remove
#include <QMessageBox> // XXX: remove

#include <KisMimeDatabase.h>

#include <KoCanvasBase.h>
#include <KoColor.h>
#include <KoColorProfile.h>
#include <KoColorSpaceEngine.h>
#include <KoColorSpace.h>
#include <KoColorSpaceRegistry.h>
#include <KoDocumentInfoDlg.h>
#include <KoDocumentInfo.h>
#include <KoDpi.h>
#include <KoUnit.h>
#include <KoEmbeddedDocumentSaver.h>
#include <KoFileDialog.h>
#include <KoID.h>
#include <KoOdfReadStore.h>
#include <KoProgressProxy.h>
#include <KoProgressUpdater.h>
#include <KoSelection.h>
#include <KoShape.h>
#include <KoShapeController.h>
#include <KoStore.h>
#include <KoUpdater.h>
#include <KoXmlWriter.h>
#include <KoXmlReader.h>

#include <klocalizedstring.h>
#include <kis_debug.h>
#include <kdesktopfile.h>
#include <kconfiggroup.h>
#include <QTemporaryFile>
#include <kbackup.h>

#include <QApplication>
#include <QBuffer>
#include <QDesktopServices>
#include <QDir>
#include <QDomDocument>
#include <QDomElement>
#include <QFileInfo>
#include <QImage>
#include <QList>
#include <QPainter>
#include <QRect>
#include <QScopedPointer>
#include <QSize>
#include <QStringList>
#include <QtGlobal>
#include <QTimer>
#include <QWidget>

// Krita Image
#include <kis_config.h>
#include <flake/kis_shape_layer.h>
#include <kis_debug.h>
#include <kis_group_layer.h>
#include <kis_image.h>
#include <kis_layer.h>
#include <kis_name_server.h>
#include <kis_paint_layer.h>
#include <kis_painter.h>
#include <kis_selection.h>
#include <kis_fill_painter.h>
#include <kis_document_undo_store.h>
#include <kis_painting_assistants_decoration.h>
#include <kis_idle_watcher.h>
#include <kis_signal_auto_connection.h>
#include <kis_debug.h>

// Local
#include "KisViewManager.h"
#include "kis_clipboard.h"
#include "widgets/kis_custom_image_widget.h"
#include "canvas/kis_canvas2.h"
#include "flake/kis_shape_controller.h"
#include "kra/kis_kra_loader.h"
#include "kra/kis_kra_saver.h"
#include "kis_statusbar.h"
#include "widgets/kis_progress_widget.h"
#include "kis_canvas_resource_provider.h"
#include "kis_resource_server_provider.h"
#include "kis_node_manager.h"
#include "KisPart.h"
#include "KisApplication.h"
#include "KisDocument.h"
#include "KisImportExportManager.h"
#include "KisPart.h"
#include "KisView.h"
#include "kis_async_action_feedback.h"
#include "kis_grid_config.h"
#include "kis_guides_config.h"
#include "kis_image_barrier_lock_adapter.h"
#include <mutex>


static const char CURRENT_DTD_VERSION[] = "2.0";

// Define the protocol used here for embedded documents' URL
// This used to "store" but QUrl didn't like it,
// so let's simply make it "tar" !
#define STORE_PROTOCOL "tar"
// The internal path is a hack to make QUrl happy and for document children
#define INTERNAL_PROTOCOL "intern"
#define INTERNAL_PREFIX "intern:/"
// Warning, keep it sync in koStore.cc

#include <unistd.h>

using namespace std;

/**********************************************************
 *
 * KisDocument
 *
 **********************************************************/

namespace {

class DocumentProgressProxy : public KoProgressProxy {
public:
    KisMainWindow *m_mainWindow;
    DocumentProgressProxy(KisMainWindow *mainWindow)
        : m_mainWindow(mainWindow)
    {
    }

    ~DocumentProgressProxy() {
        // signal that the job is done
        setValue(-1);
    }

    int maximum() const {
        return 100;
    }

    void setValue(int value) {
        if (m_mainWindow) {
            m_mainWindow->slotProgress(value);
        }
    }

    void setRange(int /*minimum*/, int /*maximum*/) {

    }

    void setFormat(const QString &/*format*/) {

    }
};
}

//static
QString KisDocument::newObjectName()
{
    static int s_docIFNumber = 0;
    QString name; name.setNum(s_docIFNumber++); name.prepend("document_");
    return name;
}


class UndoStack : public KUndo2Stack
{
public:
    UndoStack(KisDocument *doc)
        : m_doc(doc)
    {
    }

    void setIndex(int idx) {
        KisImageWSP image = this->image();
        image->requestStrokeCancellation();
        if(image->tryBarrierLock()) {
            KUndo2Stack::setIndex(idx);
            image->unlock();
        }
    }

    void notifySetIndexChangedOneCommand() {
        KisImageWSP image = this->image();
        image->unlock();
        image->barrierLock();
    }

    void undo() {
        KisImageWSP image = this->image();
        image->requestUndoDuringStroke();
        if(image->tryBarrierLock()) {
            KUndo2Stack::undo();
            image->unlock();
        }
    }

    void redo() {
        KisImageWSP image = this->image();
        if(image->tryBarrierLock()) {
            KUndo2Stack::redo();
            image->unlock();
        }
    }

private:
    KisImageWSP image() {
        KisImageWSP currentImage = m_doc->image();
        Q_ASSERT(currentImage);
        return currentImage;
    }

private:
    KisDocument *m_doc;
};

class Q_DECL_HIDDEN KisDocument::Private
{
public:
    Private(KisDocument *document) :
        document(document),
        // XXX: the part should _not_ be modified from the document
        docInfo(0),
        progressUpdater(0),
        progressProxy(0),
        importExportManager(0),
        specialOutputFlag(0),   // default is native format
        isImporting(false),
        isExporting(false),
        password(QString()),
        modifiedAfterAutosave(false),
        isAutosaving(false),
        autoErrorHandlingEnabled(true),
        backupFile(true),
        backupPath(QString()),
        doNotSaveExtDoc(false),
        storeInternal(false),
        isLoading(false),
        undoStack(0),
        m_saveOk(false),
        m_waitForSave(false),
        m_duringSaveAs(false),
        m_bTemp(false),
        m_bAutoDetectedMime(false),
        modified(false),
        readwrite(true),
        disregardAutosaveFailure(false),
        nserver(0),
        macroNestDepth(0),
        imageIdleWatcher(2000 /*ms*/),
        kraLoader(0),
        suppressProgress(false),
        fileProgressProxy(0)
    {
        if (QLocale().measurementSystem() == QLocale::ImperialSystem) {
            unit = KoUnit::Inch;
        } else {
            unit = KoUnit::Centimeter;
        }
    }

    ~Private() {
        // Don't delete m_d->shapeController because it's in a QObject hierarchy.
        delete nserver;
    }

    KisDocument *document;

    KoDocumentInfo *docInfo;

    KoProgressUpdater *progressUpdater;
    KoProgressProxy *progressProxy;

    KoUnit unit;

    KisImportExportManager *importExportManager; // The filter-manager to use when loading/saving [for the options]

    QByteArray mimeType; // The actual mimetype of the document
    QByteArray outputMimeType; // The mimetype to use when saving
    bool confirmNonNativeSave [2] = {true, true}; // used to pop up a dialog when saving for the
    // first time if the file is in a foreign format
    // (Save/Save As, Export)
    int specialOutputFlag; // See KoFileDialog in koMainWindow.cc
    bool isImporting;
    bool isExporting; // File --> Import/Export vs File --> Open/Save
    QString password; // The password used to encrypt an encrypted document

    QTimer autoSaveTimer;
    QString lastErrorMessage; // see openFile()
    int autoSaveDelay; // in seconds, 0 to disable.
    bool modifiedAfterAutosave;
    bool isAutosaving;
    bool autoErrorHandlingEnabled; // usually true
    bool backupFile;
    QString backupPath;
    bool doNotSaveExtDoc; // makes it possible to save only internally stored child documents
    bool storeInternal; // Store this doc internally even if url is external
    bool isLoading; // True while loading (openUrl is async)

    KUndo2Stack *undoStack;

    KisGuidesConfig guidesConfig;

    bool isEmpty;

    KoPageLayout pageLayout;

    QUrl m_originalURL; // for saveAs
    QString m_originalFilePath; // for saveAs
    bool m_saveOk : 1;
    bool m_waitForSave : 1;
    bool m_duringSaveAs : 1;
    bool m_bTemp: 1;      // If @p true, @p m_file is a temporary file that needs to be deleted later.
    bool m_bAutoDetectedMime : 1; // whether the mimetype in the arguments was detected by the part itself
    QUrl m_url; // Remote (or local) url - the one displayed to the user.
    QString m_file; // Local file - the only one the part implementation should deal with.
    QEventLoop m_eventLoop;
    QMutex savingMutex;

    bool modified;
    bool readwrite;

    QDateTime firstMod;
    QDateTime lastMod;

    bool disregardAutosaveFailure;

    KisNameServer *nserver;
    qint32 macroNestDepth;

    KisImageSP image;
    KisNodeSP preActivatedNode;
    KisShapeController* shapeController;
    KoShapeController* koShapeController;
    KisIdleWatcher imageIdleWatcher;
    QScopedPointer<KisSignalAutoConnection> imageIdleConnection;


    KisKraLoader* kraLoader;
    KisKraSaver* kraSaver;

    bool suppressProgress;
    KoProgressProxy* fileProgressProxy;

    QList<KisPaintingAssistantSP> assistants;
    KisGridConfig gridConfig;

    bool openFile() {
        document->setFileProgressProxy();
        document->setUrl(m_url);

        bool ok = document->openFile();

        document->clearFileProgressProxy();
        return ok;
    }

    bool openLocalFile()
    {
        m_bTemp = false;
        // set the mimetype only if it was not already set (for example, by the host application)
        if (mimeType.isEmpty()) {
            // get the mimetype of the file
            // using findByUrl() to avoid another string -> url conversion
            QString mime = KisMimeDatabase::mimeTypeForFile(m_url.toLocalFile());
            mimeType = mime.toLocal8Bit();
            m_bAutoDetectedMime = true;
        }
        const bool ret = openFile();
        if (ret) {
            emit document->completed();
        } else {
            emit document->canceled(QString());
        }
        return ret;
    }

    // Set m_file correctly for m_url
    void prepareSaving()
    {
        // Local file
        if ( m_url.isLocalFile() )
        {
            if ( m_bTemp ) // get rid of a possible temp file first
            {              // (happens if previous url was remote)
                QFile::remove( m_file );
                m_bTemp = false;
            }
            m_file = m_url.toLocalFile();
        }
    }

    void setImageAndInitIdleWatcher(KisImageSP _image) {
        image = _image;

        imageIdleWatcher.setTrackedImage(image);

        if (image) {
            imageIdleConnection.reset(
                        new KisSignalAutoConnection(
                            &imageIdleWatcher, SIGNAL(startedIdleMode()),
                            image.data(), SLOT(explicitRegenerateLevelOfDetail())));
        }
    }

    class SafeSavingLocker;
};

class KisDocument::Private::SafeSavingLocker {
public:
    SafeSavingLocker(KisDocument::Private *_d)
        : d(_d),
          m_locked(false),
          m_imageLock(d->image, true),
          m_savingLock(&d->savingMutex)
    {
        const int realAutoSaveInterval = KisConfig().autoSaveInterval();
        const int emergencyAutoSaveInterval = 10; // sec

        /**
         * Initial try to lock both objects. Locking the image guards
         * us from any image composition threads running in the
         * background, while savingMutex guards us from entering the
         * saving code twice by autosave and main threads.
         *
         * Since we are trying to lock multiple objects, so we should
         * do it in a safe manner.
         */
        m_locked = std::try_lock(m_imageLock, m_savingLock) < 0;

        if (!m_locked) {
            if (d->isAutosaving) {
                d->disregardAutosaveFailure = true;
                if (realAutoSaveInterval) {
                    d->document->setAutoSave(emergencyAutoSaveInterval);
                }
            } else {
                d->image->requestStrokeEnd();
                QApplication::processEvents();

                // one more try...
                m_locked = std::try_lock(m_imageLock, m_savingLock) < 0;
            }
        }

        if (m_locked) {
            d->disregardAutosaveFailure = false;
        }
    }

    ~SafeSavingLocker() {
         if (m_locked) {
             m_imageLock.unlock();
             m_savingLock.unlock();

             const int realAutoSaveInterval = KisConfig().autoSaveInterval();
             d->document->setAutoSave(realAutoSaveInterval);
         }
     }

    bool successfullyLocked() const {
        return m_locked;
    }

private:
    KisDocument::Private *d;
    bool m_locked;

    KisImageBarrierLockAdapter m_imageLock;
    StdLockableWrapper<QMutex> m_savingLock;
};

KisDocument::KisDocument()
    : d(new Private(this))
{
    d->undoStack = new UndoStack(this);
    d->undoStack->setParent(this);

    d->isEmpty = true;
    d->importExportManager = new KisImportExportManager(this);
    d->importExportManager->setProgresUpdater(d->progressUpdater);

    connect(&d->autoSaveTimer, SIGNAL(timeout()), this, SLOT(slotAutoSave()));
    setAutoSave(defaultAutoSave());

    setObjectName(newObjectName());

    d->docInfo = new KoDocumentInfo(this);

    d->pageLayout.width = 0;
    d->pageLayout.height = 0;
    d->pageLayout.topMargin = 0;
    d->pageLayout.bottomMargin = 0;
    d->pageLayout.leftMargin = 0;
    d->pageLayout.rightMargin = 0;


    KConfigGroup cfgGrp( KSharedConfig::openConfig(), "Undo");
    d->undoStack->setUndoLimit(cfgGrp.readEntry("UndoLimit", 1000));

    d->firstMod = QDateTime::currentDateTime();
    d->lastMod = QDateTime::currentDateTime();

    connect(d->undoStack, SIGNAL(indexChanged(int)), this, SLOT(slotUndoStackIndexChanged(int)));

    // preload the krita resources
    KisResourceServerProvider::instance();

    init();
    undoStack()->setUndoLimit(KisConfig().undoStackLimit());
    setBackupFile(KisConfig().backupFile());
}

KisDocument::~KisDocument()
{
    /**
     * Push a timebomb, which will try to release the memory after
     * the document has been deleted
     */
    KisPaintDevice::createMemoryReleaseObject()->deleteLater();

    d->autoSaveTimer.disconnect(this);
    d->autoSaveTimer.stop();

    delete d->importExportManager;

    // Despite being QObject they needs to be deleted before the image
    delete d->shapeController;

    delete d->koShapeController;

    if (d->image) {
        d->image->notifyAboutToBeDeleted();

        /**
         * WARNING: We should wait for all the internal image jobs to
         * finish before entering KisImage's destructor. The problem is,
         * while execution of KisImage::~KisImage, all the weak shared
         * pointers pointing to the image enter an inconsistent
         * state(!). The shared counter is already zero and destruction
         * has started, but the weak reference doesn't know about it,
         * because KisShared::~KisShared hasn't been executed yet. So all
         * the threads running in background and having weak pointers will
         * enter the KisImage's destructor as well.
         */

        d->image->requestStrokeCancellation();
        d->image->waitForDone();
    }

    // clear undo commands that can still point to the image
    d->undoStack->clear();

    KisImageWSP sanityCheckPointer = d->image;

    // The following line trigger the deletion of the image
    d->image.clear();

    // check if the image has actually been deleted
    KIS_ASSERT_RECOVER_NOOP(!sanityCheckPointer.isValid());

    delete d;
}

void KisDocument::init()
{
    delete d->nserver;
    d->nserver = 0;

    d->nserver = new KisNameServer(1);
    Q_CHECK_PTR(d->nserver);

    d->shapeController = new KisShapeController(this, d->nserver);
    d->koShapeController = new KoShapeController(0, d->shapeController);

    d->kraSaver = 0;
    d->kraLoader = 0;
}

bool KisDocument::reload()
{
    // XXX: reimplement!
    return false;
}

bool KisDocument::exportDocument(const QUrl &_url, KisPropertiesConfigurationSP exportConfiguration)
{
    bool ret;

    d->isExporting = true;

    //
    // Preserve a lot of state here because we need to restore it in order to
    // be able to fake a File --> Export.  Can't do this in saveFile() because,
    // for a start, KParts has already set url and m_file and because we need
    // to restore the modified flag etc. and don't want to put a load on anyone
    // reimplementing saveFile() (Note: importDocument() and exportDocument()
    // will remain non-virtual).
    //
    QUrl oldURL = url();
    QString oldFile = localFilePath();

    bool wasModified = isModified();
    QByteArray oldMimeType = mimeType();

    // save...
    ret = saveAs(_url, exportConfiguration);

    //
    // This is sooooo hacky :(
    // Hopefully we will restore enough state.
    //
    dbgUI << "Restoring KisDocument state to before export";

    // always restore url & m_file because KParts has changed them
    // (regardless of failure or success)
    setUrl(oldURL);
    setLocalFilePath(oldFile);

    // on successful export we need to restore modified etc. too
    // on failed export, mimetype/modified hasn't changed anyway
    if (ret) {
        setModified(wasModified);
        d->mimeType = oldMimeType;
    }

    d->isExporting = false;

    return ret;
}

bool KisDocument::saveFile(KisPropertiesConfigurationSP exportConfiguration)
{
    // Save it to be able to restore it after a failed save
    const bool wasModified = isModified();

    // Show the dialog with the options, if any

    // The output format is set by koMainWindow, and by openFile
    QByteArray outputMimeType = d->outputMimeType;
    if (outputMimeType.isEmpty())
        outputMimeType = d->outputMimeType = nativeFormatMimeType();

    QApplication::setOverrideCursor(Qt::WaitCursor);

    if (backupFile()) {
        Q_ASSERT(url().isLocalFile());
        KBackup::backupFile(url().toLocalFile(), d->backupPath);
    }

    qApp->processEvents();

    bool ret = false;
    bool suppressErrorDialog = false;
    KisImportExportFilter::ConversionStatus status = KisImportExportFilter::OK;

    setFileProgressUpdater(i18n("Saving Document"));

    QFileInfo fi(localFilePath());
    QString tempororaryFileName;
    {
        QTemporaryFile tf(QDir::tempPath() + "/XXXXXX" + fi.baseName() + "." + fi.completeSuffix());
        tf.open();
        tempororaryFileName = tf.fileName();
    }
    Q_ASSERT(!tempororaryFileName.isEmpty());

    if (!isNativeFormat(outputMimeType)) {
        Private::SafeSavingLocker locker(d);
        if (locker.successfullyLocked()) {
            status = d->importExportManager->exportDocument(tempororaryFileName, outputMimeType, exportConfiguration);
        } else {
            status = KisImportExportFilter::UsageError;
        }

        ret = status == KisImportExportFilter::OK;
        suppressErrorDialog = (status == KisImportExportFilter::UserCancelled || status == KisImportExportFilter::BadConversionGraph);
        dbgFile << "Export status was" << status;
    } else {
        // Native format => normal save
        ret = saveNativeFormat(tempororaryFileName);
    }

    if (ret) {
        if (!d->suppressProgress) {
            QPointer<KoUpdater> updater = d->progressUpdater->startSubtask(1, "clear undo stack");
            updater->setProgress(0);
            d->undoStack->setClean();
            updater->setProgress(100);
        } else {
            d->undoStack->setClean();
        }

        QFile tempFile(tempororaryFileName);
        QString s = localFilePath();
        QFile dstFile(s);
        while (QFileInfo(s).exists()) {
            s.append("_");
        }
        bool r;
        if (s != localFilePath()) {
            r = dstFile.rename(s);
            if (!r) {
               setErrorMessage(i18n("Could not rename original file to %1: %2", dstFile.fileName(), dstFile. errorString()));
            }
         }

        if (tempFile.exists()) {

            r = tempFile.copy(localFilePath());
            if (!r) {
                setErrorMessage(i18n("Copying the temporary file failed: %1 to %2: %3", tempFile.fileName(), dstFile.fileName(), tempFile.errorString()));
            }
            else {
                r = tempFile.remove();
                if (!r) {
                    setErrorMessage(i18n("Could not remove temporary file %1: %2", tempFile.fileName(), tempFile.errorString()));
                }
                else if (s != localFilePath()) {
                    r = dstFile.remove();
                    if (!r) {
                        setErrorMessage(i18n("Could not remove saved original file: %1", dstFile.errorString()));
                    }
                }
            }
        }
        else {
            setErrorMessage(i18n("The temporary file %1 is gone before we could copy it!", tempFile.fileName()));
        }

        if (errorMessage().isEmpty()) {
            removeAutoSaveFiles();
        }
        else {
            qWarning() << "Error while saving:" << errorMessage();
        }
        // Restart the autosave timer
        // (we don't want to autosave again 2 seconds after a real save)
        setAutoSave(d->autoSaveDelay);

        d->mimeType = outputMimeType;
        setConfirmNonNativeSave(isExporting(), false);
    }
    else {
        if (!suppressErrorDialog) {

            if (errorMessage().isEmpty()) {
                setErrorMessage(KisImportExportFilter::conversionStatusString(status));
            }

            if (errorMessage().isEmpty()) {
                QMessageBox::critical(0, i18nc("@title:window", "Krita"), i18n("Could not save\n%1", localFilePath()));
            } else {
                QMessageBox::critical(0, i18nc("@title:window", "Krita"), i18n("Could not save %1\nReason: %2", localFilePath(), errorMessage()));
            }

        }

        // couldn't save file so this new URL is invalid
        // FIXME: we should restore the current document's true URL instead of
        // setting it to nothing otherwise anything that depends on the URL
        // being correct will not work (i.e. the document will be called
        // "Untitled" which may not be true)
        //
        // Update: now the URL is restored in KisMainWindow but really, this
        // should still be fixed in KisDocument/KParts (ditto for file).
        // We still resetURL() here since we may or may not have been called
        // by KisMainWindow - Clarence
        resetURL();

        // As we did not save, restore the "was modified" status
        setModified(wasModified);
    }

    clearFileProgressUpdater();

    QApplication::restoreOverrideCursor();

    return ret;
}


QByteArray KisDocument::mimeType() const
{
    return d->mimeType;
}

void KisDocument::setMimeType(const QByteArray & mimeType)
{
    d->mimeType = mimeType;
}

void KisDocument::setOutputMimeType(const QByteArray & mimeType, int specialOutputFlag)
{
    d->outputMimeType = mimeType;
    d->specialOutputFlag = specialOutputFlag;
}

QByteArray KisDocument::outputMimeType() const
{
    return d->outputMimeType;
}

int KisDocument::specialOutputFlag() const
{
    return d->specialOutputFlag;
}

bool KisDocument::confirmNonNativeSave(const bool exporting) const
{
    // "exporting ? 1 : 0" is different from "exporting" because a bool is
    // usually implemented like an "int", not "unsigned : 1"
    return d->confirmNonNativeSave [ exporting ? 1 : 0 ];
}

void KisDocument::setConfirmNonNativeSave(const bool exporting, const bool on)
{
    d->confirmNonNativeSave [ exporting ? 1 : 0] = on;
}

bool KisDocument::fileBatchMode() const
{
    return d->importExportManager->getBatchMode();
}

void KisDocument::setFileBatchMode(const bool batchMode)
{
    d->importExportManager->setBatchMode(batchMode);
}

bool KisDocument::isImporting() const
{
    return d->isImporting;
}

bool KisDocument::isExporting() const
{
    return d->isExporting;
}

void KisDocument::setAutoErrorHandlingEnabled(bool b)
{
    d->autoErrorHandlingEnabled = b;
}

bool KisDocument::isAutoErrorHandlingEnabled() const
{
    return d->autoErrorHandlingEnabled;
}

void KisDocument::slotAutoSave()
{
    if (d->modified && d->modifiedAfterAutosave && !d->isLoading) {
        // Give a warning when trying to autosave an encrypted file when no password is known (should not happen)
        if (d->specialOutputFlag == SaveEncrypted && d->password.isNull()) {
            // That advice should also fix this error from occurring again
            emit statusBarMessage(i18n("The password of this encrypted document is not known. Autosave aborted! Please save your work manually."));
        } else {
            connect(this, SIGNAL(sigProgress(int)), KisPart::instance()->currentMainwindow(), SLOT(slotProgress(int)));
            emit statusBarMessage(i18n("Autosaving..."));
            d->isAutosaving = true;
            bool ret = saveNativeFormat(autoSaveFile(localFilePath()));
            setModified(true);
            if (ret) {
                d->modifiedAfterAutosave = false;
                d->autoSaveTimer.stop(); // until the next change
            }
            d->isAutosaving = false;
            emit clearStatusBarMessage();
            disconnect(this, SIGNAL(sigProgress(int)), KisPart::instance()->currentMainwindow(), SLOT(slotProgress(int)));
            if (!ret && !d->disregardAutosaveFailure) {
                emit statusBarMessage(i18n("Error during autosave! Partition full?"));
            }
        }
    }
}

void KisDocument::setReadWrite(bool readwrite)
{
    d->readwrite = readwrite;
    setAutoSave(d->autoSaveDelay);

    Q_FOREACH (KisMainWindow *mainWindow, KisPart::instance()->mainWindows()) {
        mainWindow->setReadWrite(readwrite);
    }

}

void KisDocument::setAutoSave(int delay)
{
    d->autoSaveDelay = delay;
    if (isReadWrite() && d->autoSaveDelay > 0)
        d->autoSaveTimer.start(d->autoSaveDelay * 1000);
    else
        d->autoSaveTimer.stop();
}

KoDocumentInfo *KisDocument::documentInfo() const
{
    return d->docInfo;
}

bool KisDocument::isModified() const
{
    return d->modified;
}

bool KisDocument::saveNativeFormat(const QString & file)
{
    Private::SafeSavingLocker locker(d);
    if (!locker.successfullyLocked()) return false;

    d->lastErrorMessage.clear();
    //dbgUI <<"Saving to store";

    KoStore::Backend backend = KoStore::Auto;
    if (d->specialOutputFlag == SaveAsDirectoryStore) {
        backend = KoStore::Directory;
        dbgUI << "Saving as uncompressed XML, using directory store.";
    }
    else if (d->specialOutputFlag == SaveAsFlatXML) {
        dbgUI << "Saving as a flat XML file.";
        QFile f(file);
        if (f.open(QIODevice::WriteOnly | QIODevice::Text)) {
            bool success = saveToStream(&f);
            f.close();
            return success;
        } else
            return false;
    }

    dbgUI << "KisDocument::saveNativeFormat nativeFormatMimeType=" << nativeFormatMimeType();

    // TODO: use std::auto_ptr or create store on stack [needs API fixing],
    // to remove all the 'delete store' in all the branches
    KoStore *store = KoStore::createStore(file, KoStore::Write, d->outputMimeType, backend);
    if (d->specialOutputFlag == SaveEncrypted && !d->password.isNull()) {
        store->setPassword(d->password);
    }
    if (store->bad()) {
        d->lastErrorMessage = i18n("Could not create the file for saving");   // more details needed?
        delete store;
        return false;
    }

    bool result = false;

    if (!d->isAutosaving) {
        KisAsyncActionFeedback f(i18n("Saving document..."), 0);
        result = f.runAction(std::bind(&KisDocument::saveNativeFormatCalligra, this, store));
    } else {
        result = saveNativeFormatCalligra(store);
    }
    return result;
}

bool KisDocument::saveNativeFormatCalligra(KoStore *store)
{
    dbgUI << "Saving root";
    if (store->open("root")) {
        KoStoreDevice dev(store);
        if (!saveToStream(&dev) || !store->close()) {
            dbgUI << "saveToStream failed";
            delete store;
            return false;
        }
    } else {
        d->lastErrorMessage = i18n("Not able to write '%1'. Partition full?", QString("maindoc.xml"));
        delete store;
        return false;
    }
    if (store->open("documentinfo.xml")) {
        QDomDocument doc = KisDocument::createDomDocument("document-info"
                                                          /*DTD name*/, "document-info" /*tag name*/, "1.1");


        doc = d->docInfo->save(doc);
        KoStoreDevice dev(store);

        QByteArray s = doc.toByteArray(); // this is already Utf8!
        (void)dev.write(s.data(), s.size());
        (void)store->close();
    }

    if (!d->isAutosaving) {
        if (store->open("preview.png")) {
            // ### TODO: missing error checking (The partition could be full!)
            savePreview(store);
            (void)store->close();
        }
    }

    if (!completeSaving(store)) {
        delete store;
        return false;
    }
    dbgUI << "Saving done of url:" << url().url();
    if (!store->finalize()) {
        delete store;
        return false;
    }
    // Success
    delete store;
    return true;
}

bool KisDocument::saveToStream(QIODevice *dev)
{
    QDomDocument doc = saveXML();
    // Save to buffer
    QByteArray s = doc.toByteArray(); // utf8 already
    dev->open(QIODevice::WriteOnly);
    int nwritten = dev->write(s.data(), s.size());
    if (nwritten != (int)s.size())
        warnUI << "wrote " << nwritten << "- expected" <<  s.size();
    return nwritten == (int)s.size();
}

// Called for embedded documents
bool KisDocument::saveToStore(KoStore *_store, const QString & _path)
{
    dbgUI << "Saving document to store" << _path;

    _store->pushDirectory();
    // Use the path as the internal url
    if (_path.startsWith(STORE_PROTOCOL))
        setUrl(QUrl(_path));
    else // ugly hack to pass a relative URI
        setUrl(QUrl(INTERNAL_PREFIX +  _path));

    // In the current directory we're the king :-)
    if (_store->open("root")) {
        KoStoreDevice dev(_store);
        if (!saveToStream(&dev)) {
            _store->close();
            return false;
        }
        if (!_store->close())
            return false;
    }

    if (!completeSaving(_store))
        return false;

    // Now that we're done leave the directory again
    _store->popDirectory();

    dbgUI << "Saved document to store";

    return true;
}

bool KisDocument::savePreview(KoStore *store)
{
    QPixmap pix = generatePreview(QSize(256, 256));
    const QImage preview(pix.toImage().convertToFormat(QImage::Format_ARGB32, Qt::ColorOnly));
    KoStoreDevice io(store);
    if (!io.open(QIODevice::WriteOnly))
        return false;
    if (! preview.save(&io, "PNG"))     // ### TODO What is -9 in quality terms?
        return false;
    io.close();
    return true;
}

QPixmap KisDocument::generatePreview(const QSize& size)
{
    if (d->image) {
        QRect bounds = d->image->bounds();
        QSize newSize = bounds.size();
        newSize.scale(size, Qt::KeepAspectRatio);
        return QPixmap::fromImage(d->image->convertToQImage(newSize, 0));
    }
    return QPixmap(size);
}

QString KisDocument::autoSaveFile(const QString & path) const
{
    QString retval;

    // Using the extension allows to avoid relying on the mime magic when opening
    const QString extension (".kra");

    if (path.isEmpty()) {
        // Never saved?
#ifdef Q_OS_WIN
        // On Windows, use the temp location (https://bugs.kde.org/show_bug.cgi?id=314921)
        retval = QString("%1%2.%3-%4-%5-autosave%6").arg(QDir::tempPath()).arg(QDir::separator()).arg("krita").arg(qApp->applicationPid()).arg(objectName()).arg(extension);
#else
        // On Linux, use a temp file in $HOME then. Mark it with the pid so two instances don't overwrite each other's autosave file
        retval = QString("%1%2.%3-%4-%5-autosave%6").arg(QDir::homePath()).arg(QDir::separator()).arg("krita").arg(qApp->applicationPid()).arg(objectName()).arg(extension);
#endif
    } else {
        QFileInfo fi(path);
        QString dir = fi.absolutePath();
        QString filename = fi.fileName();
        retval = QString("%1%2.%3-autosave%4").arg(dir).arg(QDir::separator()).arg(filename).arg(extension);
    }
    return retval;
}

bool KisDocument::importDocument(const QUrl &_url)
{
    bool ret;

    dbgUI << "url=" << _url.url();
    d->isImporting = true;

    // open...
    ret = openUrl(_url);

    // reset url & m_file (kindly? set by KisParts::openUrl()) to simulate a
    // File --> Import
    if (ret) {
        dbgUI << "success, resetting url";
        resetURL();
        setTitleModified();
    }

    d->isImporting = false;

    return ret;
}


bool KisDocument::openUrl(const QUrl &_url, KisDocument::OpenUrlFlags flags)
{
    if (!_url.isLocalFile()) {
        qDebug() << "not a local file" << _url;
        return false;
    }
    dbgUI << "url=" << _url.url();
    d->lastErrorMessage.clear();

    // Reimplemented, to add a check for autosave files and to improve error reporting
    if (!_url.isValid()) {
        d->lastErrorMessage = i18n("Malformed URL\n%1", _url.url());  // ## used anywhere ?
        return false;
    }

    QUrl url(_url);
    bool autosaveOpened = false;
    d->isLoading = true;
    if (url.isLocalFile() && !fileBatchMode()) {
        QString file = url.toLocalFile();
        QString asf = autoSaveFile(file);
        if (QFile::exists(asf)) {
            KisApplication *kisApp = static_cast<KisApplication*>(qApp);
            kisApp->hideSplashScreen();
            //dbgUI <<"asf=" << asf;
            // ## TODO compare timestamps ?
            int res = QMessageBox::warning(0,
                                           i18nc("@title:window", "Krita"),
                                           i18n("An autosaved file exists for this document.\nDo you want to open it instead?"),
                                           QMessageBox::Yes | QMessageBox::No | QMessageBox::Cancel, QMessageBox::Yes);
            switch (res) {
            case QMessageBox::Yes :
                url.setPath(asf);
                autosaveOpened = true;
                break;
            case QMessageBox::No :
                QFile::remove(asf);
                break;
            default: // Cancel
                d->isLoading = false;
                return false;
            }
        }
    }

    bool ret = openUrlInternal(url);

    if (autosaveOpened) {
        resetURL(); // Force save to act like 'Save As'
        setReadWrite(true); // enable save button
        setModified(true);
    }
    else {
        if( !(flags & OPEN_URL_FLAG_DO_NOT_ADD_TO_RECENT_FILES) ) {
            KisPart::instance()->addRecentURLToAllMainWindows(_url);
        }

        if (ret) {
            // Detect readonly local-files; remote files are assumed to be writable
            QFileInfo fi(url.toLocalFile());
            setReadWrite(fi.isWritable());
        }
    }
    return ret;
}

bool KisDocument::openFile()
{
    //dbgUI <<"for" << localFilePath();
    if (!QFile::exists(localFilePath())) {
        QApplication::restoreOverrideCursor();
        if (d->autoErrorHandlingEnabled)
            // Maybe offer to create a new document with that name ?
            QMessageBox::critical(0, i18nc("@title:window", "Krita"), i18n("File %1 does not exist.", localFilePath()));
        d->isLoading = false;
        return false;
    }

    QApplication::setOverrideCursor(Qt::WaitCursor);

    d->specialOutputFlag = 0;

    QString filename = localFilePath();
    QString typeName = mimeType();

    if (typeName.isEmpty()) {
        typeName = KisMimeDatabase::mimeTypeForFile(filename);
    }

    //qDebug() << "mimetypes 4:" << typeName;

    // Allow to open backup files, don't keep the mimetype application/x-trash.
    if (typeName == "application/x-trash") {
        QString path = filename;
        while (path.length() > 0) {
            path.chop(1);
            typeName = KisMimeDatabase::mimeTypeForFile(path);
            //qDebug() << "\t" << path << typeName;
            if (!typeName.isEmpty()) {
                break;
            }
        }
        //qDebug() << "chopped" << filename  << "to" << path << "Was trash, is" << typeName;
    }
    dbgUI << localFilePath() << "type:" << typeName;

    QString importedFile = localFilePath();

    setFileProgressUpdater(i18n("Opening Document"));

    if (!isNativeFormat(typeName.toLatin1())) {
        KisImportExportFilter::ConversionStatus status;

        importedFile = d->importExportManager->importDocument(localFilePath(), typeName, status);
        if (status != KisImportExportFilter::OK) {
            QApplication::restoreOverrideCursor();

            QString msg = KisImportExportFilter::conversionStatusString(status);

            if (d->autoErrorHandlingEnabled && !msg.isEmpty()) {
                QString errorMsg(i18n("Could not open %2.\nReason: %1.\n%3", msg, prettyPathOrUrl(), errorMessage()));
                QMessageBox::critical(0, i18nc("@title:window", "Krita"), errorMsg);
            }
            d->isLoading = false;
            clearFileProgressUpdater();
           return false;
        }
        d->isEmpty = false;
        //qDebug() << "importedFile" << importedFile << "status:" << static_cast<int>(status);
    }

    QApplication::restoreOverrideCursor();

    bool ok = true;

    if (!importedFile.isEmpty()) { // Something to load (tmp or native file) ?
        // The filter, if any, has been applied. It's all native format now.
        if (!loadNativeFormat(importedFile)) {
            ok = false;
            if (d->autoErrorHandlingEnabled) {
                showLoadingErrorDialog();
            }
        }
    }

    if (importedFile != localFilePath()) {
        // We opened a temporary file (result of an import filter)
        // Set document URL to empty - we don't want to save in /tmp !
        // But only if in readwrite mode (no saving problem otherwise)
        // --
        // But this isn't true at all.  If this is the result of an
        // import, then importedFile=temporary_file.kwd and
        // file/m_url=foreignformat.ext so m_url is correct!
        // So don't resetURL() or else the caption won't be set when
        // foreign files are opened (an annoying bug).
        // - Clarence
        //
#if 0
        if (isReadWrite())
            resetURL();
#endif

        // remove temp file - uncomment this to debug import filters
        if (!importedFile.isEmpty()) {
#ifndef NDEBUG
            if (!getenv("CALLIGRA_DEBUG_FILTERS"))
#endif
                QFile::remove(importedFile);
        }
    }

    if (ok) {
        setMimeTypeAfterLoading(typeName);
        emit sigLoadingFinished();
    }

    if (!d->suppressProgress && d->progressUpdater) {
        QPointer<KoUpdater> updater = d->progressUpdater->startSubtask(1, "clear undo stack");
        updater->setProgress(0);
        undoStack()->clear();
        updater->setProgress(100);

        clearFileProgressUpdater();
    } else {
        undoStack()->clear();
    }
    d->isLoading = false;

    return ok;
}

KoProgressUpdater *KisDocument::progressUpdater() const
{
    return d->progressUpdater;
}

void KisDocument::setProgressProxy(KoProgressProxy *progressProxy)
{
    d->progressProxy = progressProxy;
}

KoProgressProxy* KisDocument::progressProxy() const
{
    if (!d->progressProxy) {
        KisMainWindow *mainWindow = 0;
        if (KisPart::instance()->mainwindowCount() > 0) {
            mainWindow = KisPart::instance()->mainWindows()[0];
        }
        d->progressProxy = new DocumentProgressProxy(mainWindow);
    }
    return d->progressProxy;
}

// shared between openFile and koMainWindow's "create new empty document" code
void KisDocument::setMimeTypeAfterLoading(const QString& mimeType)
{
    d->mimeType = mimeType.toLatin1();

    d->outputMimeType = d->mimeType;

    const bool needConfirm = !isNativeFormat(d->mimeType);
    setConfirmNonNativeSave(false, needConfirm);
    setConfirmNonNativeSave(true, needConfirm);
}

// The caller must call store->close() if loadAndParse returns true.
bool KisDocument::oldLoadAndParse(KoStore *store, const QString& filename, KoXmlDocument& doc)
{
    //dbgUI <<"Trying to open" << filename;

    if (!store->open(filename)) {
        warnUI << "Entry " << filename << " not found!";
        d->lastErrorMessage = i18n("Could not find %1", filename);
        return false;
    }
    // Error variables for QDomDocument::setContent
    QString errorMsg;
    int errorLine, errorColumn;
    bool ok = doc.setContent(store->device(), &errorMsg, &errorLine, &errorColumn);
    store->close();
    if (!ok) {
        errUI << "Parsing error in " << filename << "! Aborting!" << endl
              << " In line: " << errorLine << ", column: " << errorColumn << endl
              << " Error message: " << errorMsg << endl;
        d->lastErrorMessage = i18n("Parsing error in %1 at line %2, column %3\nError message: %4"
                                   , filename  , errorLine, errorColumn ,
                                   QCoreApplication::translate("QXml", errorMsg.toUtf8(), 0,
                                                               QCoreApplication::UnicodeUTF8));
        return false;
    }
    dbgUI << "File" << filename << " loaded and parsed";
    return true;
}

bool KisDocument::loadNativeFormat(const QString & file_)
{
    QString file = file_;
    QFileInfo fileInfo(file);
    if (!fileInfo.exists()) { // check duplicated from openUrl, but this is useful for templates
        d->lastErrorMessage = i18n("The file %1 does not exist.", file);
        return false;
    }
    if (!fileInfo.isFile()) {
        file += "/content.xml";
        QFileInfo fileInfo2(file);
        if (!fileInfo2.exists() || !fileInfo2.isFile()) {
            d->lastErrorMessage = i18n("%1 is not a file." , file_);
            return false;
        }
    }

    QApplication::setOverrideCursor(Qt::WaitCursor);

    dbgUI << file;

    QFile in;
    bool isRawXML = false;
    if (d->specialOutputFlag != SaveAsDirectoryStore) { // Don't try to open a directory ;)
        in.setFileName(file);
        if (!in.open(QIODevice::ReadOnly)) {
            QApplication::restoreOverrideCursor();
            d->lastErrorMessage = i18n("Could not open the file for reading (check read permissions).");
            return false;
        }

        char buf[6];
        buf[5] = 0;
        int pos = 0;
        do {
            if (in.read(buf + pos , 1) < 1) {
                QApplication::restoreOverrideCursor();
                in.close();
                d->lastErrorMessage = i18n("Could not read the beginning of the file.");
                return false;
            }

            if (QChar(buf[pos]).isSpace())
                continue;
            pos++;
        } while (pos < 5);
        isRawXML = (qstrnicmp(buf, "<?xml", 5) == 0);
        if (! isRawXML)
            // also check for broken MathML files, which seem to be rather common
            isRawXML = (qstrnicmp(buf, "<math", 5) == 0);   // file begins with <math ?
        //dbgUI <<"PATTERN=" << buf;
    }
    // Is it plain XML?
    if (isRawXML) {
        in.seek(0);
        QString errorMsg;
        int errorLine;
        int errorColumn;
        KoXmlDocument doc = KoXmlDocument(true);
        bool res;
        if (doc.setContent(&in, &errorMsg, &errorLine, &errorColumn)) {
            res = loadXML(doc, 0);
            if (res)
                res = completeLoading(0);
        } else {
            errUI << "Parsing Error! Aborting! (in KisDocument::loadNativeFormat (QFile))" << endl
                  << "  Line: " << errorLine << " Column: " << errorColumn << endl
                  << "  Message: " << errorMsg << endl;
            d->lastErrorMessage = i18n("parsing error in the main document at line %1, column %2\nError message: %3", errorLine, errorColumn, i18n(errorMsg.toUtf8()));
            res = false;
        }

        QApplication::restoreOverrideCursor();
        in.close();
        d->isEmpty = false;
        return res;
    }
    else { // It's a calligra store (tar.gz, zip, directory, etc.)
        in.close();

        KoStore::Backend backend = (d->specialOutputFlag == SaveAsDirectoryStore) ? KoStore::Directory : KoStore::Auto;
        KoStore *store = KoStore::createStore(file, KoStore::Read, "", backend);

        if (store->bad()) {
            d->lastErrorMessage = i18n("Not a valid Krita file: %1", file);
            delete store;
            QApplication::restoreOverrideCursor();
            return false;
        }

        // Remember that the file was encrypted
        if (d->specialOutputFlag == 0 && store->isEncrypted() && !d->isImporting)
            d->specialOutputFlag = SaveEncrypted;

        const bool success = loadNativeFormatFromStoreInternal(store);

        // Retrieve the password after loading the file, only then is it guaranteed to exist
        if (success && store->isEncrypted() && !d->isImporting)
            d->password = store->password();

        delete store;

        return success;

    }
}

bool KisDocument::loadNativeFormatFromByteArray(QByteArray &data)
{
    bool succes;
    KoStore::Backend backend = (d->specialOutputFlag == SaveAsDirectoryStore) ? KoStore::Directory : KoStore::Auto;
    QBuffer buffer(&data);
    KoStore *store = KoStore::createStore(&buffer, KoStore::Read, "", backend);

    if (store->bad()) {
        delete store;
        return false;
    }

    // Remember that the file was encrypted
    if (d->specialOutputFlag == 0 && store->isEncrypted() && !d->isImporting)
        d->specialOutputFlag = SaveEncrypted;

    succes = loadNativeFormatFromStoreInternal(store);

    // Retrieve the password after loading the file, only then is it guaranteed to exist
    if (succes && store->isEncrypted() && !d->isImporting)
        d->password = store->password();

    delete store;

    return succes;
}

bool KisDocument::loadNativeFormatFromStoreInternal(KoStore *store)
{
    if (store->hasFile("root") || store->hasFile("maindoc.xml")) {   // Fallback to "old" file format (maindoc.xml)
        KoXmlDocument doc = KoXmlDocument(true);

        bool ok = oldLoadAndParse(store, "root", doc);
        if (ok)
            ok = loadXML(doc, store);
        if (!ok) {
            QApplication::restoreOverrideCursor();
            return false;
        }

    } else {
        errUI << "ERROR: No maindoc.xml" << endl;
        d->lastErrorMessage = i18n("Invalid document: no file 'maindoc.xml'.");
        QApplication::restoreOverrideCursor();
        return false;
    }

    if (store->hasFile("documentinfo.xml")) {
        KoXmlDocument doc = KoXmlDocument(true);
        if (oldLoadAndParse(store, "documentinfo.xml", doc)) {
            d->docInfo->load(doc);
        }
    } else {
        //dbgUI <<"cannot open document info";
        delete d->docInfo;
        d->docInfo = new KoDocumentInfo(this);
    }

    bool res = completeLoading(store);
    QApplication::restoreOverrideCursor();
    d->isEmpty = false;
    return res;
}

// For embedded documents
bool KisDocument::loadFromStore(KoStore *_store, const QString& url)
{
    if (_store->open(url)) {
        KoXmlDocument doc = KoXmlDocument(true);
        doc.setContent(_store->device());
        if (!loadXML(doc, _store)) {
            _store->close();
            return false;
        }
        _store->close();
    } else {
        dbgKrita << "couldn't open " << url;
    }

    _store->pushDirectory();
    // Store as document URL
    if (url.startsWith(STORE_PROTOCOL)) {
        setUrl(QUrl::fromUserInput(url));
    } else {
        setUrl(QUrl(INTERNAL_PREFIX + url));
        _store->enterDirectory(url);
    }

    bool result = completeLoading(_store);

    // Restore the "old" path
    _store->popDirectory();

    return result;
}

bool KisDocument::loadOdf(KoOdfReadStore & odfStore)
{
    Q_UNUSED(odfStore);
    setErrorMessage(i18n("Krita does not support the OpenDocument file format."));
    return false;
}


bool KisDocument::saveOdf(SavingContext &documentContext)
{
    Q_UNUSED(documentContext);
    setErrorMessage(i18n("Krita does not support the OpenDocument file format."));
    return false;
}



bool KisDocument::isStoredExtern() const
{
    return !storeInternal() && hasExternURL();
}


void KisDocument::setModified()
{
    d->modified = true;
}

void KisDocument::setModified(bool mod)
{
    if (mod) {
        updateEditingTime(false);
    }

    if (d->isAutosaving)   // ignore setModified calls due to autosaving
        return;

    if ( !d->readwrite && d->modified ) {
        errKrita << "Can't set a read-only document to 'modified' !" << endl;
        return;
    }

    //dbgUI<<" url:" << url.path();
    //dbgUI<<" mod="<<mod<<" MParts mod="<<KisParts::ReadWritePart::isModified()<<" isModified="<<isModified();

    if (mod && !d->modifiedAfterAutosave) {
        // First change since last autosave -> start the autosave timer
        setAutoSave(d->autoSaveDelay);
    }
    d->modifiedAfterAutosave = mod;

    if (mod == isModified())
        return;

    d->modified = mod;

    if (mod) {
        d->isEmpty = false;
        documentInfo()->updateParameters();
    }

    // This influences the title
    setTitleModified();
    emit modified(mod);
}

void KisDocument::updateEditingTime(bool forceStoreElapsed)
{
    QDateTime now = QDateTime::currentDateTime();
    int firstModDelta = d->firstMod.secsTo(now);
    int lastModDelta = d->lastMod.secsTo(now);

    if (lastModDelta > 30) {
        d->docInfo->setAboutInfo("editing-time", QString::number(d->docInfo->aboutInfo("editing-time").toInt() + d->firstMod.secsTo(d->lastMod)));
        d->firstMod = now;
    } else if (firstModDelta > 60 || forceStoreElapsed) {
        d->docInfo->setAboutInfo("editing-time", QString::number(d->docInfo->aboutInfo("editing-time").toInt() + firstModDelta));
        d->firstMod = now;
    }

    d->lastMod = now;
}

QString KisDocument::prettyPathOrUrl() const
{
    QString _url(url().toDisplayString());
#ifdef Q_OS_WIN
    if (url().isLocalFile()) {
        _url = QDir::toNativeSeparators(_url);
    }
#endif
    return _url;
}

// Get caption from document info (title(), in about page)
QString KisDocument::caption() const
{
    QString c;
    if (documentInfo()) {
        c = documentInfo()->aboutInfo("title");
    }
    const QString _url(url().fileName());
    if (!c.isEmpty() && !_url.isEmpty()) {
        c = QString("%1 - %2").arg(c).arg(_url);
    }
    else if (c.isEmpty()) {
        c = _url; // Fall back to document URL
    }
    return c;
}

void KisDocument::setTitleModified()
{
    emit titleModified(caption(), isModified());
}

bool KisDocument::completeLoading(KoStore* store)
{
    if (!d->image) {
        if (d->kraLoader->errorMessages().isEmpty()) {
            setErrorMessage(i18n("Unknown error."));
        }
        else {
            setErrorMessage(d->kraLoader->errorMessages().join(".\n"));
        }
        return false;
    }

<<<<<<< HEAD
=======
    d->kraLoader->loadKeyframes(store, url().url(), isStoredExtern());
    d->image->blockUpdates();
>>>>>>> 03977741
    d->kraLoader->loadBinaryData(store, d->image, url().url(), isStoredExtern());
    d->image->unblockUpdates();
    bool retval = true;
    if (!d->kraLoader->errorMessages().isEmpty()) {
        setErrorMessage(d->kraLoader->errorMessages().join(".\n"));
        retval = false;
    }
    if (retval) {
        vKisNodeSP preselectedNodes = d->kraLoader->selectedNodes();
        if (preselectedNodes.size() > 0) {
            d->preActivatedNode = preselectedNodes.first();
        }

        // before deleting the kraloader, get the list with preloaded assistants and save it
        d->assistants = d->kraLoader->assistants();
        d->shapeController->setImage(d->image);

        connect(d->image.data(), SIGNAL(sigImageModified()), this, SLOT(setImageModified()));

        if (d->image) {
            d->image->initialRefreshGraph();
        }
        setAutoSave(KisConfig().autoSaveInterval());

        emit sigLoadingFinished();
    }

    delete d->kraLoader;
    d->kraLoader = 0;

    return retval;
}

bool KisDocument::completeSaving(KoStore* store)
{
    d->kraSaver->saveKeyframes(store, url().url(), isStoredExtern());
    d->kraSaver->saveBinaryData(store, d->image, url().url(), isStoredExtern(), d->isAutosaving);
    bool retval = true;
    if (!d->kraSaver->errorMessages().isEmpty()) {
        setErrorMessage(d->kraSaver->errorMessages().join(".\n"));
        retval = false;
    }

    delete d->kraSaver;
    d->kraSaver = 0;

    emit sigSavingFinished();

    return retval;
}

QDomDocument KisDocument::createDomDocument(const QString& tagName, const QString& version) const
{
    return createDomDocument("krita", tagName, version);
}

//static
QDomDocument KisDocument::createDomDocument(const QString& appName, const QString& tagName, const QString& version)
{
    QDomImplementation impl;
    QString url = QString("http://www.calligra.org/DTD/%1-%2.dtd").arg(appName).arg(version);
    QDomDocumentType dtype = impl.createDocumentType(tagName,
                                                     QString("-//KDE//DTD %1 %2//EN").arg(appName).arg(version),
                                                     url);
    // The namespace URN doesn't need to include the version number.
    QString namespaceURN = QString("http://www.calligra.org/DTD/%1").arg(appName);
    QDomDocument doc = impl.createDocument(namespaceURN, tagName, dtype);
    doc.insertBefore(doc.createProcessingInstruction("xml", "version=\"1.0\" encoding=\"UTF-8\""), doc.documentElement());
    return doc;
}

bool KisDocument::loadXML(const KoXmlDocument& doc, KoStore *store)
{
    Q_UNUSED(store);
    if (d->image) {
        d->shapeController->setImage(0);
        d->image = 0;
    }

    KoXmlElement root;
    KoXmlNode node;
    KisImageSP image;

    if (doc.doctype().name() != "DOC") {
        setErrorMessage(i18n("The format is not supported or the file is corrupted"));
        return false;
    }
    root = doc.documentElement();
    int syntaxVersion = root.attribute("syntaxVersion", "3").toInt();
    if (syntaxVersion > 2) {
        setErrorMessage(i18n("The file is too new for this version of Krita (%1).", syntaxVersion));
        return false;
    }

    if (!root.hasChildNodes()) {
        setErrorMessage(i18n("The file has no layers."));
        return false;
    }

    if (d->kraLoader) delete d->kraLoader;
    d->kraLoader = new KisKraLoader(this, syntaxVersion);

    // Legacy from the multi-image .kra file period.
    for (node = root.firstChild(); !node.isNull(); node = node.nextSibling()) {
        if (node.isElement()) {
            if (node.nodeName() == "IMAGE") {
                KoXmlElement elem = node.toElement();
                if (!(image = d->kraLoader->loadXML(elem))) {
                    if (d->kraLoader->errorMessages().isEmpty()) {
                        setErrorMessage(i18n("Unknown error."));
                    }
                    else {
                        setErrorMessage(d->kraLoader->errorMessages().join(".\n"));
                    }
                    return false;
                }

            }
            else {
                if (d->kraLoader->errorMessages().isEmpty()) {
                    setErrorMessage(i18n("The file does not contain an image."));
                }
                return false;
            }
        }
    }

    if (d->image) {
        // Disconnect existing sig/slot connections
        d->image->disconnect(this);
    }
    d->setImageAndInitIdleWatcher(image);

    return true;
}



QDomDocument KisDocument::saveXML()
{
    dbgFile << url();
    QDomDocument doc = createDomDocument("DOC", CURRENT_DTD_VERSION);
    QDomElement root = doc.documentElement();

    root.setAttribute("editor", "Krita");
    root.setAttribute("syntaxVersion", "2");

    if (d->kraSaver) delete d->kraSaver;
    d->kraSaver = new KisKraSaver(this);

    root.appendChild(d->kraSaver->saveXML(doc, d->image));
    if (!d->kraSaver->errorMessages().isEmpty()) {
        setErrorMessage(d->kraSaver->errorMessages().join(".\n"));
    }

    return doc;
}

bool KisDocument::isNativeFormat(const QByteArray& mimetype) const
{
    if (mimetype == nativeFormatMimeType())
        return true;
    return extraNativeMimeTypes().contains(mimetype);
}

int KisDocument::supportedSpecialFormats() const
{
    return 0; // we don't support encryption.
}

void KisDocument::setErrorMessage(const QString& errMsg)
{
    d->lastErrorMessage = errMsg;
}

QString KisDocument::errorMessage() const
{
    return d->lastErrorMessage;
}

void KisDocument::showLoadingErrorDialog()
{
    if (errorMessage().isEmpty()) {
        QMessageBox::critical(0, i18nc("@title:window", "Krita"), i18n("Could not open\n%1", localFilePath()));
    }
    else {
        QMessageBox::critical(0, i18nc("@title:window", "Krita"), i18n("Could not open %1\nReason: %2", localFilePath(), errorMessage()));
    }
}

bool KisDocument::isLoading() const
{
    return d->isLoading;
}

void KisDocument::removeAutoSaveFiles()
{
    // Eliminate any auto-save file
    QString asf = autoSaveFile(localFilePath());   // the one in the current dir
    if (QFile::exists(asf))
        QFile::remove(asf);
    asf = autoSaveFile(QString());   // and the one in $HOME
    if (QFile::exists(asf))
        QFile::remove(asf);
}

void KisDocument::setBackupFile(bool _b)
{
    d->backupFile = _b;
}

bool KisDocument::backupFile()const
{
    return d->backupFile;
}


void KisDocument::setBackupPath(const QString & _path)
{
    d->backupPath = _path;
}

QString KisDocument::backupPath()const
{
    return d->backupPath;
}


bool KisDocument::storeInternal() const
{
    return d->storeInternal;
}

void KisDocument::setStoreInternal(bool i)
{
    d->storeInternal = i;
    //dbgUI<<"="<<d->storeInternal<<" doc:"<<url().url();
}

bool KisDocument::hasExternURL() const
{
    return    !url().scheme().isEmpty()
            && url().scheme() != STORE_PROTOCOL
            && url().scheme() != INTERNAL_PROTOCOL;
}

static const struct {
    const char *localName;
    const char *documentType;
} TN2DTArray[] = {
{ "text", I18N_NOOP("a word processing") },
{ "spreadsheet", I18N_NOOP("a spreadsheet") },
{ "presentation", I18N_NOOP("a presentation") },
{ "chart", I18N_NOOP("a chart") },
{ "drawing", I18N_NOOP("a drawing") }
};
static const unsigned int numTN2DT = sizeof(TN2DTArray) / sizeof(*TN2DTArray);

QString KisDocument::tagNameToDocumentType(const QString& localName)
{
    for (unsigned int i = 0 ; i < numTN2DT ; ++i)
        if (localName == TN2DTArray[i].localName)
            return i18n(TN2DTArray[i].documentType);
    return localName;
}

KoPageLayout KisDocument::pageLayout(int /*pageNumber*/) const
{
    return d->pageLayout;
}

void KisDocument::setPageLayout(const KoPageLayout &pageLayout)
{
    d->pageLayout = pageLayout;
}

KoUnit KisDocument::unit() const
{
    return d->unit;
}

void KisDocument::setUnit(const KoUnit &unit)
{
    if (d->unit != unit) {
        d->unit = unit;
        emit unitChanged(unit);
    }
}

KUndo2Stack *KisDocument::undoStack()
{
    return d->undoStack;
}

KisImportExportManager *KisDocument::importExportManager() const
{
    return d->importExportManager;
}

void KisDocument::addCommand(KUndo2Command *command)
{
    if (command)
        d->undoStack->push(command);
}

void KisDocument::beginMacro(const KUndo2MagicString & text)
{
    d->undoStack->beginMacro(text);
}

void KisDocument::endMacro()
{
    d->undoStack->endMacro();
}

void KisDocument::slotUndoStackIndexChanged(int idx)
{
    // even if the document was already modified, call setModified to re-start autosave timer
    setModified(idx != d->undoStack->cleanIndex());
}

void KisDocument::clearUndoHistory()
{
    d->undoStack->clear();
}

KisGridConfig KisDocument::gridConfig() const
{
    return d->gridConfig;
}

void KisDocument::setGridConfig(const KisGridConfig &config)
{
    d->gridConfig = config;
}

const KisGuidesConfig& KisDocument::guidesConfig() const
{
    return d->guidesConfig;
}

void KisDocument::setGuidesConfig(const KisGuidesConfig &data)
{
    if (d->guidesConfig == data) return;

    d->guidesConfig = data;
    emit sigGuidesConfigChanged(d->guidesConfig);
}

bool KisDocument::isEmpty() const
{
    return d->isEmpty;
}

void KisDocument::setEmpty()
{
    d->isEmpty = true;
}


// static
int KisDocument::defaultAutoSave()
{
    return 300;
}

void KisDocument::resetURL() {
    setUrl(QUrl());
    setLocalFilePath(QString());
}

int KisDocument::pageCount() const {
    return 1;
}

KoDocumentInfoDlg *KisDocument::createDocumentInfoDialog(QWidget *parent, KoDocumentInfo *docInfo) const
{
    return new KoDocumentInfoDlg(parent, docInfo);
}

bool KisDocument::isReadWrite() const
{
    return d->readwrite;
}

QUrl KisDocument::url() const
{
    return d->m_url;
}

bool KisDocument::closeUrl(bool promptToSave)
{
    if (promptToSave) {
        if ( d->document->isReadWrite() && d->document->isModified()) {
            Q_FOREACH (KisView *view, KisPart::instance()->views()) {
                if (view && view->document() == this) {
                    if (!view->queryClose()) {
                        return false;
                    }
                }
            }
        }
    }
    // Not modified => ok and delete temp file.
    d->mimeType = QByteArray();

    if ( d->m_bTemp )
    {
        QFile::remove( d->m_file );
        d->m_bTemp = false;
    }
    // It always succeeds for a read-only part,
    // but the return value exists for reimplementations
    // (e.g. pressing cancel for a modified read-write part)
    return true;
}


bool KisDocument::saveAs(const QUrl &kurl, KisPropertiesConfigurationSP exportConfiguration)
{
    if (!kurl.isValid())
    {
        errKrita << "saveAs: Malformed URL " << kurl.url() << endl;
        return false;
    }
    d->m_duringSaveAs = true;
    d->m_originalURL = d->m_url;
    d->m_originalFilePath = d->m_file;
    d->m_url = kurl; // Store where to upload in saveToURL
    d->prepareSaving();
    bool result = save(exportConfiguration); // Save local file and upload local file
    if (!result) {
        d->m_url = d->m_originalURL;
        d->m_file = d->m_originalFilePath;
        d->m_duringSaveAs = false;
        d->m_originalURL = QUrl();
        d->m_originalFilePath.clear();
    }

    return result;
}

bool KisDocument::save(KisPropertiesConfigurationSP exportConfiguration)
{
    qDebug() << "Saving!";
    d->m_saveOk = false;
    if ( d->m_file.isEmpty() ) { // document was created empty
        d->prepareSaving();
    }

    updateEditingTime(true);

    d->document->setFileProgressProxy();
    d->document->setUrl(url());

    bool ok = d->document->saveFile(exportConfiguration);

    d->document->clearFileProgressProxy();

    if (ok) {
        return saveToUrl();
    }
    else {
        emit canceled(QString());
    }
    return false;
}


bool KisDocument::waitSaveComplete()
{
    return d->m_saveOk;
}


void KisDocument::setUrl(const QUrl &url)
{
    d->m_url = url;
}

QString KisDocument::localFilePath() const
{
    return d->m_file;
}


void KisDocument::setLocalFilePath( const QString &localFilePath )
{
    d->m_file = localFilePath;
}

bool KisDocument::saveToUrl()
{
    if ( d->m_url.isLocalFile() ) {
        d->document->setModified( false );
        emit completed();
        // if m_url is a local file there won't be a temp file -> nothing to remove
        Q_ASSERT( !d->m_bTemp );
        d->m_saveOk = true;
        d->m_duringSaveAs = false;
        d->m_originalURL = QUrl();
        d->m_originalFilePath.clear();
        return true; // Nothing to do
    }
    return false;
}


bool KisDocument::openUrlInternal(const QUrl &url)
{
    if ( !url.isValid() )
        return false;

    if (d->m_bAutoDetectedMime) {
        d->mimeType = QByteArray();
        d->m_bAutoDetectedMime = false;
    }

    QByteArray mimetype = d->mimeType;

    if ( !closeUrl() )
        return false;

    d->mimeType = mimetype;
    setUrl(url);

    d->m_file.clear();

    if (d->m_url.isLocalFile()) {
        d->m_file = d->m_url.toLocalFile();
        return d->openLocalFile();
    }

    return false;
}

KisImageWSP KisDocument::newImage(const QString& name, qint32 width, qint32 height, const KoColorSpace* colorspace)
{
    KoColor backgroundColor(Qt::white, colorspace);

    /**
     * FIXME: check whether this is a good value
     */
    double defaultResolution=1.;

    newImage(name, width, height, colorspace, backgroundColor, "",
             defaultResolution);
    return image();
}

bool KisDocument::newImage(const QString& name, qint32 width, qint32 height, const KoColorSpace * cs, const KoColor &bgColor, const QString &imageDescription, const double imageResolution) {
    return newImage(name, width, height, cs, bgColor, false, 1, imageDescription, imageResolution);
}

bool KisDocument::newImage(const QString& name,
                           qint32 width, qint32 height,
                           const KoColorSpace* cs,
                           const KoColor &bgColor, bool backgroundAsLayer,
                           int numberOfLayers,
                           const QString &description, const double imageResolution)
{
    Q_ASSERT(cs);

    KisConfig cfg;

    KisImageSP image;
    KisPaintLayerSP layer;

    if (!cs) return false;

    QApplication::setOverrideCursor(Qt::BusyCursor);

    image = new KisImage(createUndoStore(), width, height, cs, name);

    Q_CHECK_PTR(image);

    connect(image.data(), SIGNAL(sigImageModified()), this, SLOT(setImageModified()));
    image->setResolution(imageResolution, imageResolution);

    image->assignImageProfile(cs->profile());
    documentInfo()->setAboutInfo("title", name);
    if (name != i18n("Unnamed") && !name.isEmpty()) {
        setUrl(QUrl::fromLocalFile(QDesktopServices::storageLocation(QDesktopServices::PicturesLocation) + '/' + name + ".kra"));
    }
    documentInfo()->setAboutInfo("abstract", description);

    layer = new KisPaintLayer(image.data(), image->nextLayerName(), OPACITY_OPAQUE_U8, cs);
    Q_CHECK_PTR(layer);

    if (backgroundAsLayer) {
        image->setDefaultProjectionColor(KoColor(cs));

        if (bgColor.opacityU8() == OPACITY_OPAQUE_U8) {
            layer->paintDevice()->setDefaultPixel(bgColor);
        } else {
            // Hack: with a semi-transparent background color, the projection isn't composited right if we just set the default pixel
            KisFillPainter painter;
            painter.begin(layer->paintDevice());
            painter.fillRect(0, 0, width, height, bgColor, bgColor.opacityU8());
        }
    } else {
        image->setDefaultProjectionColor(bgColor);
    }
    layer->setDirty(QRect(0, 0, width, height));

    image->addNode(layer.data(), image->rootLayer().data());
    setCurrentImage(image);

    for(int i = 1; i < numberOfLayers; ++i) {
        KisPaintLayerSP layer = new KisPaintLayer(image, image->nextLayerName(), OPACITY_OPAQUE_U8, cs);
        image->addNode(layer, image->root(), i);
        layer->setDirty(QRect(0, 0, width, height));
    }

    cfg.defImageWidth(width);
    cfg.defImageHeight(height);
    cfg.defImageResolution(imageResolution);
    cfg.defColorModel(image->colorSpace()->colorModelId().id());
    cfg.setDefaultColorDepth(image->colorSpace()->colorDepthId().id());
    cfg.defColorProfile(image->colorSpace()->profile()->name());

    QApplication::restoreOverrideCursor();

    return true;
}

KoShapeBasedDocumentBase *KisDocument::shapeController() const
{
    return d->shapeController;
}

KoShapeLayer* KisDocument::shapeForNode(KisNodeSP layer) const
{
    return d->shapeController->shapeForNode(layer);
}

vKisNodeSP KisDocument::activeNodes() const
{
    vKisNodeSP nodes;
    Q_FOREACH (KisView *v, KisPart::instance()->views()) {
        if (v->document() == this && v->viewManager()) {
            KisNodeSP activeNode = v->viewManager()->activeNode();
            if (activeNode && !nodes.contains(activeNode)) {
                if (activeNode->inherits("KisMask")) {
                    activeNode = activeNode->parent();
                }
                nodes.append(activeNode);
            }
        }
    }
    return nodes;
}

QList<KisPaintingAssistantSP> KisDocument::assistants() const
{
    return d->assistants;
}

void KisDocument::setAssistants(const QList<KisPaintingAssistantSP> value)
{
    d->assistants = value;
}

void KisDocument::setPreActivatedNode(KisNodeSP activatedNode)
{
    d->preActivatedNode = activatedNode;
}

KisNodeSP KisDocument::preActivatedNode() const
{
    return d->preActivatedNode;
}

void KisDocument::prepareForImport()
{
    /* TODO: remove this function? I kept it because it might be useful for
     * other kind of preparing, but currently it was checking on d->nserver
     * being null and then calling init() if it was, but the document is always
     * initialized in the constructor (and init() does other things too).
     * Moreover, nserver cannot be nulled by some external call.*/
}

void KisDocument::setFileProgressUpdater(const QString &text)
{
    d->suppressProgress = d->importExportManager->getBatchMode();

    if (!d->suppressProgress) {
        d->progressUpdater = new KoProgressUpdater(d->progressProxy, KoProgressUpdater::Unthreaded);
        d->progressUpdater->start(100, text);
        d->importExportManager->setProgresUpdater(d->progressUpdater);

        connect(this, SIGNAL(sigProgress(int)), KisPart::instance()->currentMainwindow(), SLOT(slotProgress(int)));
        connect(KisPart::instance()->currentMainwindow(), SIGNAL(sigProgressCanceled()), this, SIGNAL(sigProgressCanceled()));
    }
}

void KisDocument::clearFileProgressUpdater()
{
    if (!d->suppressProgress && d->progressUpdater) {
        disconnect(KisPart::instance()->currentMainwindow(), SIGNAL(sigProgressCanceled()), this, SIGNAL(sigProgressCanceled()));
        disconnect(this, SIGNAL(sigProgress(int)), KisPart::instance()->currentMainwindow(), SLOT(slotProgress(int)));
        delete d->progressUpdater;
        d->importExportManager->setProgresUpdater(0);
        d->progressUpdater = 0;
    }
}

void KisDocument::setFileProgressProxy()
{
    if (!d->progressProxy && !d->importExportManager->getBatchMode()) {
        d->fileProgressProxy = progressProxy();
    } else {
        d->fileProgressProxy = 0;
    }
}

void KisDocument::clearFileProgressProxy()
{
    if (d->fileProgressProxy) {
        setProgressProxy(0);
        delete d->fileProgressProxy;
        d->fileProgressProxy = 0;
    }
}

KisImageWSP KisDocument::image() const
{
    return d->image;
}


void KisDocument::setCurrentImage(KisImageSP image)
{
    if (!image) return;

    if (d->image) {
        // Disconnect existing sig/slot connections
        d->image->disconnect(this);
        d->shapeController->setImage(0);
    }
    d->setImageAndInitIdleWatcher(image);
    d->shapeController->setImage(image);
    setModified(false);
    connect(d->image, SIGNAL(sigImageModified()), this, SLOT(setImageModified()));
    d->image->initialRefreshGraph();
    setAutoSave(KisConfig().autoSaveInterval());
}

void KisDocument::initEmpty()
{
    KisConfig cfg;
    const KoColorSpace * rgb = KoColorSpaceRegistry::instance()->rgb8();
    newImage("", cfg.defImageWidth(), cfg.defImageHeight(), rgb);
}

void KisDocument::setImageModified()
{
    setModified(true);
}


KisUndoStore* KisDocument::createUndoStore()
{
    return new KisDocumentUndoStore(this);
}

bool KisDocument::isAutosaving() const
{
    return d->isAutosaving;
}<|MERGE_RESOLUTION|>--- conflicted
+++ resolved
@@ -1726,11 +1726,7 @@
         return false;
     }
 
-<<<<<<< HEAD
-=======
-    d->kraLoader->loadKeyframes(store, url().url(), isStoredExtern());
     d->image->blockUpdates();
->>>>>>> 03977741
     d->kraLoader->loadBinaryData(store, d->image, url().url(), isStoredExtern());
     d->image->unblockUpdates();
     bool retval = true;
