/*
 *  SPDX-FileCopyrightText: 2017 Alvin Wong <alvinhochun@gmail.com>
 *  SPDX-FileCopyrightText: 2019 Dmitry Kazakov <dimula73@gmail.com>
 *
 *  SPDX-License-Identifier: GPL-2.0-or-later
 */

#include "KisOpenGLModeProber.h"

#include <config-hdr.h>
#include <QApplication>
#include <QOpenGLContext>
#include <QOpenGLFunctions>
#include <QWindow>

#include <QGlobalStatic>
Q_GLOBAL_STATIC(KisOpenGLModeProber, s_instance)


KisOpenGLModeProber::KisOpenGLModeProber()
{
}

KisOpenGLModeProber::~KisOpenGLModeProber()
{

}

KisOpenGLModeProber *KisOpenGLModeProber::instance()
{
    return s_instance;
}

bool KisOpenGLModeProber::useHDRMode() const
{
    return isFormatHDR(QSurfaceFormat::defaultFormat());
}

QSurfaceFormat KisOpenGLModeProber::surfaceformatInUse() const
{
    // TODO: use information provided by KisOpenGL instead
    QOpenGLContext *sharedContext = QOpenGLContext::globalShareContext();
    QSurfaceFormat format = sharedContext ? sharedContext->format() : QSurfaceFormat::defaultFormat();
    return format;
}

const KoColorProfile *KisOpenGLModeProber::rootSurfaceColorProfile() const
{
    const KoColorProfile *profile = KoColorSpaceRegistry::instance()->p709SRGBProfile();

<<<<<<< HEAD
#if QT_VERSION >= QT_VERSION_CHECK(5, 10, 0)

    const QSurfaceFormat::ColorSpace surfaceColorSpace = surfaceformatInUse().colorSpace();
    if (surfaceColorSpace == QSurfaceFormat::ColorSpace::sRGBColorSpace) {
=======
    const KisSurfaceColorSpace surfaceColorSpace = surfaceformatInUse().colorSpace();
    if (surfaceColorSpace == KisSurfaceColorSpace::sRGBColorSpace) {
>>>>>>> d9b6aab2
        // use the default one!
#ifdef HAVE_HDR
    } else if (surfaceColorSpace == QSurfaceFormat::ColorSpace::scRGBColorSpace) {
        profile = KoColorSpaceRegistry::instance()->p709G10Profile();
    } else if (surfaceColorSpace == QSurfaceFormat::ColorSpace::bt2020PQColorSpace) {
        profile = KoColorSpaceRegistry::instance()->p2020PQProfile();
#endif
    }
    return profile;
}

namespace {
struct AppAttributeSetter
{
    AppAttributeSetter(Qt::ApplicationAttribute attribute, bool useOpenGLES)
        : m_attribute(attribute),
          m_oldValue(QCoreApplication::testAttribute(attribute))
    {
        QCoreApplication::setAttribute(attribute, useOpenGLES);
    }

    ~AppAttributeSetter() {
        QCoreApplication::setAttribute(m_attribute, m_oldValue);
    }

private:
    Qt::ApplicationAttribute m_attribute;
    bool m_oldValue = false;
};

struct SurfaceFormatSetter
{
    SurfaceFormatSetter(const QSurfaceFormat &format)
        : m_oldFormat(QSurfaceFormat::defaultFormat())
    {
        QSurfaceFormat::setDefaultFormat(format);
    }

    ~SurfaceFormatSetter() {
        QSurfaceFormat::setDefaultFormat(m_oldFormat);
    }

private:
    QSurfaceFormat m_oldFormat;
};


struct EnvironmentSetter
{
    EnvironmentSetter(const QLatin1String &env, const QString &value)
        : m_env(env)
    {
        if (qEnvironmentVariableIsEmpty(m_env.latin1())) {
            m_oldValue = qgetenv(env.latin1());
        }
        if (!value.isEmpty()) {
            qputenv(env.latin1(), value.toLatin1());
        } else {
            qunsetenv(env.latin1());
        }
    }

    ~EnvironmentSetter() {
        if (m_oldValue) {
            qputenv(m_env.latin1(), (*m_oldValue).toLatin1());
        } else {
            qunsetenv(m_env.latin1());
        }
    }

private:
    const QLatin1String m_env;
    boost::optional<QString> m_oldValue;
};

}

boost::optional<KisOpenGLModeProber::Result>
KisOpenGLModeProber::probeFormat(const KisOpenGL::RendererConfig &rendererConfig,
                                 bool adjustGlobalState)
{
    const QSurfaceFormat &format = rendererConfig.format;

    dbgOpenGL << "Probing format" << rendererConfig.rendererId() << rendererConfig.angleRenderer
              << rendererConfig.format;

    QScopedPointer<AppAttributeSetter> sharedContextSetter;
    QScopedPointer<AppAttributeSetter> glSetter;
    QScopedPointer<AppAttributeSetter> glesSetter;
    QScopedPointer<SurfaceFormatSetter> formatSetter;
    QScopedPointer<EnvironmentSetter> rendererSetter;
    QScopedPointer<EnvironmentSetter> portalSetter;
    QScopedPointer<QGuiApplication> application;

    int argc = 1;
    QByteArray probeAppName("krita");
    char *argv = probeAppName.data();


    if (adjustGlobalState) {
        sharedContextSetter.reset(new AppAttributeSetter(Qt::AA_ShareOpenGLContexts, false));

        if (format.renderableType() != QSurfaceFormat::DefaultRenderableType) {
            glSetter.reset(new AppAttributeSetter(Qt::AA_UseDesktopOpenGL, format.renderableType() != QSurfaceFormat::OpenGLES));
            glesSetter.reset(new AppAttributeSetter(Qt::AA_UseOpenGLES, format.renderableType() == QSurfaceFormat::OpenGLES));
        }

        rendererSetter.reset(new EnvironmentSetter(QLatin1String("QT_ANGLE_PLATFORM"), angleRendererToString(rendererConfig.angleRenderer)));
        portalSetter.reset(new EnvironmentSetter(QLatin1String("QT_NO_XDG_DESKTOP_PORTAL"), QLatin1String("1")));
        formatSetter.reset(new SurfaceFormatSetter(format));

        // Disable this workaround for plasma (BUG:408015), because it causes 
        // a crash on Windows with Qt 5.15.7
        const bool runningInKDE =  qEnvironmentVariableIsSet("KDE_FULL_SESSION");
        const bool isInAppimage = qEnvironmentVariableIsSet("APPIMAGE");

        if (runningInKDE && !isInAppimage) {
            QGuiApplication::setDesktopSettingsAware(false);
        }

        application.reset(new QGuiApplication(argc, &argv));

        if (runningInKDE && !isInAppimage) {
            QGuiApplication::setDesktopSettingsAware(true);
        }

    }

    QWindow surface;
    surface.setFormat(format);
    surface.setSurfaceType(QSurface::OpenGLSurface);
    surface.create();
    QOpenGLContext context;
    context.setFormat(format);


    if (!context.create()) {
        dbgOpenGL << "OpenGL context cannot be created";
        return boost::none;
    }
    if (!context.isValid()) {
        dbgOpenGL << "OpenGL context is not valid while checking Qt's OpenGL status";
        return boost::none;
    }
    if (!context.makeCurrent(&surface)) {
        dbgOpenGL << "OpenGL context cannot be made current";
        return boost::none;
    }

    if (!fuzzyCompareColorSpaces(context.format().colorSpace(), format.colorSpace())) {
        dbgOpenGL << "Failed to create an OpenGL context with requested color space. Requested:" << format.colorSpace() << "Actual:" << context.format().colorSpace();
        return boost::none;
    }

    Result result(context);

    dbgOpenGL << "Probe returned" << result.rendererString() << result.driverVersionString() << result.isOpenGLES();

    return result;
}

bool KisOpenGLModeProber::fuzzyCompareColorSpaces(const QSurfaceFormat::ColorSpace &lhs, const QSurfaceFormat::ColorSpace &rhs)
{
    return lhs == rhs ||
        ((lhs == QSurfaceFormat::ColorSpace::DefaultColorSpace ||
          lhs == QSurfaceFormat::ColorSpace::sRGBColorSpace) &&
         (rhs == QSurfaceFormat::ColorSpace::DefaultColorSpace ||
          rhs == QSurfaceFormat::ColorSpace::sRGBColorSpace));
}

void KisOpenGLModeProber::initSurfaceFormatFromConfig(KisConfig::RootSurfaceFormat config,
                                                      QSurfaceFormat *format)
{
#ifdef HAVE_HDR
    if (config == KisConfig::BT2020_PQ) {

        format->setRedBufferSize(10);
        format->setGreenBufferSize(10);
        format->setBlueBufferSize(10);
        format->setAlphaBufferSize(2);
        format->setColorSpace(QSurfaceFormat::ColorSpace::bt2020PQColorSpace);
    } else if (config == KisConfig::BT709_G10) {
        format->setRedBufferSize(16);
        format->setGreenBufferSize(16);
        format->setBlueBufferSize(16);
        format->setAlphaBufferSize(16);
        format->setColorSpace(QSurfaceFormat::ColorSpace::scRGBColorSpace);
    } else
#else
    if (config == KisConfig::BT2020_PQ) {
        qWarning() << "WARNING: Bt.2020 PQ surface type is not supported by this build of Krita";
    } else if (config == KisConfig::BT709_G10) {
        qWarning() << "WARNING: scRGB surface type is not supported by this build of Krita";
    }
#endif

    {
        format->setRedBufferSize(8);
        format->setGreenBufferSize(8);
        format->setBlueBufferSize(8);
        format->setAlphaBufferSize(8);
        // TODO: check if we can use real sRGB space here
<<<<<<< HEAD
        format->setColorSpace(QSurfaceFormat::ColorSpace::DefaultColorSpace);
#endif
=======
        format->setColorSpace(KisSurfaceColorSpace::DefaultColorSpace);
>>>>>>> d9b6aab2
    }
}

bool KisOpenGLModeProber::isFormatHDR(const QSurfaceFormat &format)
{
#ifdef HAVE_HDR

    bool isBt2020PQ =
        format.colorSpace() == QSurfaceFormat::ColorSpace::bt2020PQColorSpace &&
        format.redBufferSize() == 10 &&
        format.greenBufferSize() == 10 &&
        format.blueBufferSize() == 10 &&
        format.alphaBufferSize() == 2;

    bool isBt709G10 =
        format.colorSpace() == QSurfaceFormat::ColorSpace::scRGBColorSpace &&
        format.redBufferSize() == 16 &&
        format.greenBufferSize() == 16 &&
        format.blueBufferSize() == 16 &&
        format.alphaBufferSize() == 16;

    return isBt2020PQ || isBt709G10;
#else
    Q_UNUSED(format);
    return false;
#endif
}

QString KisOpenGLModeProber::angleRendererToString(KisOpenGL::AngleRenderer renderer)
{
    QString value;

    switch (renderer) {
    case KisOpenGL::AngleRendererDefault:
        break;
    case KisOpenGL::AngleRendererD3d9:
        value = "d3d9";
        break;
    case KisOpenGL::AngleRendererD3d11:
        value = "d3d11";
        break;
    case KisOpenGL::AngleRendererD3d11Warp:
        value = "warp";
        break;
    };

    return value;
}

KisOpenGLModeProber::Result::Result(QOpenGLContext &context) {
    if (!context.isValid()) {
        return;
    }

    QOpenGLFunctions *funcs = context.functions(); // funcs is ready to be used

    m_rendererString = QString(reinterpret_cast<const char *>(funcs->glGetString(GL_RENDERER)));
    m_driverVersionString = QString(reinterpret_cast<const char *>(funcs->glGetString(GL_VERSION)));
    m_vendorString = QString(reinterpret_cast<const char *>(funcs->glGetString(GL_VENDOR)));
    m_shadingLanguageString = QString(reinterpret_cast<const char *>(funcs->glGetString(GL_SHADING_LANGUAGE_VERSION)));
    m_glMajorVersion = context.format().majorVersion();
    m_glMinorVersion = context.format().minorVersion();
    m_supportsDeprecatedFunctions = (context.format().options() & QSurfaceFormat::DeprecatedFunctions);
    m_isOpenGLES = context.isOpenGLES();
    m_format = context.format();
    m_supportsFBO = context.functions()->hasOpenGLFeature(QOpenGLFunctions::Framebuffers);

    m_supportsBufferMapping = !m_isOpenGLES ||
            m_glMajorVersion >= 3 ||
            context.hasExtension("GL_OES_mapbuffer") ||
            context.hasExtension("GL_EXT_map_buffer_range") ||
            context.hasExtension("GL_ARB_map_buffer_range");

    m_supportsBufferInvalidation = !m_isOpenGLES &&
            ((m_glMajorVersion >= 4 && m_glMinorVersion >= 3) ||
             context.hasExtension("GL_ARB_invalidate_subdata"));
    m_supportsLod = context.format().majorVersion() >= 3 || (m_isOpenGLES && context.hasExtension("GL_EXT_shader_texture_lod"));

    m_extensions = context.extensions();
    // Remove empty name extension that sometimes appears on NVIDIA output
    m_extensions.remove("");
}<|MERGE_RESOLUTION|>--- conflicted
+++ resolved
@@ -48,15 +48,8 @@
 {
     const KoColorProfile *profile = KoColorSpaceRegistry::instance()->p709SRGBProfile();
 
-<<<<<<< HEAD
-#if QT_VERSION >= QT_VERSION_CHECK(5, 10, 0)
-
     const QSurfaceFormat::ColorSpace surfaceColorSpace = surfaceformatInUse().colorSpace();
     if (surfaceColorSpace == QSurfaceFormat::ColorSpace::sRGBColorSpace) {
-=======
-    const KisSurfaceColorSpace surfaceColorSpace = surfaceformatInUse().colorSpace();
-    if (surfaceColorSpace == KisSurfaceColorSpace::sRGBColorSpace) {
->>>>>>> d9b6aab2
         // use the default one!
 #ifdef HAVE_HDR
     } else if (surfaceColorSpace == QSurfaceFormat::ColorSpace::scRGBColorSpace) {
@@ -259,12 +252,7 @@
         format->setBlueBufferSize(8);
         format->setAlphaBufferSize(8);
         // TODO: check if we can use real sRGB space here
-<<<<<<< HEAD
         format->setColorSpace(QSurfaceFormat::ColorSpace::DefaultColorSpace);
-#endif
-=======
-        format->setColorSpace(KisSurfaceColorSpace::DefaultColorSpace);
->>>>>>> d9b6aab2
     }
 }
 
