<?xml version="1.0" encoding="UTF-8"?>
<ui version="4.0">
 <class>WdgColorSettings</class>
 <widget class="QWidget" name="WdgColorSettings">
  <property name="geometry">
   <rect>
    <x>0</x>
    <y>0</y>
    <width>586</width>
    <height>613</height>
   </rect>
  </property>
  <property name="windowTitle">
   <string>Color Settings</string>
  </property>
  <layout class="QVBoxLayout" name="verticalLayout_4">
   <item>
    <layout class="QHBoxLayout">
     <property name="leftMargin">
      <number>0</number>
     </property>
     <property name="topMargin">
      <number>0</number>
     </property>
     <property name="rightMargin">
      <number>0</number>
     </property>
     <property name="bottomMargin">
      <number>0</number>
     </property>
     <item>
      <widget class="QLabel" name="textLabel1_2">
       <property name="text">
        <string>Default color model for new images:</string>
       </property>
       <property name="alignment">
        <set>Qt::AlignRight|Qt::AlignTrailing|Qt::AlignVCenter</set>
       </property>
      </widget>
     </item>
     <item>
      <widget class="KisCmbIDList" name="cmbWorkingColorSpace">
       <property name="sizePolicy">
        <sizepolicy hsizetype="Expanding" vsizetype="Preferred">
         <horstretch>0</horstretch>
         <verstretch>0</verstretch>
        </sizepolicy>
       </property>
       <property name="minimumSize">
        <size>
         <width>0</width>
         <height>20</height>
        </size>
       </property>
      </widget>
     </item>
    </layout>
   </item>
   <item>
    <widget class="QGroupBox" name="grpDisplay">
     <property name="title">
      <string>Display</string>
     </property>
     <layout class="QVBoxLayout" name="verticalLayout_3">
      <item>
       <widget class="QCheckBox" name="chkUseSystemMonitorProfile">
        <property name="text">
         <string>Use system monitor profile</string>
        </property>
        <property name="checked">
         <bool>false</bool>
        </property>
       </widget>
      </item>
      <item>
       <layout class="QHBoxLayout">
        <property name="leftMargin">
         <number>0</number>
        </property>
        <property name="topMargin">
         <number>0</number>
        </property>
        <property name="rightMargin">
         <number>0</number>
        </property>
        <property name="bottomMargin">
         <number>0</number>
        </property>
        <item>
         <widget class="QWidget" name="monitorprofileholder" native="true"/>
        </item>
       </layout>
      </item>
      <item>
       <layout class="QHBoxLayout">
        <property name="leftMargin">
         <number>0</number>
        </property>
        <property name="topMargin">
         <number>0</number>
        </property>
        <property name="rightMargin">
         <number>0</number>
        </property>
        <property name="bottomMargin">
         <number>0</number>
        </property>
        <item>
         <widget class="QLabel" name="lblRenderingIntent">
          <property name="toolTip">
           <string>The icm profile for your calibrated monitor</string>
          </property>
          <property name="text">
           <string>&amp;Rendering intent:</string>
          </property>
          <property name="alignment">
           <set>Qt::AlignRight|Qt::AlignTrailing|Qt::AlignVCenter</set>
          </property>
          <property name="buddy">
           <cstring>cmbMonitorIntent</cstring>
          </property>
         </widget>
        </item>
        <item>
         <widget class="KComboBox" name="cmbMonitorIntent">
          <property name="sizePolicy">
           <sizepolicy hsizetype="Expanding" vsizetype="Fixed">
            <horstretch>0</horstretch>
            <verstretch>0</verstretch>
           </sizepolicy>
          </property>
          <item>
           <property name="text">
            <string>Perceptual</string>
           </property>
          </item>
          <item>
           <property name="text">
            <string>Relative Colorimetric</string>
           </property>
          </item>
          <item>
           <property name="text">
            <string>Saturation</string>
           </property>
          </item>
          <item>
           <property name="text">
            <string>Absolute Colorimetric</string>
           </property>
          </item>
         </widget>
        </item>
       </layout>
      </item>
      <item>
       <layout class="QHBoxLayout" name="horizontalLayout_2">
        <item>
         <widget class="QLabel" name="label_2">
          <property name="text">
           <string>Add new color profile:</string>
          </property>
         </widget>
        </item>
        <item>
         <widget class="QPushButton" name="bnAddColorProfile">
          <property name="maximumSize">
           <size>
            <width>24</width>
            <height>24</height>
           </size>
          </property>
          <property name="text">
           <string/>
          </property>
         </widget>
        </item>
       </layout>
      </item>
     </layout>
    </widget>
   </item>
   <item>
    <widget class="QGroupBox" name="grpProofingOptions">
     <property name="enabled">
      <bool>true</bool>
     </property>
     <property name="title">
      <string>Soft Proof Options</string>
     </property>
     <layout class="QGridLayout" name="gridLayout">
      <item row="5" column="1">
       <widget class="QToolButton" name="gamutAlarm">
        <property name="text">
         <string>...</string>
        </property>
       </widget>
      </item>
      <item row="3" column="0">
       <widget class="QLabel" name="lblProofingIntent">
        <property name="text">
         <string>Proofing Rendering Intent:</string>
        </property>
       </widget>
      </item>
      <item row="0" column="0" colspan="4">
       <widget class="KisColorSpaceSelector" name="proofingSpaceSelector" native="true"/>
      </item>
      <item row="5" column="2" colspan="2">
       <widget class="QCheckBox" name="ckbProofBlackPoint">
        <property name="text">
<<<<<<< HEAD
         <string>Back Point Compensation</string>
=======
         <string>Black Point Compensation</string>
>>>>>>> 9ed50d15
        </property>
       </widget>
      </item>
      <item row="5" column="0">
       <widget class="QLabel" name="lblGamutWarning">
        <property name="text">
         <string>Gamut Warning:</string>
        </property>
        <property name="alignment">
         <set>Qt::AlignRight|Qt::AlignTrailing|Qt::AlignVCenter</set>
        </property>
       </widget>
      </item>
      <item row="3" column="1" colspan="3">
       <widget class="QComboBox" name="cmbProofingIntent">
        <item>
         <property name="text">
          <string>Perceptual</string>
         </property>
        </item>
        <item>
         <property name="text">
          <string>Relative Colorimetric</string>
         </property>
        </item>
        <item>
         <property name="text">
          <string>Saturation</string>
         </property>
        </item>
        <item>
         <property name="text">
          <string>Absolute Colorimetric</string>
         </property>
        </item>
       </widget>
      </item>
      <item row="4" column="1" colspan="3">
       <widget class="QSlider" name="sldAdaptationState">
        <property name="orientation">
         <enum>Qt::Horizontal</enum>
        </property>
       </widget>
      </item>
      <item row="4" column="0">
       <widget class="QLabel" name="lblAdaptationState">
        <property name="text">
         <string>Adaptation State:</string>
        </property>
        <property name="alignment">
         <set>Qt::AlignRight|Qt::AlignTrailing|Qt::AlignVCenter</set>
        </property>
       </widget>
      </item>
     </layout>
    </widget>
   </item>
   <item>
    <widget class="QGroupBox" name="grpPasteBehaviour">
     <property name="title">
      <string>When Pasting Into Krita From Other Applications</string>
     </property>
     <layout class="QVBoxLayout">
      <item>
       <widget class="QRadioButton" name="radioPasteWeb">
        <property name="text">
         <string>Assume sRGB (like images from the web are supposed to be seen)</string>
        </property>
       </widget>
      </item>
      <item>
       <widget class="QRadioButton" name="radioPasteMonitor">
        <property name="text">
         <string>Assume monitor profile (like you see it in the other application)</string>
        </property>
       </widget>
      </item>
      <item>
       <widget class="QRadioButton" name="radioPasteAsk">
        <property name="text">
         <string>Ask each time</string>
        </property>
       </widget>
      </item>
      <item>
       <widget class="QLabel" name="textLabel1_2_2">
        <property name="text">
         <string>Note: When copying/pasting inside Krita color info is always preserved.</string>
        </property>
       </widget>
      </item>
     </layout>
    </widget>
   </item>
   <item>
    <layout class="QVBoxLayout">
     <property name="spacing">
      <number>6</number>
     </property>
     <property name="leftMargin">
      <number>0</number>
     </property>
     <property name="topMargin">
      <number>0</number>
     </property>
     <property name="rightMargin">
      <number>0</number>
     </property>
     <property name="bottomMargin">
      <number>0</number>
     </property>
     <item>
      <widget class="QCheckBox" name="chkBlackpoint">
       <property name="text">
        <string>Use Blackpoint Compensation</string>
       </property>
       <property name="checked">
        <bool>true</bool>
       </property>
      </widget>
     </item>
     <item>
      <widget class="QCheckBox" name="chkAllowLCMSOptimization">
       <property name="text">
        <string>Allow Little CMS optimizations (uncheck when using linear light RGB or XYZ)</string>
       </property>
       <property name="checked">
        <bool>true</bool>
       </property>
      </widget>
     </item>
    </layout>
   </item>
   <item>
    <spacer>
     <property name="orientation">
      <enum>Qt::Vertical</enum>
     </property>
     <property name="sizeType">
      <enum>QSizePolicy::Expanding</enum>
     </property>
     <property name="sizeHint" stdset="0">
      <size>
       <width>20</width>
       <height>16</height>
      </size>
     </property>
    </spacer>
   </item>
  </layout>
 </widget>
 <customwidgets>
  <customwidget>
   <class>KisColorSpaceSelector</class>
   <extends>QWidget</extends>
   <header>widgets/kis_color_space_selector.h</header>
   <container>1</container>
  </customwidget>
  <customwidget>
   <class>KComboBox</class>
   <extends>QComboBox</extends>
   <header>kcombobox.h</header>
  </customwidget>
  <customwidget>
   <class>KisCmbIDList</class>
   <extends>QComboBox</extends>
   <header>widgets/kis_cmb_idlist.h</header>
  </customwidget>
  <customwidget>
   <class>SqueezedComboBox</class>
   <extends>QComboBox</extends>
   <header>widgets/squeezedcombobox.h</header>
  </customwidget>
 </customwidgets>
 <resources/>
 <connections/>
</ui><|MERGE_RESOLUTION|>--- conflicted
+++ resolved
@@ -209,11 +209,7 @@
       <item row="5" column="2" colspan="2">
        <widget class="QCheckBox" name="ckbProofBlackPoint">
         <property name="text">
-<<<<<<< HEAD
-         <string>Back Point Compensation</string>
-=======
          <string>Black Point Compensation</string>
->>>>>>> 9ed50d15
         </property>
        </widget>
       </item>
