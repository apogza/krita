/*
 *  Copyright (c) 2003-2008 Boudewijn Rempt <boud@valdyas.org>
 *
 *  This program is free software; you can redistribute it and/or modify
 *  it under the terms of the GNU General Public License as published by
 *  the Free Software Foundation; either version 2 of the License, or
 *  (at your option) any later version.
 *
 *  This program is distributed in the hope that it will be useful,
 *  but WITHOUT ANY WARRANTY; without even the implied warranty of
 *  MERCHANTABILITY or FITNESS FOR A PARTICULAR PURPOSE.  See the
 *  GNU General Public License for more details.
 *
 *  You should have received a copy of the GNU General Public License
 *  along with this program; if not, write to the Free Software
 *  Foundation, Inc., 51 Franklin Street, Fifth Floor, Boston, MA 02110-1301, USA.
 */

#ifndef KIS_TOOL_FREEHAND_H_
#define KIS_TOOL_FREEHAND_H_

#include <Eigen/Core>

#include <brushengine/kis_paint_information.h>
#include <brushengine/kis_paintop_settings.h>
#include <kis_distance_information.h>

#include "kis_types.h"
#include "kis_tool_paint.h"
#include "kis_smoothing_options.h"
#include "kis_signal_compressor_with_param.h"

#include "kritaui_export.h"

class KoPointerEvent;
class KoCanvasBase;



class KisPaintingInformationBuilder;
class KisToolFreehandHelper;
class KisRecordingAdapter;


class KRITAUI_EXPORT KisToolFreehand : public KisToolPaint
{

    Q_OBJECT

public:
    EIGEN_MAKE_ALIGNED_OPERATOR_NEW

    KisToolFreehand(KoCanvasBase * canvas, const QCursor & cursor, const KUndo2MagicString &transactionText);
    ~KisToolFreehand() override;
    int flags() const override;
<<<<<<< HEAD
=======
    void mouseMoveEvent(KoPointerEvent *event) override;
>>>>>>> 9eee7b1d

public Q_SLOTS:
    void activate(ToolActivation toolActivation, const QSet<KoShape*> &shapes) override;
    void deactivate() override;

protected:
    bool tryPickByPaintOp(KoPointerEvent *event, AlternateAction action);

    bool primaryActionSupportsHiResEvents() const override;
    void beginPrimaryAction(KoPointerEvent *event) override;
    void continuePrimaryAction(KoPointerEvent *event) override;
    void endPrimaryAction(KoPointerEvent *event) override;

    void activateAlternateAction(AlternateAction action) override;
    void deactivateAlternateAction(AlternateAction action) override;

    void beginAlternateAction(KoPointerEvent *event, AlternateAction action) override;
    void continueAlternateAction(KoPointerEvent *event, AlternateAction action) override;
    void endAlternateAction(KoPointerEvent *event, AlternateAction action) override;

    bool wantsAutoScroll() const override;


    virtual void initStroke(KoPointerEvent *event);
    virtual void doStroke(KoPointerEvent *event);
    virtual void endStroke();

    QPainterPath getOutlinePath(const QPointF &documentPos,
                                        const KoPointerEvent *event,
                                        KisPaintOpSettings::OutlineMode outlineMode) override;


    KisPaintingInformationBuilder* paintingInformationBuilder() const;
    KisRecordingAdapter* recordingAdapter() const;
    void resetHelper(KisToolFreehandHelper *helper);

protected Q_SLOTS:

    void explicitUpdateOutline();
    void resetCursorStyle() override;
    void setAssistant(bool assistant);
    void setOnlyOneAssistantSnap(bool assistant);
    void slotDoResizeBrush(qreal newSize);

private:
    friend class KisToolFreehandPaintingInformationBuilder;

    /**
     * Adjusts a coordinates according to a KisPaintingAssitant,
     * if available.
     */
    QPointF adjustPosition(const QPointF& point, const QPointF& strokeBegin);

    /**
     * Calculates a coefficient for KisPaintInformation
     * according to perspective grid values
     */
    qreal calculatePerspective(const QPointF &documentPoint);

protected:
    friend class KisViewManager;
    friend class KisView;
    friend class KisSketchView;
    KisSmoothingOptionsSP smoothingOptions() const;
    bool m_assistant;
    double m_magnetism;
    bool m_only_one_assistant;

private:
    KisPaintingInformationBuilder *m_infoBuilder;
    KisToolFreehandHelper *m_helper;
    KisRecordingAdapter *m_recordingAdapter;

    QPointF m_initialGestureDocPoint;
    QPointF m_lastDocumentPoint;
    qreal m_lastPaintOpSize;
    QPoint m_initialGestureGlobalPoint;

    bool m_paintopBasedPickingInAction;
    KisSignalCompressorWithParam<qreal> m_brushResizeCompressor;
};



#endif // KIS_TOOL_FREEHAND_H_
<|MERGE_RESOLUTION|>--- conflicted
+++ resolved
@@ -53,10 +53,7 @@
     KisToolFreehand(KoCanvasBase * canvas, const QCursor & cursor, const KUndo2MagicString &transactionText);
     ~KisToolFreehand() override;
     int flags() const override;
-<<<<<<< HEAD
-=======
     void mouseMoveEvent(KoPointerEvent *event) override;
->>>>>>> 9eee7b1d
 
 public Q_SLOTS:
     void activate(ToolActivation toolActivation, const QSet<KoShape*> &shapes) override;
@@ -141,4 +138,4 @@
 
 
 
-#endif // KIS_TOOL_FREEHAND_H_
+#endif // KIS_TOOL_FREEHAND_H_