/*
 *  Copyright (c) 2006, 2010 Boudewijn Rempt <boud@valdyas.org>
 *
 *  This program is free software; you can redistribute it and/or modify
 *  it under the terms of the GNU General Public License as published by
 *  the Free Software Foundation; either version 2 of the License, or
 *  (at your option) any later version.
 *
 *  This program is distributed in the hope that it will be useful,
 *  but WITHOUT ANY WARRANTY; without even the implied warranty of
 *  MERCHANTABILITY or FITNESS FOR A PARTICULAR PURPOSE.  See the
 *  GNU General Public License for more details.
 *
 *  You should have received a copy of the GNU General Public License
 *  along with this program; if not, write to the Free Software
 *  Foundation, Inc., 51 Franklin Street, Fifth Floor, Boston, MA 02110-1301, USA.
 */
#include "kis_tool.h"
#include <QCursor>
#include <QLabel>
#include <QWidget>
#include <QPolygonF>
#include <QTransform>

#include <klocalizedstring.h>
#include <QAction>
#include <kactioncollection.h>

#include <kis_icon.h>
#include <KoConfig.h>
#include <KoColorSpaceRegistry.h>
#include <KoColor.h>
#include <KoCanvasBase.h>
#include <KoCanvasController.h>
#include <KoToolBase.h>
#include <KoID.h>
#include <KoPointerEvent.h>
#include <KoViewConverter.h>
#include <KoSelection.h>
#include <resources/KoAbstractGradient.h>
#include <KoSnapGuide.h>

#include <KisViewManager.h>
#include "kis_node_manager.h"
#include <kis_selection.h>
#include <kis_image.h>
#include <kis_group_layer.h>
#include <kis_adjustment_layer.h>
#include <kis_mask.h>
#include <kis_paint_layer.h>
#include <kis_painter.h>
#include <brushengine/kis_paintop_preset.h>
#include <brushengine/kis_paintop_settings.h>
#include <resources/KoPattern.h>
#include <kis_floating_message.h>

#include "opengl/kis_opengl_canvas2.h"
#include "kis_canvas_resource_provider.h"
#include "canvas/kis_canvas2.h"
#include "kis_coordinates_converter.h"
#include "filter/kis_filter_configuration.h"
#include "kis_config.h"
#include "kis_config_notifier.h"
#include "kis_cursor.h"
#include <kis_selection_mask.h>
#include "kis_resources_snapshot.h"
#include <KisView.h>
#include "kis_action_registry.h"
#include "kis_tool_utils.h"


struct Q_DECL_HIDDEN KisTool::Private {
    QCursor cursor; // the cursor that should be shown on tool activation.

    // From the canvas resources
    KoPatternSP currentPattern;
    KoAbstractGradientSP currentGradient;
    KoColor currentFgColor;
    KoColor currentBgColor;
    float currentExposure{1.0};
    KisFilterConfigurationSP currentGenerator;
    QWidget* optionWidget{0};
    ToolMode m_mode{HOVER_MODE};
    bool m_isActive{false};
};

KisTool::KisTool(KoCanvasBase * canvas, const QCursor & cursor)
    : KoToolBase(canvas)
    , d(new Private)
{
    d->cursor = cursor;

    connect(KisConfigNotifier::instance(), SIGNAL(configChanged()), SLOT(resetCursorStyle()));
    connect(this, SIGNAL(isActiveChanged(bool)), SLOT(resetCursorStyle()));
}

KisTool::~KisTool()
{
    delete d;
}

void KisTool::activate(ToolActivation activation, const QSet<KoShape*> &shapes)
{
    KoToolBase::activate(activation, shapes);

    resetCursorStyle();

    if (!canvas()) return;
    if (!canvas()->resourceManager()) return;


    d->currentFgColor = canvas()->resourceManager()->resource(KoCanvasResourceProvider::ForegroundColor).value<KoColor>();
    d->currentBgColor = canvas()->resourceManager()->resource(KoCanvasResourceProvider::BackgroundColor).value<KoColor>();

    if (canvas()->resourceManager()->hasResource(KisCanvasResourceProvider::CurrentPattern)) {
        d->currentPattern = canvas()->resourceManager()->resource(KisCanvasResourceProvider::CurrentPattern).value<KoPatternSP>();
    }

    if (canvas()->resourceManager()->hasResource(KisCanvasResourceProvider::CurrentGradient)) {
        d->currentGradient = canvas()->resourceManager()->resource(KisCanvasResourceProvider::CurrentGradient).value<KoAbstractGradientSP>();
    }

    KisPaintOpPresetSP preset = canvas()->resourceManager()->resource(KisCanvasResourceProvider::CurrentPaintOpPreset).value<KisPaintOpPresetSP>();
    if (preset && preset->settings()) {
        preset->settings()->activate();
    }

    if (canvas()->resourceManager()->hasResource(KisCanvasResourceProvider::HdrExposure)) {
        d->currentExposure = static_cast<float>(canvas()->resourceManager()->resource(KisCanvasResourceProvider::HdrExposure).toDouble());
    }

    if (canvas()->resourceManager()->hasResource(KisCanvasResourceProvider::CurrentGeneratorConfiguration)) {
        d->currentGenerator = canvas()->resourceManager()->resource(KisCanvasResourceProvider::CurrentGeneratorConfiguration).value<KisFilterConfiguration*>();
    }

    d->m_isActive = true;
    emit isActiveChanged(true);
}

void KisTool::deactivate()
{
    d->m_isActive = false;
    emit isActiveChanged(false);

    KoToolBase::deactivate();
}

void KisTool::canvasResourceChanged(int key, const QVariant & v)
{
    QString formattedBrushName;
    if (key == KisCanvasResourceProvider::CurrentPaintOpPreset) {
         formattedBrushName = v.value<KisPaintOpPresetSP>()->name().replace("_", " ");
    }

    switch (key) {
    case(KoCanvasResourceProvider::ForegroundColor):
        d->currentFgColor = v.value<KoColor>();
        break;
    case(KoCanvasResourceProvider::BackgroundColor):
        d->currentBgColor = v.value<KoColor>();
        break;
    case(KisCanvasResourceProvider::CurrentPattern):
        d->currentPattern = v.value<KoPatternSP>();
        break;
    case(KisCanvasResourceProvider::CurrentGradient):
        d->currentGradient = v.value<KoAbstractGradientSP>();
        break;
    case(KisCanvasResourceProvider::HdrExposure):
        d->currentExposure = static_cast<float>(v.toDouble());
        break;
    case(KisCanvasResourceProvider::CurrentGeneratorConfiguration):
        d->currentGenerator = static_cast<KisFilterConfiguration*>(v.value<void *>());
        break;
    case(KisCanvasResourceProvider::CurrentPaintOpPreset):
        emit statusTextChanged(formattedBrushName);
        break;
    case(KisCanvasResourceProvider::CurrentKritaNode):
        resetCursorStyle();
        break;
    default:
        break; // Do nothing
    };
}

void KisTool::updateSettingsViews()
{
}

QPointF KisTool::widgetCenterInWidgetPixels()
{
    KisCanvas2 *kritaCanvas = dynamic_cast<KisCanvas2*>(canvas());
    Q_ASSERT(kritaCanvas);

    const KisCoordinatesConverter *converter = kritaCanvas->coordinatesConverter();
    return converter->flakeToWidget(converter->flakeCenterPoint());
}

QPointF KisTool::convertDocumentToWidget(const QPointF& pt)
{
    KisCanvas2 *kritaCanvas = dynamic_cast<KisCanvas2*>(canvas());
    Q_ASSERT(kritaCanvas);

    return kritaCanvas->coordinatesConverter()->documentToWidget(pt);
}

QPointF KisTool::convertToPixelCoord(KoPointerEvent *e)
{
    if (!image())
        return e->point;

    return image()->documentToPixel(e->point);
}

QPointF KisTool::convertToPixelCoord(const QPointF& pt)
{
    if (!image())
        return pt;

    return image()->documentToPixel(pt);
}

QPointF KisTool::convertToPixelCoordAndSnap(KoPointerEvent *e, const QPointF &offset, bool useModifiers)
{
    if (!image())
        return e->point;

    KoSnapGuide *snapGuide = canvas()->snapGuide();
    QPointF pos = snapGuide->snap(e->point, offset, useModifiers ? e->modifiers() : Qt::NoModifier);

    return image()->documentToPixel(pos);
}

QPointF KisTool::convertToPixelCoordAndSnap(const QPointF& pt, const QPointF &offset)
{
    if (!image())
        return pt;

    KoSnapGuide *snapGuide = canvas()->snapGuide();
    QPointF pos = snapGuide->snap(pt, offset, Qt::NoModifier);

    return image()->documentToPixel(pos);
}

QPoint KisTool::convertToImagePixelCoordFloored(KoPointerEvent *e)
{
    if (!image())
        return e->point.toPoint();

    return image()->documentToImagePixelFloored(e->point);
}

QPointF KisTool::viewToPixel(const QPointF &viewCoord) const
{
    if (!image())
        return viewCoord;

    return image()->documentToPixel(canvas()->viewConverter()->viewToDocument(viewCoord));
}

QRectF KisTool::convertToPt(const QRectF &rect)
{
    if (!image())
        return rect;
    QRectF r;
    //We add 1 in the following to the extreme coords because a pixel always has size
    r.setCoords(int(rect.left()) / image()->xRes(), int(rect.top()) / image()->yRes(),
                int(rect.right()) / image()->xRes(), int( rect.bottom()) / image()->yRes());
    return r;
}

qreal KisTool::convertToPt(qreal value)
{
    const qreal avgResolution = 0.5 * (image()->xRes() + image()->yRes());
    return value / avgResolution;
}

QPointF KisTool::pixelToView(const QPoint &pixelCoord) const
{
    if (!image())
        return pixelCoord;
    QPointF documentCoord = image()->pixelToDocument(pixelCoord);
    return canvas()->viewConverter()->documentToView(documentCoord);
}

QPointF KisTool::pixelToView(const QPointF &pixelCoord) const
{
    if (!image())
        return pixelCoord;
    QPointF documentCoord = image()->pixelToDocument(pixelCoord);
    return canvas()->viewConverter()->documentToView(documentCoord);
}

QRectF KisTool::pixelToView(const QRectF &pixelRect) const
{
    if (!image()) {
        return pixelRect;
    }
    QPointF topLeft = pixelToView(pixelRect.topLeft());
    QPointF bottomRight = pixelToView(pixelRect.bottomRight());
    return {topLeft, bottomRight};
}

QPainterPath KisTool::pixelToView(const QPainterPath &pixelPolygon) const
{
    QTransform matrix;
    qreal zoomX, zoomY;
    canvas()->viewConverter()->zoom(&zoomX, &zoomY);
    matrix.scale(zoomX/image()->xRes(), zoomY/ image()->yRes());
    return matrix.map(pixelPolygon);
}

QPolygonF KisTool::pixelToView(const QPolygonF &pixelPath) const
{
    QTransform matrix;
    qreal zoomX, zoomY;
    canvas()->viewConverter()->zoom(&zoomX, &zoomY);
    matrix.scale(zoomX/image()->xRes(), zoomY/ image()->yRes());
    return matrix.map(pixelPath);
}

void KisTool::updateCanvasPixelRect(const QRectF &pixelRect)
{
    canvas()->updateCanvas(convertToPt(pixelRect));
}

void KisTool::updateCanvasViewRect(const QRectF &viewRect)
{
    canvas()->updateCanvas(canvas()->viewConverter()->viewToDocument(viewRect));
}

KisImageWSP KisTool::image() const
{
    // For now, krita tools only work in krita, not for a krita shape. Krita shapes are for 2.1
    KisCanvas2 * kisCanvas = dynamic_cast<KisCanvas2*>(canvas());
    if (kisCanvas) {
        return kisCanvas->currentImage();
    }

    return 0;

}

QCursor KisTool::cursor() const
{
    return d->cursor;
}

<<<<<<< HEAD
KoPatternSP KisTool::currentPattern()
=======
void KisTool::notifyModified() const
{
    if (image()) {
        image()->setModified();
    }
}

KoPattern * KisTool::currentPattern()
>>>>>>> 9fd34885
{
    return d->currentPattern;
}

KoAbstractGradientSP KisTool::currentGradient()
{
    return d->currentGradient;
}

KisPaintOpPresetSP KisTool::currentPaintOpPreset()
{
    return canvas()->resourceManager()->resource(KisCanvasResourceProvider::CurrentPaintOpPreset).value<KisPaintOpPresetSP>();
}

KisNodeSP KisTool::currentNode() const
{
    KisNodeSP node = canvas()->resourceManager()->resource(KisCanvasResourceProvider::CurrentKritaNode).value<KisNodeWSP>();
    return node;
}

KisNodeList KisTool::selectedNodes() const
{
    KisCanvas2 * kiscanvas = static_cast<KisCanvas2*>(canvas());
    KisViewManager* viewManager = kiscanvas->viewManager();
    return viewManager->nodeManager()->selectedNodes();
}

KoColor KisTool::currentFgColor()
{
    return d->currentFgColor;
}

KoColor KisTool::currentBgColor()
{
    return d->currentBgColor;
}

KisImageWSP KisTool::currentImage()
{
    return image();
}

KisFilterConfigurationSP  KisTool::currentGenerator()
{
    return d->currentGenerator;
}

void KisTool::setMode(ToolMode mode) {
    d->m_mode = mode;
}

KisTool::ToolMode KisTool::mode() const {
    return d->m_mode;
}

void KisTool::setCursor(const QCursor &cursor)
{
    d->cursor = cursor;
}

KisTool::AlternateAction KisTool::actionToAlternateAction(ToolAction action) {
    KIS_ASSERT_RECOVER_RETURN_VALUE(action != Primary, Secondary);
    return (AlternateAction)action;
}

void KisTool::activatePrimaryAction()
{
    resetCursorStyle();
}

void KisTool::deactivatePrimaryAction()
{
    resetCursorStyle();
}

void KisTool::beginPrimaryAction(KoPointerEvent *event)
{
    Q_UNUSED(event);
}

void KisTool::beginPrimaryDoubleClickAction(KoPointerEvent *event)
{
    beginPrimaryAction(event);
}

void KisTool::continuePrimaryAction(KoPointerEvent *event)
{
    Q_UNUSED(event);
}

void KisTool::endPrimaryAction(KoPointerEvent *event)
{
    Q_UNUSED(event);
}

bool KisTool::primaryActionSupportsHiResEvents() const
{
    return false;
}

void KisTool::activateAlternateAction(AlternateAction action)
{
    Q_UNUSED(action);
}

void KisTool::deactivateAlternateAction(AlternateAction action)
{
    Q_UNUSED(action);
}

void KisTool::beginAlternateAction(KoPointerEvent *event, AlternateAction action)
{
    Q_UNUSED(event);
    Q_UNUSED(action);
}

void KisTool::beginAlternateDoubleClickAction(KoPointerEvent *event, AlternateAction action)
{
    beginAlternateAction(event, action);
}

void KisTool::continueAlternateAction(KoPointerEvent *event, AlternateAction action)
{
    Q_UNUSED(event);
    Q_UNUSED(action);
}

void KisTool::endAlternateAction(KoPointerEvent *event, AlternateAction action)
{
    Q_UNUSED(event);
    Q_UNUSED(action);
}

void KisTool::mouseDoubleClickEvent(KoPointerEvent *event)
{
    Q_UNUSED(event);
}

void KisTool::mouseTripleClickEvent(KoPointerEvent *event)
{
    mouseDoubleClickEvent(event);
}

void KisTool::mousePressEvent(KoPointerEvent *event)
{
    Q_UNUSED(event);
}

void KisTool::mouseReleaseEvent(KoPointerEvent *event)
{
    Q_UNUSED(event);
}

void KisTool::mouseMoveEvent(KoPointerEvent *event)
{
    Q_UNUSED(event);
}

void KisTool::deleteSelection()
{
    KisResourcesSnapshotSP resources =
        new KisResourcesSnapshot(image(), currentNode(), this->canvas()->resourceManager());

    if (!blockUntilOperationsFinished()) {
        return;
    }

    if (!KisToolUtils::clearImage(image(), resources->currentNode(), resources->activeSelection())) {
        KoToolBase::deleteSelection();
    }
}

KisTool::NodePaintAbility KisTool::nodePaintAbility()
{
    KisNodeSP node = currentNode();
    if (!node) {
        return NodePaintAbility::UNPAINTABLE;
    }
    if (node->inherits("KisShapeLayer")) {
        return NodePaintAbility::VECTOR;
    }
    if (node->inherits("KisCloneLayer")) {
        return NodePaintAbility::CLONE;
    }
    if (node->paintDevice()) {
        return NodePaintAbility::PAINT;
    }

    return NodePaintAbility::UNPAINTABLE;
}

QWidget* KisTool::createOptionWidget()
{
    d->optionWidget = new QLabel(i18n("No options"));
    d->optionWidget->setObjectName("SpecialSpacer");
    return d->optionWidget;
}

#define NEAR_VAL -1000.0
#define FAR_VAL 1000.0
#define PROGRAM_VERTEX_ATTRIBUTE 0

void KisTool::paintToolOutline(QPainter* painter, const QPainterPath &path)
{
    KisOpenGLCanvas2 *canvasWidget = dynamic_cast<KisOpenGLCanvas2 *>(canvas()->canvasWidget());
    if (canvasWidget)  {
        painter->beginNativePainting();
        canvasWidget->paintToolOutline(path);
        painter->endNativePainting();
    }
    else {
        painter->save();
        painter->setCompositionMode(QPainter::RasterOp_SourceXorDestination);
        painter->setPen(QColor(128, 255, 128));
        painter->drawPath(path);
        painter->restore();
    }
}

void KisTool::resetCursorStyle()
{
    useCursor(d->cursor);
}

bool KisTool::overrideCursorIfNotEditable()
{
    // override cursor for canvas iff this tool is active
    // and we can't paint on the active layer
    if (isActive()) {
        KisNodeSP node = currentNode();
        if (node && !node->isEditable()) {
            canvas()->setCursor(Qt::ForbiddenCursor);
            return true;
        }
    }
    return false;
}

bool KisTool::blockUntilOperationsFinished()
{
    KisCanvas2 * kiscanvas = static_cast<KisCanvas2*>(canvas());
    KisViewManager* viewManager = kiscanvas->viewManager();
    return viewManager->blockUntilOperationsFinished(image());
}

void KisTool::blockUntilOperationsFinishedForced()
{
    KisCanvas2 * kiscanvas = static_cast<KisCanvas2*>(canvas());
    KisViewManager* viewManager = kiscanvas->viewManager();
    viewManager->blockUntilOperationsFinishedForced(image());
}

bool KisTool::isActive() const
{
    return d->m_isActive;
}

bool KisTool::nodeEditable()
{
    KisNodeSP node = currentNode();
    if (!node) {
        return false;
    }

    bool blockedNoIndirectPainting = false;

    const bool presetUsesIndirectPainting =
        !currentPaintOpPreset()->settings()->paintIncremental();

    if (!presetUsesIndirectPainting) {
        const KisIndirectPaintingSupport *indirectPaintingLayer =
                dynamic_cast<const KisIndirectPaintingSupport*>(node.data());
        if (indirectPaintingLayer) {
            blockedNoIndirectPainting = !indirectPaintingLayer->supportsNonIndirectPainting();
        }
    }

    bool nodeEditable = node->isEditable() && !blockedNoIndirectPainting;

    if (!nodeEditable) {
        KisCanvas2 * kiscanvas = static_cast<KisCanvas2*>(canvas());
        QString message;
        if (!node->visible() && node->userLocked()) {
            message = i18n("Layer is locked and invisible.");
        } else if (node->userLocked()) {
            message = i18n("Layer is locked.");
        } else if(!node->visible()) {
            message = i18n("Layer is invisible.");
        } else if (blockedNoIndirectPainting) {
            message = i18n("Layer can be painted in Wash Mode only.");
        } else {
            message = i18n("Group not editable.");
        }
        kiscanvas->viewManager()->showFloatingMessage(message, KisIconUtils::loadIcon("object-locked"));
    }
    return nodeEditable;
}

bool KisTool::selectionEditable()
{
    KisCanvas2 * kisCanvas = static_cast<KisCanvas2*>(canvas());
    KisViewManager * view = kisCanvas->viewManager();

    bool editable = view->selectionEditable();
    if (!editable) {
        KisCanvas2 * kiscanvas = static_cast<KisCanvas2*>(canvas());
        kiscanvas->viewManager()->showFloatingMessage(i18n("Local selection is locked."), KisIconUtils::loadIcon("object-locked"));
    }
    return editable;
}

void KisTool::listenToModifiers(bool listen)
{
    Q_UNUSED(listen);
}

bool KisTool::listeningToModifiers()
{
    return false;
}<|MERGE_RESOLUTION|>--- conflicted
+++ resolved
@@ -345,9 +345,6 @@
     return d->cursor;
 }
 
-<<<<<<< HEAD
-KoPatternSP KisTool::currentPattern()
-=======
 void KisTool::notifyModified() const
 {
     if (image()) {
@@ -355,8 +352,7 @@
     }
 }
 
-KoPattern * KisTool::currentPattern()
->>>>>>> 9fd34885
+KoPatternSP KisTool::currentPattern()
 {
     return d->currentPattern;
 }
