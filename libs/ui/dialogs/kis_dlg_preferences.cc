/*
 *  preferencesdlg.cc - part of KImageShop
 *
 *  SPDX-FileCopyrightText: 1999 Michael Koch <koch@kde.org>
 *  SPDX-FileCopyrightText: 2003-2011 Boudewijn Rempt <boud@valdyas.org>
 *
 *  SPDX-License-Identifier: GPL-2.0-or-later
 */

#include "kis_dlg_preferences.h"

#include <config-hdr.h>
#include <opengl/kis_opengl.h>

#include <QBitmap>
#include <QCheckBox>
#include <QComboBox>
#include <QClipboard>
#include <QCursor>
#include <QScreen>
#include <QFileDialog>
#include <QFormLayout>
#include <QGridLayout>
#include <QGroupBox>
#include <QLabel>
#include <QLayout>
#include <QLineEdit>
#include <QMdiArea>
#include <QMessageBox>
#include <QPushButton>
#include <QRadioButton>
#include <QSettings>
#include <QSlider>
#include <QStandardPaths>
#include <QThread>
#include <QToolButton>
#include <QStyleFactory>
#include <QScreen>
#include <QFontComboBox>
#include <QFont>
#include <QSurfaceFormat>
#include <QColorSpace>

#include <KisApplication.h>
#include <KisDocument.h>
#include <kis_icon.h>
#include <KisPart.h>
#include <KisSpinBoxI18nHelper.h>
#include <KoColorModelStandardIds.h>
#include <KoColorProfile.h>
#include <KoColorSpaceEngine.h>
#include <KoConfigAuthorPage.h>
#include <KoConfig.h>
#include <KoFileDialog.h>
#include "KoID.h"
#include <KoVBox.h>

#include <KTitleWidget>
#include <KoResourcePaths.h>
#include <kformat.h>
#include <klocalizedstring.h>
#include <kstandardguiitem.h>
#include <kundo2stack.h>

#include <KisResourceCacheDb.h>
#include <KisResourceLocator.h>

#include "KisProofingConfiguration.h"
#include "KoColorConversionTransformation.h"
#include "kis_action_registry.h"
#include <kis_image.h>
#include <KisSqueezedComboBox.h>
#include "kis_clipboard.h"
#include "widgets/kis_cmb_idlist.h"
#include "KoColorSpace.h"
#include "KoColorSpaceRegistry.h"
#include "kis_canvas_resource_provider.h"
#include "kis_color_manager.h"
#include "kis_config.h"
#include "kis_cursor.h"
#include "kis_image_config.h"
#include "kis_preference_set_registry.h"
#include "KisMainWindow.h"
#include "KisMimeDatabase.h"
#include "kis_file_name_requester.h"

#include "slider_and_spin_box_sync.h"

// for the performance update
#include <kis_cubic_curve.h>
#include <kis_signals_blocker.h>

#include "input/config/kis_input_configuration_page.h"
#include "input/wintab/drawpile_tablettester/tablettester.h"

#include "KisDlgConfigureCumulativeUndo.h"

#ifdef Q_OS_WIN
#include "config_use_qt_tablet_windows.h"
#   ifndef USE_QT_TABLET_WINDOWS
#       include <kis_tablet_support_win8.h>
#   endif
#include "config-high-dpi-scale-factor-rounding-policy.h"
#include "KisWindowsPackageUtils.h"
#endif

/**
 * HACK ALERT: this is a function from a private Qt's header qfont_p.h,
 * we don't include the whole header, because it is painful in the
 * environments we don't fully control, e.g. in distribution packages.
 */
Q_GUI_EXPORT int qt_defaultDpi();

QString shortNameOfDisplay(int index)
{
    if (QGuiApplication::screens().length() <= index) {
        return QString();
    }
    QScreen* screen = QGuiApplication::screens()[index];
    QString resolution = QString::number(screen->geometry().width()).append("x").append(QString::number(screen->geometry().height()));
    QString name = screen->name();
    // name and resolution for a specific screen can change, so they are not used in the identifier; but they can help people understand which screen is which

    KisConfig cfg(true);
    QString shortName = resolution + " " + name + " " + cfg.getScreenStringIdentfier(index);
    return shortName;
}


struct WritableLocationValidator : public QValidator {
    WritableLocationValidator(QObject *parent)
        : QValidator(parent)
    {
    }

    State validate(QString &line, int &/*pos*/) const override
    {
        QFileInfo fi(line);
        if (!fi.isWritable()) {
            return Invalid;
        }
        return Acceptable;
    }
};

struct BackupSuffixValidator : public QValidator {
    BackupSuffixValidator(QObject *parent)
        : QValidator(parent)
        , invalidCharacters(QStringList()
                            << "0" << "1" << "2" << "3" << "4" << "5" << "6" << "7" << "8" << "9"
                            << "/" << "\\" << ":" << ";" << " ")
    {}

    ~BackupSuffixValidator() override {}

    const QStringList invalidCharacters;

    State validate(QString &line, int &/*pos*/) const override
    {
        Q_FOREACH(const QString invalidChar, invalidCharacters) {
            if (line.contains(invalidChar)) {
                return Invalid;
            }
        }
        return Acceptable;
    }
};

/*
 * We need this because the final item in the ComboBox is a used as an action to launch file selection dialog.
 * So disabling it makes sure that user doesn't accidentally scroll and select it and get confused why the
 * file picker launched.
 */
class UnscrollableComboBox : public QObject
{
public:
    UnscrollableComboBox(QObject *parent)
        : QObject(parent)
    {
    }

    bool eventFilter(QObject *, QEvent *event) override
    {
        if (event->type() == QEvent::Wheel) {
            event->accept();
            return true;
        }
        return false;
    }
};

GeneralTab::GeneralTab(QWidget *_parent, const char *_name)
    : WdgGeneralSettings(_parent, _name)
{
    KisConfig cfg(true);

    // HACK ALERT!
    // QScrollArea contents are opaque at multiple levels
    // The contents themselves AND the viewport widget
    {
        scrollAreaWidgetContents->setAutoFillBackground(false);
        scrollAreaWidgetContents->parentWidget()->setAutoFillBackground(false);
    }

    //
    // Cursor Tab
    //

    QStringList cursorItems = QStringList()
            << i18n("No Cursor")
            << i18n("Tool Icon")
            << i18n("Arrow")
            << i18n("Small Circle")
            << i18n("Crosshair")
            << i18n("Triangle Righthanded")
            << i18n("Triangle Lefthanded")
            << i18n("Black Pixel")
            << i18n("White Pixel");

    QStringList outlineItems = QStringList()
            << i18nc("Display options label to not DISPLAY brush outline", "No Outline")
            << i18n("Circle Outline")
            << i18n("Preview Outline")
            << i18n("Tilt Outline");

    // brush

    m_cmbCursorShape->addItems(cursorItems);

    m_cmbCursorShape->setCurrentIndex(cfg.newCursorStyle());

    m_cmbOutlineShape->addItems(outlineItems);

    m_cmbOutlineShape->setCurrentIndex(cfg.newOutlineStyle());

    m_showOutlinePainting->setChecked(cfg.showOutlineWhilePainting());
    m_changeBrushOutline->setChecked(!cfg.forceAlwaysFullSizedOutline());

    KoColor cursorColor(KoColorSpaceRegistry::instance()->rgb8());
    cursorColor.fromQColor(cfg.getCursorMainColor());
    cursorColorButton->setColor(cursorColor);

    // eraser

    m_chkSeparateEraserCursor->setChecked(cfg.separateEraserCursor());

    m_cmbEraserCursorShape->addItems(cursorItems);
    m_cmbEraserCursorShape->addItem(i18n("Eraser"));

    m_cmbEraserCursorShape->setCurrentIndex(cfg.eraserCursorStyle());

    m_cmbEraserOutlineShape->addItems(outlineItems);

    m_cmbEraserOutlineShape->setCurrentIndex(cfg.eraserOutlineStyle());

    m_showEraserOutlinePainting->setChecked(cfg.showEraserOutlineWhilePainting());
    m_changeEraserBrushOutline->setChecked(!cfg.forceAlwaysFullSizedEraserOutline());

    KoColor eraserCursorColor(KoColorSpaceRegistry::instance()->rgb8());
    eraserCursorColor.fromQColor(cfg.getEraserCursorMainColor());
    eraserCursorColorButton->setColor(eraserCursorColor);

    //
    // Window Tab
    //
    chkUseCustomFont->setChecked(cfg.readEntry<bool>("use_custom_system_font", false));
    cmbCustomFont->findChild <QComboBox*>("stylesComboBox")->setVisible(false);

    QString fontName = cfg.readEntry<QString>("custom_system_font", "");
    if (fontName.isEmpty()) {
        cmbCustomFont->setCurrentFont(qApp->font());

    }
    else {
        int pointSize = qApp->font().pointSize();
        cmbCustomFont->setCurrentFont(QFont(fontName, pointSize));
    }
    int fontSize = cfg.readEntry<int>("custom_font_size", -1);
    if (fontSize < 0) {
        intFontSize->setValue(qApp->font().pointSize());
    }
    else {
        intFontSize->setValue(fontSize);
    }

    m_cmbMDIType->setCurrentIndex(cfg.readEntry<int>("mdi_viewmode", (int)QMdiArea::TabbedView));
    enableSubWindowOptions(m_cmbMDIType->currentIndex());
    connect(m_cmbMDIType, SIGNAL(currentIndexChanged(int)), SLOT(enableSubWindowOptions(int)));

    m_backgroundimage->setText(cfg.getMDIBackgroundImage());
    connect(m_bnFileName, SIGNAL(clicked()), SLOT(getBackgroundImage()));
    connect(clearBgImageButton, SIGNAL(clicked()), SLOT(clearBackgroundImage()));

    QString xml = cfg.getMDIBackgroundColor();
    KoColor mdiColor = KoColor::fromXML(xml);
    m_mdiColor->setColor(mdiColor);

    m_chkRubberBand->setChecked(cfg.readEntry<int>("mdi_rubberband", cfg.useOpenGL()));

    m_chkCanvasMessages->setChecked(cfg.showCanvasMessages());

    const QString configPath = QStandardPaths::writableLocation(QStandardPaths::GenericConfigLocation);
    QSettings kritarc(configPath + QStringLiteral("/kritadisplayrc"), QSettings::IniFormat);
    m_chkHiDPI->setChecked(kritarc.value("EnableHiDPI", true).toBool());
#ifdef HAVE_HIGH_DPI_SCALE_FACTOR_ROUNDING_POLICY
    m_chkHiDPIFractionalScaling->setChecked(kritarc.value("EnableHiDPIFractionalScaling", false).toBool());
#else
    m_wdgHiDPIFractionalScaling->setEnabled(false);
#endif
    chkUsageLogging->setChecked(kritarc.value("LogUsage", true).toBool());


    //
    // Tools tab
    //
    m_radioToolOptionsInDocker->setChecked(cfg.toolOptionsInDocker());
    cmbFlowMode->setCurrentIndex((int)!cfg.readEntry<bool>("useCreamyAlphaDarken", true));
    cmbCmykBlendingMode->setCurrentIndex((int)!cfg.readEntry<bool>("useSubtractiveBlendingForCmykColorSpaces", true));
    m_chkSwitchSelectionCtrlAlt->setChecked(cfg.switchSelectionCtrlAlt());
    chkEnableTouch->setChecked(!cfg.disableTouchOnCanvas());
    chkTouchPressureSensitivity->setChecked(cfg.readEntry("useTouchPressureSensitivity", true));
    connect(chkEnableTouch, SIGNAL(toggled(bool)),
            chkTouchPressureSensitivity, SLOT(setEnabled(bool)));
    chkTouchPressureSensitivity->setEnabled(chkEnableTouch->isChecked());

    chkEnableTransformToolAfterPaste->setChecked(cfg.activateTransformToolAfterPaste());
    chkZoomHorizontally->setChecked(cfg.zoomHorizontal());

    m_groupBoxKineticScrollingSettings->setChecked(cfg.kineticScrollingEnabled());

    m_cmbKineticScrollingGesture->addItem(i18n("On Touch Drag"));
    m_cmbKineticScrollingGesture->addItem(i18n("On Click Drag"));
    m_cmbKineticScrollingGesture->addItem(i18n("On Middle-Click Drag"));
    //m_cmbKineticScrollingGesture->addItem(i18n("On Right Click Drag"));

    spnZoomSteps->setValue(cfg.zoomSteps());


    m_cmbKineticScrollingGesture->setCurrentIndex(cfg.kineticScrollingGesture());
    m_kineticScrollingSensitivitySlider->setRange(0, 100);
    m_kineticScrollingSensitivitySlider->setValue(cfg.kineticScrollingSensitivity());
    m_chkKineticScrollingHideScrollbars->setChecked(cfg.kineticScrollingHiddenScrollbars());

    intZoomMarginSize->setValue(cfg.zoomMarginSize());

    //
    // File handling
    //
    int autosaveInterval = cfg.autoSaveInterval();
    //convert to minutes
    m_autosaveSpinBox->setValue(autosaveInterval / 60);
    m_autosaveCheckBox->setChecked(autosaveInterval > 0);
    chkHideAutosaveFiles->setChecked(cfg.readEntry<bool>("autosavefileshidden", true));

    m_chkCompressKra->setChecked(cfg.compressKra());
    chkZip64->setChecked(cfg.useZip64());
    m_chkTrimKra->setChecked(cfg.trimKra());
    m_chkTrimFramesImport->setChecked(cfg.trimFramesImport());

    m_backupFileCheckBox->setChecked(cfg.backupFile());
    cmbBackupFileLocation->setCurrentIndex(cfg.readEntry<int>("backupfilelocation", 0));
    txtBackupFileSuffix->setText(cfg.readEntry<QString>("backupfilesuffix", "~"));
    QValidator *validator = new BackupSuffixValidator(txtBackupFileSuffix);
    txtBackupFileSuffix->setValidator(validator);
    intNumBackupFiles->setValue(cfg.readEntry<int>("numberofbackupfiles", 1));

    cmbDefaultExportFileType->clear(); 
    QStringList mimeFilter = KisImportExportManager::supportedMimeTypes(KisImportExportManager::Export);

        QMap<QString, QString> mimeTypeMap;

        foreach (const QString &mimeType, mimeFilter) {
            QString description = KisMimeDatabase::descriptionForMimeType(mimeType);
            mimeTypeMap.insert(description, mimeType);
        }

        // Sort after we get the description because mimeType values have image, application, etc... in front
        QStringList sortedDescriptions = mimeTypeMap.keys();
        sortedDescriptions.sort(Qt::CaseInsensitive);

        cmbDefaultExportFileType->addItem(i18n("All Supported Files"), "all/mime");
        foreach (const QString &description, sortedDescriptions) {
            const QString &mimeType = mimeTypeMap.value(description);
            cmbDefaultExportFileType->addItem(description, mimeType);
        }

        const QString mimeTypeToFind = cfg.exportMimeType(false).toUtf8();
        const int index = cmbDefaultExportFileType->findData(mimeTypeToFind);

        if (index >= 0) {
            cmbDefaultExportFileType->setCurrentIndex(index);
        } else {
            // Index can't be found, default set to image/png
            const QString defaultMimeType = "image/png";
            const int defaultIndex = cmbDefaultExportFileType->findData(defaultMimeType);
            if (defaultIndex >= 0) {
                cmbDefaultExportFileType->setCurrentIndex(defaultIndex);
            } else {
                // Case where the default mime type is also not found in the combo box
                qDebug() << "Default mime type not found in the combo box.";
            }
        }

    QString selectedMimeType = cmbDefaultExportFileType->currentData().toString();

    //
    // Miscellaneous
    //
    cmbStartupSession->addItem(i18n("Open default window"));
    cmbStartupSession->addItem(i18n("Load previous session"));
    cmbStartupSession->addItem(i18n("Show session manager"));
    cmbStartupSession->setCurrentIndex(cfg.sessionOnStartup());

    chkSaveSessionOnQuit->setChecked(cfg.saveSessionOnQuit(false));

    m_chkConvertOnImport->setChecked(cfg.convertToImageColorspaceOnImport());

    m_undoStackSize->setValue(cfg.undoStackLimit());
    chkCumulativeUndo->setChecked(cfg.useCumulativeUndoRedo());
    connect(chkCumulativeUndo, SIGNAL(toggled(bool)), btnAdvancedCumulativeUndo, SLOT(setEnabled(bool)));
    btnAdvancedCumulativeUndo->setEnabled(chkCumulativeUndo->isChecked());
    connect(btnAdvancedCumulativeUndo, SIGNAL(clicked()), SLOT(showAdvancedCumulativeUndoSettings()));
    m_cumulativeUndoData = cfg.cumulativeUndoData();

    chkShowRootLayer->setChecked(cfg.showRootLayer());

    m_chkAutoPin->setChecked(cfg.autoPinLayersToTimeline());
    m_chkAdaptivePlaybackRange->setChecked(cfg.adaptivePlaybackRange());

    chkRenameMergedLayers->setChecked(KisImageConfig(true).renameMergedLayers());
    chkRenamePastedLayers->setChecked(cfg.renamePastedLayers());

    KConfigGroup group = KSharedConfig::openConfig()->group("File Dialogs");
    bool dontUseNative = true;
#ifdef Q_OS_ANDROID
    dontUseNative = false;
#endif
#ifdef Q_OS_UNIX
    if (qgetenv("XDG_CURRENT_DESKTOP") == "KDE") {
        dontUseNative = false;
    }
#endif
#ifdef Q_OS_MACOS
    dontUseNative = false;
#endif
#ifdef Q_OS_WIN
    dontUseNative = false;
#endif
    m_chkNativeFileDialog->setChecked(!group.readEntry("DontUseNativeFileDialog", dontUseNative));

    if (!qEnvironmentVariable("APPIMAGE").isEmpty()) {
        // AppImages don't have access to platform plugins. BUG: 447805
        // Setting the checkbox to false is 
        m_chkNativeFileDialog->setChecked(false);
        m_chkNativeFileDialog->setEnabled(false);
    }

    intMaxBrushSize->setValue(KisImageConfig(true).maxBrushSize());

    //
    // Resources
    //
    m_urlResourceFolder->setMode(KoFileDialog::OpenDirectory);
    m_urlResourceFolder->setConfigurationName("resource_directory");
    const QString resourceLocation = KoResourcePaths::getAppDataLocation();
    if (QFileInfo(resourceLocation).isWritable()) {
        m_urlResourceFolder->setFileName(resourceLocation);
    }
    else {
        m_urlResourceFolder->setFileName(QStandardPaths::writableLocation(QStandardPaths::AppDataLocation));
    }
    QValidator *writableValidator = new WritableLocationValidator(m_urlResourceFolder);
    txtBackupFileSuffix->setValidator(writableValidator);
    connect(m_urlResourceFolder, SIGNAL(textChanged(QString)), SLOT(checkResourcePath()));
    checkResourcePath();

    grpRestartMessage->setPixmap(
        grpRestartMessage->style()->standardIcon(QStyle::SP_MessageBoxWarning).pixmap(QSize(32, 32)));
    grpRestartMessage->setText(i18n("You will need to Restart Krita for the changes to take an effect."));

    grpAndroidWarningMessage->setVisible(false);
    grpAndroidWarningMessage->setPixmap(
        grpAndroidWarningMessage->style()->standardIcon(QStyle::SP_MessageBoxWarning).pixmap(QSize(32, 32)));
    grpAndroidWarningMessage->setText(
        i18n("Saving at a Location picked from the File Picker may slow down the startup!"));

#ifdef Q_OS_ANDROID
    m_urlResourceFolder->setVisible(false);

    m_resourceFolderSelector->setVisible(true);
    m_resourceFolderSelector->installEventFilter(new UnscrollableComboBox(this));

    const QList<QPair<QString, QString>> writableLocations = []() {
        QList<QPair<QString, QString>> writableLocationsAndText;
        // filters out the duplicates
        const QList<QString> locations = []() {
            QStringList filteredLocations;
            const QStringList locations = QStandardPaths::standardLocations(QStandardPaths::AppDataLocation);
            Q_FOREACH(const QString &location, locations) {
                if (!filteredLocations.contains(location)) {
                    filteredLocations.append(location);
                }
            }
            return filteredLocations;
        }();

        bool isFirst = true;

        Q_FOREACH (QString location, locations) {
            QString text;
            QFileInfo fileLocation(location);
            // The first one that we get from is the "Default"
            if (isFirst) {
                text = i18n("Default");
                isFirst = false;
            } else if (location.startsWith("/data")) {
                text = i18n("Internal Storage");
            } else {
                text = i18n("SD-Card");
            }
            if (fileLocation.isWritable()) {
                writableLocationsAndText.append({text, location});
            }
        }
        return writableLocationsAndText;
    }();

    for (auto it = writableLocations.constBegin(); it != writableLocations.constEnd(); ++it) {
        m_resourceFolderSelector->addItem(it->first + " - " + it->second);
        // we need it to extract out the path
        m_resourceFolderSelector->setItemData(m_resourceFolderSelector->count() - 1, it->second, Qt::UserRole);
    }

    // if the user has selected a custom location, we add it to the list as well.
    if (resourceLocation.startsWith("content://")) {
        m_resourceFolderSelector->addItem(resourceLocation);
        int index = m_resourceFolderSelector->count() - 1;
        m_resourceFolderSelector->setItemData(index, resourceLocation, Qt::UserRole);
        m_resourceFolderSelector->setCurrentIndex(index);
        grpAndroidWarningMessage->setVisible(true);
    } else {
        // find the index of the current resource location in the writableLocation, so we can set our view to that
        auto iterator = std::find_if(writableLocations.constBegin(),
                                     writableLocations.constEnd(),
                                     [&resourceLocation](QPair<QString, QString> location) {
                                         return location.second == resourceLocation;
                                     });

        if (iterator != writableLocations.constEnd()) {
            int index = writableLocations.indexOf(*iterator);
            KIS_SAFE_ASSERT_RECOVER_NOOP(index < m_resourceFolderSelector->count());
            m_resourceFolderSelector->setCurrentIndex(index);
        }
    }

    // this should be the last item we add.
    m_resourceFolderSelector->addItem(i18n("Choose Manually"));

    connect(m_resourceFolderSelector, qOverload<int>(&QComboBox::activated), [this](int index) {
        const int previousIndex = m_resourceFolderSelector->currentIndex();

        // if it is the last item in the last item, then open file picker and set the name returned as the filename
        if (m_resourceFolderSelector->count() - 1 == index) {
            KoFileDialog dialog(this, KoFileDialog::OpenDirectory, "Select Directory");
            const QString selectedDirectory = dialog.filename();

            if (!selectedDirectory.isEmpty()) {
                // if the index above "Choose Manually" is a content Uri, then we just modify it, and then set that as
                // the index.
                if (m_resourceFolderSelector->itemData(index - 1, Qt::DisplayRole)
                        .value<QString>()
                        .startsWith("content://")) {
                    m_resourceFolderSelector->setItemText(index - 1, selectedDirectory);
                    m_resourceFolderSelector->setItemData(index - 1, selectedDirectory, Qt::UserRole);
                    m_resourceFolderSelector->setCurrentIndex(index - 1);
                } else {
                    // There isn't any content Uri in the ComboBox list, so just insert one, and set that as the index.
                    m_resourceFolderSelector->insertItem(index, selectedDirectory);
                    m_resourceFolderSelector->setItemData(index, selectedDirectory, Qt::UserRole);
                    m_resourceFolderSelector->setCurrentIndex(index);
                }
                // since we have selected the custom location, make the warning visible.
                grpAndroidWarningMessage->setVisible(true);
            } else {
                m_resourceFolderSelector->setCurrentIndex(previousIndex);
            }
        }

        // hide-unhide based on the selection of user.
        grpAndroidWarningMessage->setVisible(
            m_resourceFolderSelector->currentData(Qt::UserRole).value<QString>().startsWith("content://"));
    });

#else
    m_resourceFolderSelector->setVisible(false);
#endif

    grpWindowsAppData->setVisible(false);
#ifdef Q_OS_WIN
    QString folderInStandardAppData;
    QString folderInPrivateAppData;
    KoResourcePaths::getAllUserResourceFoldersLocationsForWindowsStore(folderInStandardAppData, folderInPrivateAppData);

    if (!folderInPrivateAppData.isEmpty()) {
        const auto pathToDisplay = [](const QString &path) {
            // Due to how Unicode word wrapping works, the string does not
            // wrap after backslashes in Qt 5.12. We don't want the path to
            // become too long, so we add a U+200B ZERO WIDTH SPACE to allow
            // wrapping. The downside is that we cannot let the user select
            // and copy the path because it now contains invisible unicode
            // code points.
            // See: https://bugreports.qt.io/browse/QTBUG-80892
            return QDir::toNativeSeparators(path).replace(QChar('\\'), QStringLiteral(u"\\\u200B"));
        };

        const QDir privateResourceDir(folderInPrivateAppData);
        const QDir appDataDir(folderInStandardAppData);
        grpWindowsAppData->setPixmap(
            grpWindowsAppData->style()->standardIcon(QStyle::SP_MessageBoxInformation).pixmap(QSize(32, 32)));
        // Similar text is also used in KisViewManager.cpp
        grpWindowsAppData->setText(i18nc("@info resource folder",
                                         "<p>You are using the Microsoft Store package version of Krita. "
                                         "Even though Krita can be configured to place resources under the "
                                         "user AppData location, Windows may actually store the files "
                                         "inside a private app location.</p>\n"
                                         "<p>You should check both locations to determine where "
                                         "the files are located.</p>\n"
                                         "<p><b>User AppData</b> (<a href=\"copyuser\">Copy</a>):<br/>\n"
                                         "%1</p>\n"
                                         "<p><b>Private app location</b> (<a href=\"copyprivate\">Copy</a>):<br/>\n"
                                         "%2</p>",
                                         pathToDisplay(appDataDir.absolutePath()),
                                         pathToDisplay(privateResourceDir.absolutePath())));
        grpWindowsAppData->setVisible(true);

        connect(grpWindowsAppData,
                &KisWarningBlock::linkActivated,
                [userPath = appDataDir.absolutePath(),
                 privatePath = privateResourceDir.absolutePath()](const QString &link) {
                    if (link == QStringLiteral("copyuser")) {
                        qApp->clipboard()->setText(QDir::toNativeSeparators(userPath));
                    } else if (link == QStringLiteral("copyprivate")) {
                        qApp->clipboard()->setText(QDir::toNativeSeparators(privatePath));
                    } else {
                        qWarning() << "Unexpected link activated in lblWindowsAppDataNote:" << link;
                    }
                });
    }
#endif


    const int forcedFontDPI = cfg.readEntry("forcedDpiForQtFontBugWorkaround", -1);
    chkForcedFontDPI->setChecked(forcedFontDPI > 0);
    intForcedFontDPI->setValue(forcedFontDPI > 0 ? forcedFontDPI : qt_defaultDpi());
    intForcedFontDPI->setEnabled(forcedFontDPI > 0);
    connect(chkForcedFontDPI, SIGNAL(toggled(bool)), intForcedFontDPI, SLOT(setEnabled(bool)));

    m_pasteFormatGroup.addButton(btnDownload, KisClipboard::PASTE_FORMAT_DOWNLOAD);
    m_pasteFormatGroup.addButton(btnLocal, KisClipboard::PASTE_FORMAT_LOCAL);
    m_pasteFormatGroup.addButton(btnBitmap, KisClipboard::PASTE_FORMAT_CLIP);
    m_pasteFormatGroup.addButton(btnAsk, KisClipboard::PASTE_FORMAT_ASK);

    QAbstractButton *button = m_pasteFormatGroup.button(cfg.pasteFormat(false));

    Q_ASSERT(button);

    if (button) {
        button->setChecked(true);
    }
}

void GeneralTab::setDefault()
{
    KisConfig cfg(true);

    m_cmbCursorShape->setCurrentIndex(cfg.newCursorStyle(true));
    m_cmbOutlineShape->setCurrentIndex(cfg.newOutlineStyle(true));
    m_chkSeparateEraserCursor->setChecked(cfg.readEntry<bool>("separateEraserCursor", false));
    m_cmbEraserCursorShape->setCurrentIndex(cfg.eraserCursorStyle(true));
    m_cmbEraserOutlineShape->setCurrentIndex(cfg.eraserOutlineStyle(true));

    chkShowRootLayer->setChecked(cfg.showRootLayer(true));
    m_autosaveCheckBox->setChecked(cfg.autoSaveInterval(true) > 0);
    //convert to minutes
    m_autosaveSpinBox->setValue(cfg.autoSaveInterval(true) / 60);
    chkHideAutosaveFiles->setChecked(true);

    m_undoStackSize->setValue(cfg.undoStackLimit(true));
    chkCumulativeUndo->setChecked(cfg.useCumulativeUndoRedo(true));
    m_cumulativeUndoData = cfg.cumulativeUndoData(true);

    m_backupFileCheckBox->setChecked(cfg.backupFile(true));
    cmbBackupFileLocation->setCurrentIndex(0);
    txtBackupFileSuffix->setText("~");
    intNumBackupFiles->setValue(1);

    m_showOutlinePainting->setChecked(cfg.showOutlineWhilePainting(true));
    m_changeBrushOutline->setChecked(!cfg.forceAlwaysFullSizedOutline(true));
    m_showEraserOutlinePainting->setChecked(cfg.showEraserOutlineWhilePainting(true));
    m_changeEraserBrushOutline->setChecked(!cfg.forceAlwaysFullSizedEraserOutline(true));

#if defined Q_OS_ANDROID || defined Q_OS_MACOS || defined Q_OS_WIN
    m_chkNativeFileDialog->setChecked(true);
#else
    m_chkNativeFileDialog->setChecked(false);
#endif

    intMaxBrushSize->setValue(1000);

    chkUseCustomFont->setChecked(false);
    cmbCustomFont->setCurrentFont(qApp->font());
    intFontSize->setValue(qApp->font().pointSize());

        
    m_cmbMDIType->setCurrentIndex((int)QMdiArea::TabbedView);
    m_chkRubberBand->setChecked(cfg.useOpenGL(true));
    KoColor mdiColor;
    mdiColor.fromXML(cfg.getMDIBackgroundColor(true));
    m_mdiColor->setColor(mdiColor);
    m_backgroundimage->setText(cfg.getMDIBackgroundImage(true));
    m_chkCanvasMessages->setChecked(cfg.showCanvasMessages(true));
    m_chkCompressKra->setChecked(cfg.compressKra(true));
    m_chkTrimKra->setChecked(cfg.trimKra(true));
    m_chkTrimFramesImport->setChecked(cfg.trimFramesImport(true));
    chkZip64->setChecked(cfg.useZip64(true));
    m_chkHiDPI->setChecked(true);
#ifdef HAVE_HIGH_DPI_SCALE_FACTOR_ROUNDING_POLICY
    m_chkHiDPIFractionalScaling->setChecked(true);
#endif
    chkUsageLogging->setChecked(true);
    m_radioToolOptionsInDocker->setChecked(cfg.toolOptionsInDocker(true));
    cmbFlowMode->setCurrentIndex(0);
    m_groupBoxKineticScrollingSettings->setChecked(cfg.kineticScrollingEnabled(true));
    m_cmbKineticScrollingGesture->setCurrentIndex(cfg.kineticScrollingGesture(true));
    spnZoomSteps->setValue(cfg.zoomSteps(true));
    m_kineticScrollingSensitivitySlider->setValue(cfg.kineticScrollingSensitivity(true));
    m_chkKineticScrollingHideScrollbars->setChecked(cfg.kineticScrollingHiddenScrollbars(true));
    intZoomMarginSize->setValue(cfg.zoomMarginSize(true));
    m_chkSwitchSelectionCtrlAlt->setChecked(cfg.switchSelectionCtrlAlt(true));
    chkEnableTouch->setChecked(!cfg.disableTouchOnCanvas(true));
    chkTouchPressureSensitivity->setChecked(true);
    chkEnableTransformToolAfterPaste->setChecked(cfg.activateTransformToolAfterPaste(true));
    chkZoomHorizontally->setChecked(cfg.zoomHorizontal(true));
    m_chkConvertOnImport->setChecked(cfg.convertToImageColorspaceOnImport(true));

    KoColor cursorColor(KoColorSpaceRegistry::instance()->rgb8());
    cursorColor.fromQColor(cfg.getCursorMainColor(true));
    cursorColorButton->setColor(cursorColor);

    KoColor eraserCursorColor(KoColorSpaceRegistry::instance()->rgb8());
    eraserCursorColor.fromQColor(cfg.getEraserCursorMainColor(true));
    eraserCursorColorButton->setColor(eraserCursorColor);


    m_chkAutoPin->setChecked(cfg.autoPinLayersToTimeline(true));
    m_chkAdaptivePlaybackRange->setChecked(cfg.adaptivePlaybackRange(false));

    m_urlResourceFolder->setFileName(KoResourcePaths::getAppDataLocation());

    chkForcedFontDPI->setChecked(false);
    intForcedFontDPI->setValue(qt_defaultDpi());
    intForcedFontDPI->setEnabled(false);

    chkRenameMergedLayers->setChecked(KisImageConfig(true).renameMergedLayers(true));
    chkRenamePastedLayers->setChecked(cfg.renamePastedLayers(true));

    QAbstractButton *button = m_pasteFormatGroup.button(cfg.pasteFormat(true));
    Q_ASSERT(button);

    if (button) {
        button->setChecked(true);
    }
}

void GeneralTab::showAdvancedCumulativeUndoSettings()
{
    KisDlgConfigureCumulativeUndo dlg(m_cumulativeUndoData, m_undoStackSize->value(), this);
    if (dlg.exec() == KoDialog::Accepted) {
        m_cumulativeUndoData = dlg.cumulativeUndoData();
    }
}

CursorStyle GeneralTab::cursorStyle()
{
    return (CursorStyle)m_cmbCursorShape->currentIndex();
}

OutlineStyle GeneralTab::outlineStyle()
{
    return (OutlineStyle)m_cmbOutlineShape->currentIndex();
}

CursorStyle GeneralTab::eraserCursorStyle()
{
    return (CursorStyle)m_cmbEraserCursorShape->currentIndex();
}

OutlineStyle GeneralTab::eraserOutlineStyle()
{
    return (OutlineStyle)m_cmbEraserOutlineShape->currentIndex();
}

KisConfig::SessionOnStartup GeneralTab::sessionOnStartup() const
{
    return (KisConfig::SessionOnStartup)cmbStartupSession->currentIndex();
}

bool GeneralTab::saveSessionOnQuit() const
{
    return chkSaveSessionOnQuit->isChecked();
}

bool GeneralTab::showRootLayer()
{
    return chkShowRootLayer->isChecked();
}

int GeneralTab::autoSaveInterval()
{
    //convert to seconds
    return m_autosaveCheckBox->isChecked() ? m_autosaveSpinBox->value() * 60 : 0;
}

int GeneralTab::undoStackSize()
{
    return m_undoStackSize->value();
}

bool GeneralTab::showOutlineWhilePainting()
{
    return m_showOutlinePainting->isChecked();
}

bool GeneralTab::showEraserOutlineWhilePainting()
{
    return m_showEraserOutlinePainting->isChecked();
}

int GeneralTab::mdiMode()
{
    return m_cmbMDIType->currentIndex();
}

bool GeneralTab::showCanvasMessages()
{
    return m_chkCanvasMessages->isChecked();
}

bool GeneralTab::compressKra()
{
    return m_chkCompressKra->isChecked();
}

bool GeneralTab::trimKra()
{
    return m_chkTrimKra->isChecked();
}

bool GeneralTab::trimFramesImport()
{
    return m_chkTrimFramesImport->isChecked();
}

QString GeneralTab::exportMimeType()
{
    return cmbDefaultExportFileType->currentData().toString();
}

bool GeneralTab::useZip64()
{
    return chkZip64->isChecked();
}

bool GeneralTab::toolOptionsInDocker()
{
    return m_radioToolOptionsInDocker->isChecked();
}

int GeneralTab::zoomSteps()
{
    return spnZoomSteps->value();
}

bool GeneralTab::kineticScrollingEnabled()
{
    return m_groupBoxKineticScrollingSettings->isChecked();
}

int GeneralTab::kineticScrollingGesture()
{
    return m_cmbKineticScrollingGesture->currentIndex();
}

int GeneralTab::kineticScrollingSensitivity()
{
    return m_kineticScrollingSensitivitySlider->value();
}

bool GeneralTab::kineticScrollingHiddenScrollbars()
{
    return m_chkKineticScrollingHideScrollbars->isChecked();
}

int GeneralTab::zoomMarginSize()
{
    return intZoomMarginSize->value();
}

bool GeneralTab::switchSelectionCtrlAlt()
{
    return m_chkSwitchSelectionCtrlAlt->isChecked();
}

bool GeneralTab::convertToImageColorspaceOnImport()
{
    return m_chkConvertOnImport->isChecked();
}

bool GeneralTab::autopinLayersToTimeline()
{
    return m_chkAutoPin->isChecked();
}

bool GeneralTab::adaptivePlaybackRange()
{
    return m_chkAdaptivePlaybackRange->isChecked();
}

int GeneralTab::forcedFontDpi()
{
    return chkForcedFontDPI->isChecked() ? intForcedFontDPI->value() : -1;
}

bool GeneralTab::renameMergedLayers()
{
    return chkRenameMergedLayers->isChecked();
}

bool GeneralTab::renamePastedLayers()
{
    return chkRenamePastedLayers->isChecked();
}

void GeneralTab::getBackgroundImage()
{
    KoFileDialog dialog(this, KoFileDialog::OpenFile, "BackgroundImages");
    dialog.setCaption(i18n("Select a Background Image"));
    dialog.setDefaultDir(QStandardPaths::writableLocation(QStandardPaths::PicturesLocation));
    dialog.setImageFilters();

    QString fn = dialog.filename();
    // dialog box was canceled or somehow no file was selected
    if (fn.isEmpty()) {
        return;
    }

    QImage image(fn);
    if (image.isNull()) {
        QMessageBox::warning(this, i18nc("@title:window", "Krita"), i18n("%1 is not a valid image file!", fn));
    }
    else {
        m_backgroundimage->setText(fn);
    }
}

void GeneralTab::clearBackgroundImage()
{
    // clearing the background image text will implicitly make the background color be used
    m_backgroundimage->setText("");
}

void GeneralTab::checkResourcePath()
{
    const QFileInfo fi(m_urlResourceFolder->fileName());
    if (!fi.isWritable()) {
        grpNonWritableLocation->setPixmap(
            grpNonWritableLocation->style()->standardIcon(QStyle::SP_MessageBoxWarning).pixmap(QSize(32, 32)));
        grpNonWritableLocation->setText(
            i18nc("@info resource folder", "<b>Warning:</b> this location is not writable."));
        grpNonWritableLocation->setVisible(true);
    } else {
        grpNonWritableLocation->setVisible(false);
    }
}

void GeneralTab::enableSubWindowOptions(int mdi_mode)
{
    group_subWinMode->setEnabled(mdi_mode == QMdiArea::SubWindowView);
}


#include "kactioncollection.h"
#include "KisActionsSnapshot.h"

ShortcutSettingsTab::ShortcutSettingsTab(QWidget *parent, const char *name)
    : QWidget(parent)
{
    setObjectName(name);

    QGridLayout * l = new QGridLayout(this);
    l->setContentsMargins(0, 0, 0, 0);
    m_page = new WdgShortcutSettings(this);
    l->addWidget(m_page, 0, 0);


    m_snapshot.reset(new KisActionsSnapshot);

    KisKActionCollection *collection =
        KisPart::instance()->currentMainwindow()->actionCollection();

    Q_FOREACH (QAction *action, collection->actions()) {
        m_snapshot->addAction(action->objectName(), action);
    }

    QMap<QString, KisKActionCollection*> sortedCollections =
        m_snapshot->actionCollections();

    for (auto it = sortedCollections.constBegin(); it != sortedCollections.constEnd(); ++it) {
        m_page->addCollection(it.value(), it.key());
    }
}

ShortcutSettingsTab::~ShortcutSettingsTab()
{
}

void ShortcutSettingsTab::setDefault()
{
    m_page->allDefault();
}

void ShortcutSettingsTab::saveChanges()
{
    m_page->save();
    KisActionRegistry::instance()->settingsPageSaved();
}

void ShortcutSettingsTab::cancelChanges()
{
    m_page->undo();
}

ColorSettingsTab::ColorSettingsTab(QWidget *parent, const char *name)
    : QWidget(parent)
{
    setObjectName(name);

    // XXX: Make sure only profiles that fit the specified color model
    // are shown in the profile combos

    QGridLayout * l = new QGridLayout(this);
    l->setContentsMargins(0, 0, 0, 0);
    m_page = new WdgColorSettings(this);
    l->addWidget(m_page, 0, 0);

    KisConfig cfg(true);

    m_page->chkUseSystemMonitorProfile->setChecked(cfg.useSystemMonitorProfile());
    connect(m_page->chkUseSystemMonitorProfile, SIGNAL(toggled(bool)), this, SLOT(toggleAllowMonitorProfileSelection(bool)));

    m_page->useDefColorSpace->setChecked(cfg.useDefaultColorSpace());
    connect(m_page->useDefColorSpace, SIGNAL(toggled(bool)), this, SLOT(toggleUseDefaultColorSpace(bool)));
    QList<KoID> colorSpaces = KoColorSpaceRegistry::instance()->listKeys();
    for (QList<KoID>::iterator id = colorSpaces.begin(); id != colorSpaces.end(); /* nop */) {
        if (KoColorSpaceRegistry::instance()->colorSpaceColorModelId(id->id()) == AlphaColorModelID) {
            id = colorSpaces.erase(id);
        } else {
            ++id;
        }
    }
    m_page->cmbWorkingColorSpace->setIDList(colorSpaces);
    m_page->cmbWorkingColorSpace->setCurrent(cfg.workingColorSpace());
    m_page->cmbWorkingColorSpace->setEnabled(cfg.useDefaultColorSpace());

    m_page->bnAddColorProfile->setIcon(koIcon("document-import-16"));
    connect(m_page->bnAddColorProfile, SIGNAL(clicked()), SLOT(installProfile()));

    {
        QStringList profiles;
        QMap<QString, const KoColorProfile *>  profileList;
        Q_FOREACH(const KoColorProfile *profile, KoColorSpaceRegistry::instance()->profilesFor(RGBAColorModelID.id())) {
            profileList[profile->name()] = profile;
            profiles.append(profile->name());
        }

        std::sort(profiles.begin(), profiles.end());
        Q_FOREACH (const QString profile, profiles) {
            m_page->cmbColorProfileForEXR->addSqueezedItem(profile);
        }

        const QString colorSpaceId = KoColorSpaceRegistry::instance()->colorSpaceId(RGBAColorModelID.id(), Float16BitsColorDepthID.id());
        const QString defaultProfile = KoColorSpaceRegistry::instance()->defaultProfileForColorSpace(colorSpaceId);
        const QString userProfile = cfg.readEntry("ExrDefaultColorProfile", defaultProfile);

        m_page->cmbColorProfileForEXR->setCurrent(profiles.contains(userProfile) ? userProfile : defaultProfile);
    }


    QFormLayout *monitorProfileGrid = new QFormLayout(m_page->monitorprofileholder);
    monitorProfileGrid->setContentsMargins(0, 0, 0, 0);
    for(int i = 0; i < QGuiApplication::screens().count(); ++i) {
        QLabel *lbl = new QLabel(i18nc("The number of the screen (ordinal) and shortened 'name' of the screen (model + resolution)", "Screen %1 (%2):", i + 1, shortNameOfDisplay(i)));
        lbl->setWordWrap(true);
        m_monitorProfileLabels << lbl;
        KisSqueezedComboBox *cmb = new KisSqueezedComboBox();
        cmb->setSizePolicy(QSizePolicy::MinimumExpanding, QSizePolicy::Fixed);
        monitorProfileGrid->addRow(lbl, cmb);
        m_monitorProfileWidgets << cmb;
    }

// disable if not Linux as KisColorManager is not yet implemented outside Linux
#ifndef Q_OS_LINUX
    m_page->chkUseSystemMonitorProfile->setChecked(false);
    m_page->chkUseSystemMonitorProfile->setDisabled(true);
    m_page->chkUseSystemMonitorProfile->setHidden(true);
#endif

    refillMonitorProfiles(KoID("RGBA"));

    for(int i = 0; i < QApplication::screens().count(); ++i) {
        if (m_monitorProfileWidgets[i]->contains(cfg.monitorProfile(i))) {
            m_monitorProfileWidgets[i]->setCurrent(cfg.monitorProfile(i));
        }
    }

    m_page->chkBlackpoint->setChecked(cfg.useBlackPointCompensation());
    m_page->chkAllowLCMSOptimization->setChecked(cfg.allowLCMSOptimization());
    m_page->chkForcePaletteColor->setChecked(cfg.forcePaletteColors());
    KisImageConfig cfgImage(true);

    KisProofingConfigurationSP proofingConfig = cfgImage.defaultProofingconfiguration();
    m_page->sldAdaptationState->setMaximum(20);
    m_page->sldAdaptationState->setMinimum(0);
    m_page->sldAdaptationState->setValue((int)proofingConfig->adaptationState*20);

    //probably this should become the screenprofile?
    KoColor ga(KoColorSpaceRegistry::instance()->rgb8());
    ga.fromKoColor(proofingConfig->warningColor);
    m_page->gamutAlarm->setColor(ga);

    const KoColorSpace *proofingSpace =  KoColorSpaceRegistry::instance()->colorSpace(proofingConfig->proofingModel,
                                                                                      proofingConfig->proofingDepth,
                                                                                      proofingConfig->proofingProfile);
    if (proofingSpace) {
        m_page->proofingSpaceSelector->setCurrentColorSpace(proofingSpace);
    }

    m_page->cmbProofingIntent->setCurrentIndex((int)proofingConfig->intent);
    m_page->ckbProofBlackPoint->setChecked(proofingConfig->conversionFlags.testFlag(KoColorConversionTransformation::BlackpointCompensation));

    m_pasteBehaviourGroup.addButton(m_page->radioPasteWeb, KisClipboard::PASTE_ASSUME_WEB);
    m_pasteBehaviourGroup.addButton(m_page->radioPasteMonitor, KisClipboard::PASTE_ASSUME_MONITOR);
    m_pasteBehaviourGroup.addButton(m_page->radioPasteAsk, KisClipboard::PASTE_ASK);

    QAbstractButton *button = m_pasteBehaviourGroup.button(cfg.pasteBehaviour());
    Q_ASSERT(button);

    if (button) {
        button->setChecked(true);
    }

    m_page->cmbMonitorIntent->setCurrentIndex(cfg.monitorRenderIntent());

    toggleAllowMonitorProfileSelection(cfg.useSystemMonitorProfile());

}

void ColorSettingsTab::installProfile()
{
    KoFileDialog dialog(this, KoFileDialog::OpenFiles, "OpenDocumentICC");
    dialog.setCaption(i18n("Install Color Profiles"));
    dialog.setDefaultDir(QStandardPaths::writableLocation(QStandardPaths::HomeLocation));
    dialog.setMimeTypeFilters(QStringList() << "application/vnd.iccprofile", "application/vnd.iccprofile");
    QStringList profileNames = dialog.filenames();

    KoColorSpaceEngine *iccEngine = KoColorSpaceEngineRegistry::instance()->get("icc");
    Q_ASSERT(iccEngine);

    QString saveLocation = KoResourcePaths::saveLocation("icc_profiles");

    Q_FOREACH (const QString &profileName, profileNames) {
        if (!QFile::copy(profileName, saveLocation + QFileInfo(profileName).fileName())) {
            qWarning() << "Could not install profile!" << saveLocation + QFileInfo(profileName).fileName();
            continue;
        }
        iccEngine->addProfile(saveLocation + QFileInfo(profileName).fileName());
    }

    KisConfig cfg(true);
    refillMonitorProfiles(KoID("RGBA"));

    for(int i = 0; i < QApplication::screens().count(); ++i) {
        if (m_monitorProfileWidgets[i]->contains(cfg.monitorProfile(i))) {
            m_monitorProfileWidgets[i]->setCurrent(cfg.monitorProfile(i));
        }
    }

}

void ColorSettingsTab::toggleAllowMonitorProfileSelection(bool useSystemProfile)
{
    KisConfig cfg(true);

    if (useSystemProfile) {
        QStringList devices = KisColorManager::instance()->devices();
        if (devices.size() == QApplication::screens().count()) {
            for(int i = 0; i < QApplication::screens().count(); ++i) {
                m_monitorProfileWidgets[i]->clear();
                QString monitorForScreen = cfg.monitorForScreen(i, devices[i]);
                Q_FOREACH (const QString &device, devices) {
                    m_monitorProfileLabels[i]->setText(i18nc("The number of the screen (ordinal) and shortened 'name' of the screen (model + resolution)", "Screen %1 (%2):", i + 1, shortNameOfDisplay(i)));
                    m_monitorProfileWidgets[i]->addSqueezedItem(KisColorManager::instance()->deviceName(device), device);
                    if (devices[i] == monitorForScreen) {
                        m_monitorProfileWidgets[i]->setCurrentIndex(i);
                    }
                }
            }
        }
    }
    else {
        refillMonitorProfiles(KoID("RGBA"));

        for(int i = 0; i < QApplication::screens().count(); ++i) {
            if (m_monitorProfileWidgets[i]->contains(cfg.monitorProfile(i))) {
                m_monitorProfileWidgets[i]->setCurrent(cfg.monitorProfile(i));
            }
        }
    }
}

void ColorSettingsTab::toggleUseDefaultColorSpace(bool useDefColorSpace)
{
    m_page->cmbWorkingColorSpace->setEnabled(useDefColorSpace);
}

void ColorSettingsTab::setDefault()
{
    m_page->cmbWorkingColorSpace->setCurrent("RGBA");

    const QString colorSpaceId = KoColorSpaceRegistry::instance()->colorSpaceId(RGBAColorModelID.id(), Float16BitsColorDepthID.id());
    const QString defaultProfile = KoColorSpaceRegistry::instance()->defaultProfileForColorSpace(colorSpaceId);
    m_page->cmbColorProfileForEXR->setCurrent(defaultProfile);

    refillMonitorProfiles(KoID("RGBA"));

    KisConfig cfg(true);
    KisImageConfig cfgImage(true);
    KisProofingConfigurationSP proofingConfig =  cfgImage.defaultProofingconfiguration();
    const KoColorSpace *proofingSpace =  KoColorSpaceRegistry::instance()->colorSpace(proofingConfig->proofingModel,proofingConfig->proofingDepth,proofingConfig->proofingProfile);
    if (proofingSpace) {
        m_page->proofingSpaceSelector->setCurrentColorSpace(proofingSpace);
    }
    m_page->cmbProofingIntent->setCurrentIndex((int)proofingConfig->intent);
    m_page->ckbProofBlackPoint->setChecked(proofingConfig->conversionFlags.testFlag(KoColorConversionTransformation::BlackpointCompensation));
    m_page->sldAdaptationState->setValue(0);

    //probably this should become the screenprofile?
    KoColor ga(KoColorSpaceRegistry::instance()->rgb8());
    ga.fromKoColor(proofingConfig->warningColor);
    m_page->gamutAlarm->setColor(ga);

    m_page->chkBlackpoint->setChecked(cfg.useBlackPointCompensation(true));
    m_page->chkAllowLCMSOptimization->setChecked(cfg.allowLCMSOptimization(true));
    m_page->chkForcePaletteColor->setChecked(cfg.forcePaletteColors(true));
    m_page->cmbMonitorIntent->setCurrentIndex(cfg.monitorRenderIntent(true));
    m_page->chkUseSystemMonitorProfile->setChecked(cfg.useSystemMonitorProfile(true));
    QAbstractButton *button = m_pasteBehaviourGroup.button(cfg.pasteBehaviour(true));
    Q_ASSERT(button);
    if (button) {
        button->setChecked(true);
    }
}


void ColorSettingsTab::refillMonitorProfiles(const KoID & colorSpaceId)
{
    for (int i = 0; i < QApplication::screens().count(); ++i) {
        m_monitorProfileWidgets[i]->clear();
    }

    QMap<QString, const KoColorProfile *>  profileList;
    Q_FOREACH(const KoColorProfile *profile, KoColorSpaceRegistry::instance()->profilesFor(colorSpaceId.id())) {
        profileList[profile->name()] = profile;
    }

    Q_FOREACH (const KoColorProfile *profile, profileList.values()) {
        //qDebug() << "Profile" << profile->name() << profile->isSuitableForDisplay() << csf->defaultProfile();
        if (profile->isSuitableForDisplay()) {
            for (int i = 0; i < QApplication::screens().count(); ++i) {
                m_monitorProfileWidgets[i]->addSqueezedItem(profile->name());
            }
        }
    }

    for (int i = 0; i < QApplication::screens().count(); ++i) {
        m_monitorProfileLabels[i]->setText(i18nc("The number of the screen (ordinal) and shortened 'name' of the screen (model + resolution)", "Screen %1 (%2):", i + 1, shortNameOfDisplay(i)));
        m_monitorProfileWidgets[i]->setCurrent(KoColorSpaceRegistry::instance()->defaultProfileForColorSpace(colorSpaceId.id()));
    }
}

//---------------------------------------------------------------------------------------------------

void TabletSettingsTab::setDefault()
{
    KisConfig cfg(true);
    const KisCubicCurve curve(DEFAULT_CURVE_STRING);
    m_page->pressureCurve->setCurve(curve);

    m_page->chkUseRightMiddleClickWorkaround->setChecked(
        KisConfig(true).useRightMiddleTabletButtonWorkaround(true));

#if defined Q_OS_WIN && (!defined USE_QT_TABLET_WINDOWS || defined QT_HAS_WINTAB_SWITCH)

#ifdef USE_QT_TABLET_WINDOWS
    // ask Qt if WinInk is actually available
    const bool isWinInkAvailable = true;
#else
    const bool isWinInkAvailable = KisTabletSupportWin8::isAvailable();
#endif
    if (isWinInkAvailable) {
        m_page->radioWintab->setChecked(!cfg.useWin8PointerInput(true));
        m_page->radioWin8PointerInput->setChecked(cfg.useWin8PointerInput(true));
    } else {
        m_page->radioWintab->setChecked(true);
        m_page->radioWin8PointerInput->setChecked(false);
    }
#else
        m_page->grpTabletApi->setVisible(false);
#endif

    m_page->chkUseTimestampsForBrushSpeed->setChecked(false);
    m_page->intMaxAllowedBrushSpeed->setValue(30);
    m_page->intBrushSpeedSmoothing->setValue(3);

}

TabletSettingsTab::TabletSettingsTab(QWidget* parent, const char* name): QWidget(parent)
{
    setObjectName(name);

    QGridLayout * l = new QGridLayout(this);
    l->setContentsMargins(0, 0, 0, 0);
    m_page = new WdgTabletSettings(this);
    l->addWidget(m_page, 0, 0);

    KisConfig cfg(true);
    const KisCubicCurve curve(cfg.pressureTabletCurve());
    m_page->pressureCurve->setMaximumSize(QSize(QWIDGETSIZE_MAX, QWIDGETSIZE_MAX));
    m_page->pressureCurve->setCurve(curve);

    m_page->chkUseRightMiddleClickWorkaround->setChecked(
         cfg.useRightMiddleTabletButtonWorkaround());

#if defined Q_OS_WIN && (!defined USE_QT_TABLET_WINDOWS || defined QT_HAS_WINTAB_SWITCH)
#ifdef USE_QT_TABLET_WINDOWS
    // ask Qt if WinInk is actually available
    const bool isWinInkAvailable = true;
#else
    const bool isWinInkAvailable = KisTabletSupportWin8::isAvailable();
#endif
    if (isWinInkAvailable) {
        m_page->radioWintab->setChecked(!cfg.useWin8PointerInput());
        m_page->radioWin8PointerInput->setChecked(cfg.useWin8PointerInput());
    } else {
        m_page->radioWintab->setChecked(true);
        m_page->radioWin8PointerInput->setChecked(false);
        m_page->grpTabletApi->setVisible(false);
    }

#ifdef USE_QT_TABLET_WINDOWS
    connect(m_page->btnResolutionSettings, SIGNAL(clicked()), SLOT(slotResolutionSettings()));
    connect(m_page->radioWintab, SIGNAL(toggled(bool)), m_page->btnResolutionSettings, SLOT(setEnabled(bool)));
    m_page->btnResolutionSettings->setEnabled(m_page->radioWintab->isChecked());
#else
    m_page->btnResolutionSettings->setVisible(false);
#endif

#else
    m_page->grpTabletApi->setVisible(false);
#endif
    connect(m_page->btnTabletTest, SIGNAL(clicked()), SLOT(slotTabletTest()));

#ifdef Q_OS_WIN
    m_page->chkUseTimestampsForBrushSpeed->setText(i18n("Use tablet driver timestamps for brush speed (may cause severe artifacts when using WinTab tablet API)"));
#else
    m_page->chkUseTimestampsForBrushSpeed->setText(i18n("Use tablet driver timestamps for brush speed"));
#endif
    m_page->chkUseTimestampsForBrushSpeed->setChecked(cfg.readEntry("useTimestampsForBrushSpeed", false));

    m_page->intMaxAllowedBrushSpeed->setRange(1, 100);
    m_page->intMaxAllowedBrushSpeed->setValue(cfg.readEntry("maxAllowedSpeedValue", 30));
    KisSpinBoxI18nHelper::install(m_page->intMaxAllowedBrushSpeed, [](int value) {
        // i18n: This is meant to be used in a spinbox so keep the {n} in the text
        //       and it will be substituted by the number. The text before will be
        //       used as the prefix and the text after as the suffix
        return i18np("Maximum brush speed: {n} px/ms", "Maximum brush speed: {n} px/ms", value);
    });

    m_page->intBrushSpeedSmoothing->setRange(3, 100);
    m_page->intBrushSpeedSmoothing->setValue(cfg.readEntry("speedValueSmoothing", 3));
    KisSpinBoxI18nHelper::install(m_page->intBrushSpeedSmoothing, [](int value) {
        // i18n: This is meant to be used in a spinbox so keep the {n} in the text
        //       and it will be substituted by the number. The text before will be
        //       used as the prefix and the text after as the suffix
        return i18np("Brush speed smoothing: {n} sample", "Brush speed smoothing: {n} samples", value);
    });
}

void TabletSettingsTab::slotTabletTest()
{
    TabletTestDialog tabletTestDialog(this);
    tabletTestDialog.exec();
}

#if defined Q_OS_WIN && defined USE_QT_TABLET_WINDOWS
#include "KisDlgCustomTabletResolution.h"
#endif

void TabletSettingsTab::slotResolutionSettings()
{
#if defined Q_OS_WIN && defined USE_QT_TABLET_WINDOWS
    KisDlgCustomTabletResolution dlg(this);
    dlg.exec();
#endif
}


//---------------------------------------------------------------------------------------------------
#include "kis_acyclic_signal_connector.h"

int getTotalRAM()
{
    return KisImageConfig(true).totalRAM();
}

int PerformanceTab::realTilesRAM()
{
    return intMemoryLimit->value() - intPoolLimit->value();
}

PerformanceTab::PerformanceTab(QWidget *parent, const char *name)
    : WdgPerformanceSettings(parent, name)
{
    KisImageConfig cfg(true);
    const double totalRAM = cfg.totalRAM();
    lblTotalMemory->setText(KFormat().formatByteSize(totalRAM * 1024 * 1024, 0, KFormat::IECBinaryDialect, KFormat::UnitMegaByte));

    KisSpinBoxI18nHelper::setText(sliderMemoryLimit, i18nc("{n} is the number value, % is the percent sign", "{n}%"));
    sliderMemoryLimit->setRange(1, 100, 2);
    sliderMemoryLimit->setSingleStep(0.01);

    KisSpinBoxI18nHelper::setText(sliderPoolLimit, i18nc("{n} is the number value, % is the percent sign", "{n}%"));
    sliderPoolLimit->setRange(0, 20, 2);
    sliderPoolLimit->setSingleStep(0.01);

    KisSpinBoxI18nHelper::setText(sliderUndoLimit, i18nc("{n} is the number value, % is the percent sign", "{n}%"));
    sliderUndoLimit->setRange(0, 50, 2);
    sliderUndoLimit->setSingleStep(0.01);

    intMemoryLimit->setMinimumWidth(80);
    intPoolLimit->setMinimumWidth(80);
    intUndoLimit->setMinimumWidth(80);

    {
        formLayout->takeRow(2);
        label_5->setVisible(false);
        intPoolLimit->setVisible(false);
        sliderPoolLimit->setVisible(false);
    }

    SliderAndSpinBoxSync *sync1 =
        new SliderAndSpinBoxSync(sliderMemoryLimit,
                                 intMemoryLimit,
                                 getTotalRAM);

    sync1->slotParentValueChanged();
    m_syncs << sync1;

    SliderAndSpinBoxSync *sync2 =
        new SliderAndSpinBoxSync(sliderPoolLimit,
                                 intPoolLimit,
                                 std::bind(&KisIntParseSpinBox::value,
                                             intMemoryLimit));


    connect(intMemoryLimit, SIGNAL(valueChanged(int)), sync2, SLOT(slotParentValueChanged()));
    sync2->slotParentValueChanged();
    m_syncs << sync2;

    SliderAndSpinBoxSync *sync3 =
        new SliderAndSpinBoxSync(sliderUndoLimit,
                                 intUndoLimit,
                                 std::bind(&PerformanceTab::realTilesRAM,
                                             this));


    connect(intPoolLimit, SIGNAL(valueChanged(int)), sync3, SLOT(slotParentValueChanged()));
    connect(intMemoryLimit, SIGNAL(valueChanged(int)), sync3, SLOT(slotParentValueChanged()));
    sync3->slotParentValueChanged();
    m_syncs << sync3;

    sliderSwapSize->setSuffix(i18n(" GiB"));
    sliderSwapSize->setRange(1, 64);
    intSwapSize->setRange(1, 64);


    KisAcyclicSignalConnector *swapSizeConnector = new KisAcyclicSignalConnector(this);

    swapSizeConnector->connectForwardInt(sliderSwapSize, SIGNAL(valueChanged(int)),
                                         intSwapSize, SLOT(setValue(int)));

    swapSizeConnector->connectBackwardInt(intSwapSize, SIGNAL(valueChanged(int)),
                                          sliderSwapSize, SLOT(setValue(int)));

    swapFileLocation->setMode(KoFileDialog::OpenDirectory);
    swapFileLocation->setConfigurationName("swapfile_location");
    swapFileLocation->setFileName(cfg.swapDir());

    sliderThreadsLimit->setRange(1, QThread::idealThreadCount());
    sliderFrameClonesLimit->setRange(1, QThread::idealThreadCount());

    sliderFrameTimeout->setRange(5, 600);
    sliderFrameTimeout->setSuffix(i18nc("suffix for \"seconds\"", " sec"));
    sliderFrameTimeout->setValue(cfg.frameRenderingTimeout() / 1000);

    sliderFpsLimit->setRange(20, 300);
    sliderFpsLimit->setSuffix(i18n(" fps"));

    connect(sliderThreadsLimit, SIGNAL(valueChanged(int)), SLOT(slotThreadsLimitChanged(int)));
    connect(sliderFrameClonesLimit, SIGNAL(valueChanged(int)), SLOT(slotFrameClonesLimitChanged(int)));

    intCachedFramesSizeLimit->setRange(256, 10000);
    intCachedFramesSizeLimit->setSuffix(i18n(" px"));
    intCachedFramesSizeLimit->setSingleStep(1);
    intCachedFramesSizeLimit->setPageStep(1000);

    intRegionOfInterestMargin->setRange(1, 100);
    KisSpinBoxI18nHelper::setText(intRegionOfInterestMargin,
                                  i18nc("{n} is the number value, % is the percent sign", "{n}%"));
    intRegionOfInterestMargin->setSingleStep(1);
    intRegionOfInterestMargin->setPageStep(10);

    connect(chkCachedFramesSizeLimit, SIGNAL(toggled(bool)), intCachedFramesSizeLimit, SLOT(setEnabled(bool)));
    connect(chkUseRegionOfInterest, SIGNAL(toggled(bool)), intRegionOfInterestMargin, SLOT(setEnabled(bool)));

    connect(chkTransformToolUseInStackPreview, SIGNAL(toggled(bool)), chkTransformToolForceLodMode, SLOT(setEnabled(bool)));

#ifndef Q_OS_WIN
    // AVX workaround is needed on Windows+GCC only
    chkDisableAVXOptimizations->setVisible(false);
#endif

    load(false);
}

PerformanceTab::~PerformanceTab()
{
    qDeleteAll(m_syncs);
}

void PerformanceTab::load(bool requestDefault)
{
    KisImageConfig cfg(true);

    sliderMemoryLimit->setValue(cfg.memoryHardLimitPercent(requestDefault));
    sliderPoolLimit->setValue(cfg.memoryPoolLimitPercent(requestDefault));
    sliderUndoLimit->setValue(cfg.memorySoftLimitPercent(requestDefault));

    chkPerformanceLogging->setChecked(cfg.enablePerfLog(requestDefault));
    chkProgressReporting->setChecked(cfg.enableProgressReporting(requestDefault));

    sliderSwapSize->setValue(cfg.maxSwapSize(requestDefault) / 1024);
    swapFileLocation->setFileName(cfg.swapDir(requestDefault));

    m_lastUsedThreadsLimit = cfg.maxNumberOfThreads(requestDefault);
    m_lastUsedClonesLimit = cfg.frameRenderingClones(requestDefault);

    sliderThreadsLimit->setValue(m_lastUsedThreadsLimit);
    sliderFrameClonesLimit->setValue(m_lastUsedClonesLimit);

    sliderFpsLimit->setValue(cfg.fpsLimit(requestDefault));

    {
        KisConfig cfg2(true);
        chkOpenGLFramerateLogging->setChecked(cfg2.enableOpenGLFramerateLogging(requestDefault));
        chkBrushSpeedLogging->setChecked(cfg2.enableBrushSpeedLogging(requestDefault));
        chkDisableVectorOptimizations->setChecked(cfg2.disableVectorOptimizations(requestDefault));
#ifdef Q_OS_WIN
        chkDisableAVXOptimizations->setChecked(cfg2.disableAVXOptimizations(requestDefault));
#endif
        chkBackgroundCacheGeneration->setChecked(cfg2.calculateAnimationCacheInBackground(requestDefault));
    }

    if (cfg.useOnDiskAnimationCacheSwapping(requestDefault)) {
        optOnDisk->setChecked(true);
    } else {
        optInMemory->setChecked(true);
    }

    chkCachedFramesSizeLimit->setChecked(cfg.useAnimationCacheFrameSizeLimit(requestDefault));
    intCachedFramesSizeLimit->setValue(cfg.animationCacheFrameSizeLimit(requestDefault));
    intCachedFramesSizeLimit->setEnabled(chkCachedFramesSizeLimit->isChecked());

    chkUseRegionOfInterest->setChecked(cfg.useAnimationCacheRegionOfInterest(requestDefault));
    intRegionOfInterestMargin->setValue(cfg.animationCacheRegionOfInterestMargin(requestDefault) * 100.0);
    intRegionOfInterestMargin->setEnabled(chkUseRegionOfInterest->isChecked());

    {
        KConfigGroup group = KSharedConfig::openConfig()->group("KisToolTransform");
        chkTransformToolUseInStackPreview->setChecked(!group.readEntry("useOverlayPreviewStyle", false));
        chkTransformToolForceLodMode->setChecked(group.readEntry("forceLodMode", true));
        chkTransformToolForceLodMode->setEnabled(chkTransformToolUseInStackPreview->isChecked());
    }

    {
        KConfigGroup group = KSharedConfig::openConfig()->group("KritaTransform/KisToolMove");
        chkMoveToolForceLodMode->setChecked(group.readEntry("forceLodMode", false));
    }

    {
        KConfigGroup group( KSharedConfig::openConfig(), "filterdialog");
        chkFiltersForceLodMode->setChecked(group.readEntry("forceLodMode", true));
    }
}

void PerformanceTab::save()
{
    KisImageConfig cfg(false);

    cfg.setMemoryHardLimitPercent(sliderMemoryLimit->value());
    cfg.setMemorySoftLimitPercent(sliderUndoLimit->value());
    cfg.setMemoryPoolLimitPercent(sliderPoolLimit->value());

    cfg.setEnablePerfLog(chkPerformanceLogging->isChecked());
    cfg.setEnableProgressReporting(chkProgressReporting->isChecked());

    cfg.setMaxSwapSize(sliderSwapSize->value() * 1024);

    cfg.setSwapDir(swapFileLocation->fileName());

    cfg.setMaxNumberOfThreads(sliderThreadsLimit->value());
    cfg.setFrameRenderingClones(sliderFrameClonesLimit->value());
    cfg.setFrameRenderingTimeout(sliderFrameTimeout->value() * 1000);
    cfg.setFpsLimit(sliderFpsLimit->value());

    {
        KisConfig cfg2(true);
        cfg2.setEnableOpenGLFramerateLogging(chkOpenGLFramerateLogging->isChecked());
        cfg2.setEnableBrushSpeedLogging(chkBrushSpeedLogging->isChecked());
        cfg2.setDisableVectorOptimizations(chkDisableVectorOptimizations->isChecked());
#ifdef Q_OS_WIN
        cfg2.setDisableAVXOptimizations(chkDisableAVXOptimizations->isChecked());
#endif
        cfg2.setCalculateAnimationCacheInBackground(chkBackgroundCacheGeneration->isChecked());
    }

    cfg.setUseOnDiskAnimationCacheSwapping(optOnDisk->isChecked());

    cfg.setUseAnimationCacheFrameSizeLimit(chkCachedFramesSizeLimit->isChecked());
    cfg.setAnimationCacheFrameSizeLimit(intCachedFramesSizeLimit->value());

    cfg.setUseAnimationCacheRegionOfInterest(chkUseRegionOfInterest->isChecked());
    cfg.setAnimationCacheRegionOfInterestMargin(intRegionOfInterestMargin->value() / 100.0);

    {
        KConfigGroup group = KSharedConfig::openConfig()->group("KisToolTransform");
        group.writeEntry("useOverlayPreviewStyle", !chkTransformToolUseInStackPreview->isChecked());
        group.writeEntry("forceLodMode", chkTransformToolForceLodMode->isChecked());
    }

    {
        KConfigGroup group = KSharedConfig::openConfig()->group("KritaTransform/KisToolMove");
        group.writeEntry("forceLodMode", chkMoveToolForceLodMode->isChecked());
    }

    {
        KConfigGroup group( KSharedConfig::openConfig(), "filterdialog");
        group.writeEntry("forceLodMode", chkFiltersForceLodMode->isChecked());
    }

}

void PerformanceTab::slotThreadsLimitChanged(int value)
{
    KisSignalsBlocker b(sliderFrameClonesLimit);
    sliderFrameClonesLimit->setValue(qMin(m_lastUsedClonesLimit, value));
    m_lastUsedThreadsLimit = value;
}

void PerformanceTab::slotFrameClonesLimitChanged(int value)
{
    KisSignalsBlocker b(sliderThreadsLimit);
    sliderThreadsLimit->setValue(qMax(m_lastUsedThreadsLimit, value));
    m_lastUsedClonesLimit = value;
}

//---------------------------------------------------------------------------------------------------

#include "KoColor.h"
#include "opengl/KisOpenGLModeProber.h"
#include "opengl/KisScreenInformationAdapter.h"
#include <QOpenGLContext>
#include <QScreen>

namespace {

QString colorSpaceString(QSurfaceFormat::ColorSpace cs, int depth)
{
    const QString csString =
#ifdef HAVE_HDR
        cs == QSurfaceFormat::ColorSpace::bt2020PQColorSpace ? "Rec. 2020 PQ" :
        cs == QSurfaceFormat::ColorSpace::scRGBColorSpace ? "Rec. 709 Linear" :
#endif
        cs == QSurfaceFormat::ColorSpace::sRGBColorSpace ? "sRGB" :
        cs == QSurfaceFormat::ColorSpace::DefaultColorSpace ? "sRGB" :
        "Unknown Color Space";

    return QString("%1 (%2 bit)").arg(csString).arg(depth);
}

int formatToIndex(KisConfig::RootSurfaceFormat fmt)
{
    return fmt == KisConfig::BT2020_PQ ? 1 :
           fmt == KisConfig::BT709_G10 ? 2 :
           0;
}

KisConfig::RootSurfaceFormat indexToFormat(int value)
{
    return value == 1 ? KisConfig::BT2020_PQ :
           value == 2 ? KisConfig::BT709_G10 :
           KisConfig::BT709_G22;
}

int assistantDrawModeToIndex(KisConfig::AssistantsDrawMode mode)
{
    return mode == KisConfig::ASSISTANTS_DRAW_MODE_PIXMAP_CACHE ? 1 :
           mode == KisConfig::ASSISTANTS_DRAW_MODE_LARGE_PIXMAP_CACHE ? 2 :
           0;
}

KisConfig::AssistantsDrawMode indexToAssistantDrawMode(int value)
{
    return value == 1 ? KisConfig::ASSISTANTS_DRAW_MODE_PIXMAP_CACHE :
           value == 2 ? KisConfig::ASSISTANTS_DRAW_MODE_LARGE_PIXMAP_CACHE :
           KisConfig::ASSISTANTS_DRAW_MODE_DIRECT;
}

} // anonymous namespace

DisplaySettingsTab::DisplaySettingsTab(QWidget *parent, const char *name)
    : WdgDisplaySettings(parent, name)
{
    KisConfig cfg(true);

    const QString rendererOpenGLText = i18nc("canvas renderer", "OpenGL");
    const QString rendererSoftwareText = i18nc("canvas renderer", "Software Renderer (very slow)");
#ifdef Q_OS_WIN
    const QString rendererOpenGLESText = i18nc("canvas renderer", "Direct3D 11 via ANGLE");
#else
    const QString rendererOpenGLESText = i18nc("canvas renderer", "OpenGL ES");
#endif

    const KisOpenGL::OpenGLRenderer renderer = KisOpenGL::getCurrentOpenGLRenderer();
    lblCurrentRenderer->setText(renderer == KisOpenGL::RendererOpenGLES ? rendererOpenGLESText :
                                renderer == KisOpenGL::RendererDesktopGL ? rendererOpenGLText :
                                renderer == KisOpenGL::RendererSoftware ? rendererSoftwareText :
                                i18nc("canvas renderer", "Unknown"));

    cmbPreferredRenderer->clear();

    const KisOpenGL::OpenGLRenderers supportedRenderers = KisOpenGL::getSupportedOpenGLRenderers();
    const bool onlyOneRendererSupported =
        supportedRenderers == KisOpenGL::RendererDesktopGL ||
        supportedRenderers == KisOpenGL::RendererOpenGLES ||
        supportedRenderers == KisOpenGL::RendererSoftware;


    if (!onlyOneRendererSupported) {
        QString qtPreferredRendererText;
        if (KisOpenGL::getQtPreferredOpenGLRenderer() == KisOpenGL::RendererOpenGLES) {
            qtPreferredRendererText = rendererOpenGLESText;
        } else if (KisOpenGL::getQtPreferredOpenGLRenderer() == KisOpenGL::RendererSoftware) {
            qtPreferredRendererText = rendererSoftwareText;
        } else {
            qtPreferredRendererText = rendererOpenGLText;
        }
        cmbPreferredRenderer->addItem(i18nc("canvas renderer", "Auto (%1)", qtPreferredRendererText), KisOpenGL::RendererAuto);
        cmbPreferredRenderer->setCurrentIndex(0);
    } else {
        cmbPreferredRenderer->setEnabled(false);
    }

    if (supportedRenderers & KisOpenGL::RendererDesktopGL) {
        cmbPreferredRenderer->addItem(rendererOpenGLText, KisOpenGL::RendererDesktopGL);
        if (KisOpenGL::getUserPreferredOpenGLRendererConfig() == KisOpenGL::RendererDesktopGL) {
            cmbPreferredRenderer->setCurrentIndex(cmbPreferredRenderer->count() - 1);
        }
    }

    if (supportedRenderers & KisOpenGL::RendererOpenGLES) {
        cmbPreferredRenderer->addItem(rendererOpenGLESText, KisOpenGL::RendererOpenGLES);
        if (KisOpenGL::getUserPreferredOpenGLRendererConfig() == KisOpenGL::RendererOpenGLES) {
            cmbPreferredRenderer->setCurrentIndex(cmbPreferredRenderer->count() - 1);
        }
    }

    if (supportedRenderers & KisOpenGL::RendererSoftware) {
        cmbPreferredRenderer->addItem(rendererSoftwareText, KisOpenGL::RendererSoftware);
        if (KisOpenGL::getUserPreferredOpenGLRendererConfig() == KisOpenGL::RendererSoftware) {
            cmbPreferredRenderer->setCurrentIndex(cmbPreferredRenderer->count() - 1);
        }
    }

    if (!(supportedRenderers &
          (KisOpenGL::RendererDesktopGL |
           KisOpenGL::RendererOpenGLES |
           KisOpenGL::RendererSoftware))) {

        grpOpenGL->setEnabled(false);
        grpOpenGL->setChecked(false);
        chkUseTextureBuffer->setEnabled(false);
        cmbAssistantsDrawMode->setEnabled(false);
        cmbFilterMode->setEnabled(false);
    } else {
        grpOpenGL->setEnabled(true);
        grpOpenGL->setChecked(cfg.useOpenGL());
        chkUseTextureBuffer->setEnabled(cfg.useOpenGL());
        chkUseTextureBuffer->setChecked(cfg.useOpenGLTextureBuffer());
        cmbAssistantsDrawMode->setEnabled(cfg.useOpenGL());
        cmbAssistantsDrawMode->setCurrentIndex(assistantDrawModeToIndex(cfg.assistantsDrawMode()));
        cmbFilterMode->setEnabled(cfg.useOpenGL());
        cmbFilterMode->setCurrentIndex(cfg.openGLFilteringMode());
        // Don't show the high quality filtering mode if it's not available
        if (!KisOpenGL::supportsLoD()) {
            cmbFilterMode->removeItem(3);
        }
    }

    lblCurrentDisplayFormat->setText("");
    lblCurrentRootSurfaceFormat->setText("");
    grpHDRWarning->setVisible(false);
    cmbPreferedRootSurfaceFormat->addItem(colorSpaceString(QSurfaceFormat::ColorSpace::sRGBColorSpace, 8));
#ifdef HAVE_HDR
    cmbPreferedRootSurfaceFormat->addItem(colorSpaceString(QSurfaceFormat::ColorSpace::bt2020PQColorSpace, 10));
    cmbPreferedRootSurfaceFormat->addItem(colorSpaceString(QSurfaceFormat::ColorSpace::scRGBColorSpace, 16));
#endif
    cmbPreferedRootSurfaceFormat->setCurrentIndex(formatToIndex(KisConfig::BT709_G22));
    slotPreferredSurfaceFormatChanged(cmbPreferedRootSurfaceFormat->currentIndex());

    QOpenGLContext *context = QOpenGLContext::currentContext();

    if (!context) {
        context = QOpenGLContext::globalShareContext();
    }

    if (context) {
        QScreen *screen = QGuiApplication::screenAt(rect().center());
        KisScreenInformationAdapter adapter(context);
        if (screen && adapter.isValid()) {
            KisScreenInformationAdapter::ScreenInfo info = adapter.infoForScreen(screen);
            if (info.isValid()) {
                QStringList toolTip;

                toolTip << i18n("Display Id: %1", info.screen->name());
                toolTip << i18n("Display Name: %1 %2", info.screen->manufacturer(), info.screen->model());
                toolTip << i18n("Min Luminance: %1", info.minLuminance);
                toolTip << i18n("Max Luminance: %1", info.maxLuminance);
                toolTip << i18n("Max Full Frame Luminance: %1", info.maxFullFrameLuminance);
                toolTip << i18n("Red Primary: %1, %2", info.redPrimary[0], info.redPrimary[1]);
                toolTip << i18n("Green Primary: %1, %2", info.greenPrimary[0], info.greenPrimary[1]);
                toolTip << i18n("Blue Primary: %1, %2", info.bluePrimary[0], info.bluePrimary[1]);
                toolTip << i18n("White Point: %1, %2", info.whitePoint[0], info.whitePoint[1]);

                lblCurrentDisplayFormat->setToolTip(toolTip.join('\n'));
                lblCurrentDisplayFormat->setText(colorSpaceString(info.colorSpace, info.bitsPerColor));
            } else {
                lblCurrentDisplayFormat->setToolTip("");
                lblCurrentDisplayFormat->setText(i18n("Unknown"));
            }
        } else {
            lblCurrentDisplayFormat->setToolTip("");
            lblCurrentDisplayFormat->setText(i18n("Unknown"));
            qWarning() << "Failed to fetch display info:" << adapter.errorString();
        }

        const QSurfaceFormat currentFormat = KisOpenGLModeProber::instance()->surfaceformatInUse();
<<<<<<< HEAD

#if (QT_VERSION < QT_VERSION_CHECK(6, 0, 0))
        QSurfaceFormat::ColorSpace colorSpace = currentFormat.colorSpace();
        lblCurrentRootSurfaceFormat->setText(colorSpaceString(colorSpace, currentFormat.redBufferSize()));
#else
        // FIXME: find a way to get the namedcolorspace field out of QColorSpace.
        QColorSpace colorspace = currentFormat.colorSpace();
        lblCurrentRootSurfaceFormat->setText(colorspace.description());
#endif
=======
        KisSurfaceColorSpace colorSpace = currentFormat.colorSpace();
        lblCurrentRootSurfaceFormat->setText(colorSpaceString(colorSpace, currentFormat.redBufferSize()));
>>>>>>> d9b6aab2
        cmbPreferedRootSurfaceFormat->setCurrentIndex(formatToIndex(cfg.rootSurfaceFormat()));
        connect(cmbPreferedRootSurfaceFormat, SIGNAL(currentIndexChanged(int)), SLOT(slotPreferredSurfaceFormatChanged(int)));
        slotPreferredSurfaceFormatChanged(cmbPreferedRootSurfaceFormat->currentIndex());
    }

#ifndef HAVE_HDR
    tabHDR->setEnabled(false);
#endif

    const QStringList openglWarnings = KisOpenGL::getOpenGLWarnings();
    if (openglWarnings.isEmpty()) {
        grpOpenGLWarnings->setVisible(false);
    } else {
        QString text = QString("<p><b>%1</b>").arg(i18n("Warning(s):"));
        text.append("<ul>");
        Q_FOREACH (const QString &warning, openglWarnings) {
            text.append("<li>");
            text.append(warning.toHtmlEscaped());
            text.append("</li>");
        }
        text.append("</ul></p>");
        grpOpenGLWarnings->setText(text);
        grpOpenGLWarnings->setPixmap(
            grpOpenGLWarnings->style()->standardIcon(QStyle::SP_MessageBoxWarning).pixmap(QSize(32, 32)));
        grpOpenGLWarnings->setVisible(true);
    }

    KisImageConfig imageCfg(false);

    KoColor c;
    c.fromQColor(imageCfg.selectionOverlayMaskColor());
    c.setOpacity(1.0);
    btnSelectionOverlayColor->setColor(c);
    sldSelectionOverlayOpacity->setRange(0.0, 1.0, 2);
    sldSelectionOverlayOpacity->setSingleStep(0.05);
    sldSelectionOverlayOpacity->setValue(imageCfg.selectionOverlayMaskColor().alphaF());

    sldSelectionOutlineOpacity->setRange(0.0, 1.0, 2);
    sldSelectionOutlineOpacity->setSingleStep(0.05);
    sldSelectionOutlineOpacity->setValue(imageCfg.selectionOutlineOpacity());

    intCheckSize->setValue(cfg.checkSize());
    chkMoving->setChecked(cfg.scrollCheckers());
    KoColor ck1(KoColorSpaceRegistry::instance()->rgb8());
    ck1.fromQColor(cfg.checkersColor1());
    colorChecks1->setColor(ck1);
    KoColor ck2(KoColorSpaceRegistry::instance()->rgb8());
    ck2.fromQColor(cfg.checkersColor2());
    colorChecks2->setColor(ck2);
    KoColor cb(KoColorSpaceRegistry::instance()->rgb8());
    cb.fromQColor(cfg.canvasBorderColor());
    canvasBorder->setColor(cb);
    hideScrollbars->setChecked(cfg.hideScrollbars());
    chkCurveAntialiasing->setChecked(cfg.antialiasCurves());
    chkSelectionOutlineAntialiasing->setChecked(cfg.antialiasSelectionOutline());
    chkChannelsAsColor->setChecked(cfg.showSingleChannelAsColor());
    chkHidePopups->setChecked(cfg.hidePopups());

    connect(grpOpenGL, SIGNAL(toggled(bool)), SLOT(slotUseOpenGLToggled(bool)));

    KoColor gridColor(KoColorSpaceRegistry::instance()->rgb8());
    gridColor.fromQColor(cfg.getPixelGridColor());
    pixelGridColorButton->setColor(gridColor);
    pixelGridDrawingThresholdBox->setValue(cfg.getPixelGridDrawingThreshold() * 100);
    KisSpinBoxI18nHelper::setText(pixelGridDrawingThresholdBox, i18nc("{n} is the number value, % is the percent sign", "{n}%"));
}

void DisplaySettingsTab::setDefault()
{
    KisConfig cfg(true);
    cmbPreferredRenderer->setCurrentIndex(0);
    if (!(KisOpenGL::getSupportedOpenGLRenderers() &
            (KisOpenGL::RendererDesktopGL | KisOpenGL::RendererOpenGLES))) {
        grpOpenGL->setEnabled(false);
        grpOpenGL->setChecked(false);
        chkUseTextureBuffer->setEnabled(false);
        cmbAssistantsDrawMode->setEnabled(false);
        cmbFilterMode->setEnabled(false);
    }
    else {
        grpOpenGL->setEnabled(true);
        grpOpenGL->setChecked(cfg.useOpenGL(true));
        chkUseTextureBuffer->setChecked(cfg.useOpenGLTextureBuffer(true));
        chkUseTextureBuffer->setEnabled(true);
        cmbAssistantsDrawMode->setEnabled(true);
        cmbAssistantsDrawMode->setCurrentIndex(assistantDrawModeToIndex(cfg.assistantsDrawMode(true)));
        cmbFilterMode->setEnabled(true);
        cmbFilterMode->setCurrentIndex(cfg.openGLFilteringMode(true));
    }

    chkMoving->setChecked(cfg.scrollCheckers(true));

    KisImageConfig imageCfg(false);

    KoColor c;
    c.fromQColor(imageCfg.selectionOverlayMaskColor(true));
    c.setOpacity(1.0);
    btnSelectionOverlayColor->setColor(c);
    sldSelectionOverlayOpacity->setValue(imageCfg.selectionOverlayMaskColor(true).alphaF());

    sldSelectionOutlineOpacity->setValue(imageCfg.selectionOutlineOpacity(true));

    intCheckSize->setValue(cfg.checkSize(true));
    KoColor ck1(KoColorSpaceRegistry::instance()->rgb8());
    ck1.fromQColor(cfg.checkersColor1(true));
    colorChecks1->setColor(ck1);
    KoColor ck2(KoColorSpaceRegistry::instance()->rgb8());
    ck2.fromQColor(cfg.checkersColor2(true));
    colorChecks2->setColor(ck2);
    KoColor cvb(KoColorSpaceRegistry::instance()->rgb8());
    cvb.fromQColor(cfg.canvasBorderColor(true));
    canvasBorder->setColor(cvb);
    hideScrollbars->setChecked(cfg.hideScrollbars(true));
    chkCurveAntialiasing->setChecked(cfg.antialiasCurves(true));
    chkSelectionOutlineAntialiasing->setChecked(cfg.antialiasSelectionOutline(true));
    chkChannelsAsColor->setChecked(cfg.showSingleChannelAsColor(true));
    chkHidePopups->setChecked(cfg.hidePopups(true));

    KoColor gridColor(KoColorSpaceRegistry::instance()->rgb8());
    gridColor.fromQColor(cfg.getPixelGridColor(true));
    pixelGridColorButton->setColor(gridColor);
    pixelGridDrawingThresholdBox->setValue(cfg.getPixelGridDrawingThreshold(true) * 100);
    KisSpinBoxI18nHelper::setText(pixelGridDrawingThresholdBox, i18nc("{n} is the number value, % is the percent sign", "{n}%"));

    cmbPreferedRootSurfaceFormat->setCurrentIndex(formatToIndex(KisConfig::BT709_G22));
    slotPreferredSurfaceFormatChanged(cmbPreferedRootSurfaceFormat->currentIndex());
}

void DisplaySettingsTab::slotUseOpenGLToggled(bool isChecked)
{
    chkUseTextureBuffer->setEnabled(isChecked);
    cmbFilterMode->setEnabled(isChecked);
    cmbAssistantsDrawMode->setEnabled(isChecked);
}

void DisplaySettingsTab::slotPreferredSurfaceFormatChanged(int index)
{
    Q_UNUSED(index);

    QOpenGLContext *context = QOpenGLContext::currentContext();
    if (context) {
        QScreen *screen = QGuiApplication::screenAt(rect().center());
        KisScreenInformationAdapter adapter(context);
        if (adapter.isValid()) {
            KisScreenInformationAdapter::ScreenInfo info = adapter.infoForScreen(screen);
            if (info.isValid()) {
                if (cmbPreferedRootSurfaceFormat->currentIndex() != formatToIndex(KisConfig::BT709_G22) &&
                    info.colorSpace == QSurfaceFormat::ColorSpace::sRGBColorSpace) {
                    grpHDRWarning->setVisible(true);
                    grpHDRWarning->setPixmap(
                        grpHDRWarning->style()->standardIcon(QStyle::SP_MessageBoxWarning).pixmap(QSize(32, 32)));
                    grpHDRWarning->setText(i18n("<b>Warning:</b> current display doesn't support HDR rendering"));
                } else {
                    grpHDRWarning->setVisible(false);
                }
            }
        }
    }
}

//---------------------------------------------------------------------------------------------------
FullscreenSettingsTab::FullscreenSettingsTab(QWidget* parent) : WdgFullscreenSettingsBase(parent)
{
    KisConfig cfg(true);

    chkDockers->setChecked(cfg.hideDockersFullscreen());
    chkMenu->setChecked(cfg.hideMenuFullscreen());
    chkScrollbars->setChecked(cfg.hideScrollbarsFullscreen());
    chkStatusbar->setChecked(cfg.hideStatusbarFullscreen());
    chkTitlebar->setChecked(cfg.hideTitlebarFullscreen());
    chkToolbar->setChecked(cfg.hideToolbarFullscreen());

}

void FullscreenSettingsTab::setDefault()
{
    KisConfig cfg(true);
    chkDockers->setChecked(cfg.hideDockersFullscreen(true));
    chkMenu->setChecked(cfg.hideMenuFullscreen(true));
    chkScrollbars->setChecked(cfg.hideScrollbarsFullscreen(true));
    chkStatusbar->setChecked(cfg.hideStatusbarFullscreen(true));
    chkTitlebar->setChecked(cfg.hideTitlebarFullscreen(true));
    chkToolbar->setChecked(cfg.hideToolbarFullscreen(true));
}


//---------------------------------------------------------------------------------------------------

namespace PopupPaletteTabPrivate {
static const QStringList allowedColorHistorySortingValues({"none", "hsv"});
}

PopupPaletteTab::PopupPaletteTab(QWidget *parent, const char *name)
    : WdgPopupPaletteSettingsBase(parent, name)
{
    using namespace PopupPaletteTabPrivate;

    load();

    connect(chkShowColorHistory, SIGNAL(toggled(bool)), cmbColorHistorySorting, SLOT(setEnabled(bool)));
    connect(chkShowColorHistory, SIGNAL(toggled(bool)), lblColorHistorySorting, SLOT(setEnabled(bool)));
    KIS_SAFE_ASSERT_RECOVER_NOOP(cmbColorHistorySorting->count() == allowedColorHistorySortingValues.size());
}

void PopupPaletteTab::load()
{
    using namespace PopupPaletteTabPrivate;

    KisConfig config(true);
    sbNumPresets->setValue(config.favoritePresets());
    sbPaletteSize->setValue(config.readEntry("popuppalette/size", 385));
    sbSelectorSize->setValue(config.readEntry("popuppalette/selectorSize", 140));
    cmbSelectorType->setCurrentIndex(config.readEntry<bool>("popuppalette/usevisualcolorselector", false) ? 1 : 0);
    chkShowColorHistory->setChecked(config.readEntry("popuppalette/showColorHistory", true));
    chkShowRotationTrack->setChecked(config.readEntry("popuppalette/showRotationTrack", true));
    chkUseDynamicSlotCount->setChecked(config.readEntry("popuppalette/useDynamicSlotCount", true));

    QString currentSorting = config.readEntry("popuppalette/colorHistorySorting", QString("hsv"));
    if (!allowedColorHistorySortingValues.contains(currentSorting)) {
        currentSorting = "hsv";
    }
    cmbColorHistorySorting->setCurrentIndex(allowedColorHistorySortingValues.indexOf(currentSorting));
    cmbColorHistorySorting->setEnabled(chkShowColorHistory->isChecked());
    lblColorHistorySorting->setEnabled(chkShowColorHistory->isChecked());
}

void PopupPaletteTab::save()
{
    using namespace PopupPaletteTabPrivate;

    KisConfig config(true);
    config.setFavoritePresets(sbNumPresets->value());
    config.writeEntry("popuppalette/size", sbPaletteSize->value());
    config.writeEntry("popuppalette/selectorSize", sbSelectorSize->value());
    config.writeEntry<bool>("popuppalette/usevisualcolorselector", cmbSelectorType->currentIndex() > 0);
    config.writeEntry<bool>("popuppalette/showColorHistory", chkShowColorHistory->isChecked());
    config.writeEntry<bool>("popuppalette/showRotationTrack", chkShowRotationTrack->isChecked());
    config.writeEntry<bool>("popuppalette/useDynamicSlotCount", chkUseDynamicSlotCount->isChecked());
    config.writeEntry("popuppalette/colorHistorySorting",
                      allowedColorHistorySortingValues[cmbColorHistorySorting->currentIndex()]);
}

void PopupPaletteTab::setDefault()
{
    KisConfig config(true);
    sbNumPresets->setValue(config.favoritePresets(true));
    sbPaletteSize->setValue(385);
    sbSelectorSize->setValue(140);
    cmbSelectorType->setCurrentIndex(0);
    chkShowColorHistory->setChecked(true);
    chkShowRotationTrack->setChecked(true);
    chkUseDynamicSlotCount->setChecked(true);
    cmbColorHistorySorting->setEnabled(chkShowColorHistory->isChecked());
    lblColorHistorySorting->setEnabled(chkShowColorHistory->isChecked());
}

//---------------------------------------------------------------------------------------------------

KisDlgPreferences::KisDlgPreferences(QWidget* parent, const char* name)
    : KPageDialog(parent)
{
    Q_UNUSED(name);
    setWindowTitle(i18n("Configure Krita"));
    setStandardButtons(QDialogButtonBox::Ok | QDialogButtonBox::Cancel | QDialogButtonBox::RestoreDefaults);

    setFaceType(KPageDialog::List);

    // General
    KoVBox *vbox = new KoVBox();
    KPageWidgetItem *page = new KPageWidgetItem(vbox, i18n("General"));
    page->setObjectName("general");
    page->setHeader(i18n("General"));
    page->setIcon(KisIconUtils::loadIcon("config-general"));
    m_pages << page;
    addPage(page);
    m_general = new GeneralTab(vbox);

    // Shortcuts
    vbox = new KoVBox();
    page = new KPageWidgetItem(vbox, i18n("Keyboard Shortcuts"));
    page->setObjectName("shortcuts");
    page->setHeader(i18n("Shortcuts"));
    page->setIcon(KisIconUtils::loadIcon("config-keyboard"));
    m_pages << page;
    addPage(page);
    m_shortcutSettings = new ShortcutSettingsTab(vbox);
    connect(this, SIGNAL(accepted()), m_shortcutSettings, SLOT(saveChanges()));
    connect(this, SIGNAL(rejected()), m_shortcutSettings, SLOT(cancelChanges()));

    // Canvas input settings
    m_inputConfiguration = new KisInputConfigurationPage();
    page = addPage(m_inputConfiguration, i18n("Canvas Input Settings"));
    page->setHeader(i18n("Canvas Input"));
    page->setObjectName("canvasinput");
    page->setIcon(KisIconUtils::loadIcon("config-canvas-input"));
    m_pages << page;

    // Display
    vbox = new KoVBox();
    page = new KPageWidgetItem(vbox, i18n("Display"));
    page->setObjectName("display");
    page->setHeader(i18n("Display"));
    page->setIcon(KisIconUtils::loadIcon("config-display"));
    m_pages << page;
    addPage(page);
    m_displaySettings = new DisplaySettingsTab(vbox);

    // Color
    vbox = new KoVBox();
    page = new KPageWidgetItem(vbox, i18n("Color Management"));
    page->setObjectName("colormanagement");
    page->setHeader(i18nc("Label of color as in Color Management", "Color"));
    page->setIcon(KisIconUtils::loadIcon("config-color-manage"));
    m_pages << page;
    addPage(page);
    m_colorSettings = new ColorSettingsTab(vbox);

    // Performance
    vbox = new KoVBox();
    page = new KPageWidgetItem(vbox, i18n("Performance"));
    page->setObjectName("performance");
    page->setHeader(i18n("Performance"));
    page->setIcon(KisIconUtils::loadIcon("config-performance"));
    m_pages << page;
    addPage(page);
    m_performanceSettings = new PerformanceTab(vbox);

    // Tablet
    vbox = new KoVBox();
    page = new KPageWidgetItem(vbox, i18n("Tablet settings"));
    page->setObjectName("tablet");
    page->setHeader(i18n("Tablet"));
    page->setIcon(KisIconUtils::loadIcon("config-tablet"));
    m_pages << page;
    addPage(page);
    m_tabletSettings = new TabletSettingsTab(vbox);

    // full-screen mode
    vbox = new KoVBox();
    page = new KPageWidgetItem(vbox, i18n("Canvas-only settings"));
    page->setObjectName("canvasonly");
    page->setHeader(i18n("Canvas-only"));
    page->setIcon(KisIconUtils::loadIcon("config-canvas-only"));
    m_pages << page;
    addPage(page);
    m_fullscreenSettings = new FullscreenSettingsTab(vbox);

    // Pop-up Palette
    vbox = new KoVBox();
    page = new KPageWidgetItem(vbox, i18n("Pop-up Palette"));
    page->setObjectName("popuppalette");
    page->setHeader(i18n("Pop-up Palette"));
    page->setIcon(KisIconUtils::loadIcon("config-popup-palette"));
    m_pages << page;
    addPage(page);
    m_popupPaletteSettings = new PopupPaletteTab(vbox);

    // Author profiles
    m_authorPage = new KoConfigAuthorPage();
    page = addPage(m_authorPage, i18nc("@title:tab Author page", "Author" ));
    page->setObjectName("author");
    page->setHeader(i18n("Author"));
    page->setIcon(KisIconUtils::loadIcon("user-identity"));
    m_pages << page;

    KGuiItem::assign(button(QDialogButtonBox::Ok), KStandardGuiItem::ok());
    KGuiItem::assign(button(QDialogButtonBox::Cancel), KStandardGuiItem::cancel());
    QPushButton *restoreDefaultsButton = button(QDialogButtonBox::RestoreDefaults);
    restoreDefaultsButton->setText(i18nc("@action:button", "Restore Defaults"));

    connect(this, SIGNAL(accepted()), m_inputConfiguration, SLOT(saveChanges()));
    connect(this, SIGNAL(rejected()), m_inputConfiguration, SLOT(revertChanges()));

    KisPreferenceSetRegistry *preferenceSetRegistry = KisPreferenceSetRegistry::instance();
    QStringList keys = preferenceSetRegistry->keys();
    keys.sort();
    Q_FOREACH(const QString &key, keys) {
        KisAbstractPreferenceSetFactory *preferenceSetFactory = preferenceSetRegistry->value(key);
        KisPreferenceSet* preferenceSet = preferenceSetFactory->createPreferenceSet();
        vbox = new KoVBox();
        page = new KPageWidgetItem(vbox, preferenceSet->name());
        page->setHeader(preferenceSet->header());
        page->setIcon(preferenceSet->icon());
        addPage(page);
        preferenceSet->setParent(vbox);
        preferenceSet->loadPreferences();

        connect(restoreDefaultsButton, SIGNAL(clicked(bool)), preferenceSet, SLOT(loadDefaultPreferences()), Qt::UniqueConnection);
        connect(this, SIGNAL(accepted()), preferenceSet, SLOT(savePreferences()), Qt::UniqueConnection);
    }

    connect(restoreDefaultsButton, SIGNAL(clicked(bool)), this, SLOT(slotDefault()));

    KisConfig cfg(true);
    QString currentPageName = cfg.readEntry<QString>("KisDlgPreferences/CurrentPage");
    Q_FOREACH(KPageWidgetItem *page, m_pages) {
        if (page->objectName() == currentPageName) {
            setCurrentPage(page);
            break;
        }
    }

    {
        // HACK ALERT! Remove title widget background, thus making
        // it consistent across all systems
        const auto *titleWidget = findChild<KTitleWidget*>();
        if (titleWidget) {
            QLayoutItem *titleFrame = titleWidget->layout()->itemAt(0); // vboxLayout -> titleFrame
            if (titleFrame) {
                titleFrame->widget()->setBackgroundRole(QPalette::Window);
            }
        }
    }
}

KisDlgPreferences::~KisDlgPreferences()
{
    KisConfig cfg(true);
    cfg.writeEntry<QString>("KisDlgPreferences/CurrentPage", currentPage()->objectName());
}

void KisDlgPreferences::showEvent(QShowEvent *event){
    KPageDialog::showEvent(event);
    button(QDialogButtonBox::Cancel)->setAutoDefault(false);
    button(QDialogButtonBox::Ok)->setAutoDefault(false);
    button(QDialogButtonBox::RestoreDefaults)->setAutoDefault(false);
    button(QDialogButtonBox::Cancel)->setDefault(false);
    button(QDialogButtonBox::Ok)->setDefault(false);
    button(QDialogButtonBox::RestoreDefaults)->setDefault(false);
}

void KisDlgPreferences::slotButtonClicked(QAbstractButton *button)
{
    if (buttonBox()->buttonRole(button) == QDialogButtonBox::RejectRole) {
        m_cancelClicked = true;
    }
}

void KisDlgPreferences::slotDefault()
{
    if (currentPage()->objectName() == "general") {
        m_general->setDefault();
    }
    else if (currentPage()->objectName() == "shortcuts") {
        m_shortcutSettings->setDefault();
    }
    else if (currentPage()->objectName() == "display") {
        m_displaySettings->setDefault();
    }
    else if (currentPage()->objectName() == "colormanagement") {
        m_colorSettings->setDefault();
    }
    else if (currentPage()->objectName() == "performance") {
        m_performanceSettings->load(true);
    }
    else if (currentPage()->objectName() == "tablet") {
        m_tabletSettings->setDefault();
    }
    else if (currentPage()->objectName() == "canvasonly") {
        m_fullscreenSettings->setDefault();
    }
    else if (currentPage()->objectName() == "canvasinput") {
        m_inputConfiguration->setDefaults();
    }
    else if (currentPage()->objectName() == "popuppalette") {
        m_popupPaletteSettings->setDefault();
    }
}

bool KisDlgPreferences::editPreferences()
{
    connect(this->buttonBox(), SIGNAL(clicked(QAbstractButton*)), this, SLOT(slotButtonClicked(QAbstractButton*)));

    int retval = exec();
    Q_UNUSED(retval);

    if (!m_cancelClicked) {
        // General settings
        KisConfig cfg(false);
        KisImageConfig cfgImage(false);

        cfg.setNewCursorStyle(m_general->cursorStyle());
        cfg.setNewOutlineStyle(m_general->outlineStyle());
        cfg.setSeparateEraserCursor(m_general->m_chkSeparateEraserCursor->isChecked());
        cfg.setEraserCursorStyle(m_general->eraserCursorStyle());
        cfg.setEraserOutlineStyle(m_general->eraserOutlineStyle());
        cfg.setShowRootLayer(m_general->showRootLayer());
        cfg.setShowOutlineWhilePainting(m_general->showOutlineWhilePainting());
        cfg.setForceAlwaysFullSizedOutline(!m_general->m_changeBrushOutline->isChecked());
        cfg.setShowEraserOutlineWhilePainting(m_general->showEraserOutlineWhilePainting());
        cfg.setForceAlwaysFullSizedEraserOutline(!m_general->m_changeEraserBrushOutline->isChecked());
        cfg.setSessionOnStartup(m_general->sessionOnStartup());
        cfg.setSaveSessionOnQuit(m_general->saveSessionOnQuit());

        KConfigGroup group = KSharedConfig::openConfig()->group("File Dialogs");
        group.writeEntry("DontUseNativeFileDialog", !m_general->m_chkNativeFileDialog->isChecked());

        cfgImage.setMaxBrushSize(m_general->intMaxBrushSize->value());

        cfg.writeEntry<bool>("use_custom_system_font", m_general->chkUseCustomFont->isChecked());
        if (m_general->chkUseCustomFont->isChecked()) {
            cfg.writeEntry<QString>("custom_system_font", m_general->cmbCustomFont->currentFont().family());
            cfg.writeEntry<int>("custom_font_size", m_general->intFontSize->value());
        }
        else {
            cfg.writeEntry<QString>("custom_system_font", "");
            cfg.writeEntry<int>("custom_font_size", -1);
        }

        cfg.writeEntry<int>("mdi_viewmode", m_general->mdiMode());
        cfg.setMDIBackgroundColor(m_general->m_mdiColor->color().toXML());
        cfg.setMDIBackgroundImage(m_general->m_backgroundimage->text());
        cfg.writeEntry<int>("mdi_rubberband", m_general->m_chkRubberBand->isChecked());
        cfg.setAutoSaveInterval(m_general->autoSaveInterval());
        cfg.writeEntry("autosavefileshidden", m_general->chkHideAutosaveFiles->isChecked());

        cfg.setBackupFile(m_general->m_backupFileCheckBox->isChecked());
        cfg.writeEntry("backupfilelocation", m_general->cmbBackupFileLocation->currentIndex());
        cfg.writeEntry("backupfilesuffix", m_general->txtBackupFileSuffix->text());
        cfg.writeEntry("numberofbackupfiles", m_general->intNumBackupFiles->value());


        cfg.setShowCanvasMessages(m_general->showCanvasMessages());
        cfg.setCompressKra(m_general->compressKra());
        cfg.setTrimKra(m_general->trimKra());
        cfg.setTrimFramesImport(m_general->trimFramesImport());
        cfg.setExportMimeType(m_general->exportMimeType());
        cfg.setUseZip64(m_general->useZip64());
        cfg.setPasteFormat(m_general->m_pasteFormatGroup.checkedId());

        const QString configPath = QStandardPaths::writableLocation(QStandardPaths::GenericConfigLocation);
        QSettings kritarc(configPath + QStringLiteral("/kritadisplayrc"), QSettings::IniFormat);
        kritarc.setValue("EnableHiDPI", m_general->m_chkHiDPI->isChecked());
#ifdef HAVE_HIGH_DPI_SCALE_FACTOR_ROUNDING_POLICY
        kritarc.setValue("EnableHiDPIFractionalScaling", m_general->m_chkHiDPIFractionalScaling->isChecked());
#endif
        kritarc.setValue("LogUsage", m_general->chkUsageLogging->isChecked());

        cfg.setToolOptionsInDocker(m_general->toolOptionsInDocker());

        cfg.writeEntry<bool>("useCreamyAlphaDarken", (bool)!m_general->cmbFlowMode->currentIndex());
        cfg.writeEntry<bool>("useSubtractiveBlendingForCmykColorSpaces", (bool)!m_general->cmbCmykBlendingMode->currentIndex());

        cfg.setZoomSteps(m_general->zoomSteps());
        cfg.setKineticScrollingEnabled(m_general->kineticScrollingEnabled());
        cfg.setKineticScrollingGesture(m_general->kineticScrollingGesture());
        cfg.setKineticScrollingSensitivity(m_general->kineticScrollingSensitivity());
        cfg.setKineticScrollingHideScrollbars(m_general->kineticScrollingHiddenScrollbars());

        cfg.setZoomMarginSize(m_general->zoomMarginSize());

        cfg.setSwitchSelectionCtrlAlt(m_general->switchSelectionCtrlAlt());
        cfg.setDisableTouchOnCanvas(!m_general->chkEnableTouch->isChecked());
        cfg.writeEntry("useTouchPressureSensitivity", m_general->chkTouchPressureSensitivity->isChecked());
        cfg.setActivateTransformToolAfterPaste(m_general->chkEnableTransformToolAfterPaste->isChecked());
        cfg.setZoomHorizontal(m_general->chkZoomHorizontally->isChecked());
        cfg.setConvertToImageColorspaceOnImport(m_general->convertToImageColorspaceOnImport());
        cfg.setUndoStackLimit(m_general->undoStackSize());
        cfg.setCumulativeUndoRedo(m_general->chkCumulativeUndo->isChecked());
        cfg.setCumulativeUndoData(m_general->m_cumulativeUndoData);

        cfg.setAutoPinLayersToTimeline(m_general->autopinLayersToTimeline());
        cfg.setAdaptivePlaybackRange(m_general->adaptivePlaybackRange());

#ifdef Q_OS_ANDROID
        QFileInfo fi(m_general->m_resourceFolderSelector->currentData(Qt::UserRole).value<QString>());
#else
        QFileInfo fi(m_general->m_urlResourceFolder->fileName());
#endif
        if (fi.isWritable()) {
            cfg.writeEntry(KisResourceLocator::resourceLocationKey, fi.filePath());
        }

        KisImageConfig(true).setRenameMergedLayers(m_general->renameMergedLayers());
        cfg.setRenamePastedLayers(m_general->renamePastedLayers());

        // Color settings
        cfg.setUseSystemMonitorProfile(m_colorSettings->m_page->chkUseSystemMonitorProfile->isChecked());
        for (int i = 0; i < QApplication::screens().count(); ++i) {
            if (m_colorSettings->m_page->chkUseSystemMonitorProfile->isChecked()) {
                int currentIndex = m_colorSettings->m_monitorProfileWidgets[i]->currentIndex();
                QString monitorid = m_colorSettings->m_monitorProfileWidgets[i]->itemData(currentIndex).toString();
                cfg.setMonitorForScreen(i, monitorid);
            }
            else {
                cfg.setMonitorProfile(i,
                                      m_colorSettings->m_monitorProfileWidgets[i]->currentUnsqueezedText(),
                                      m_colorSettings->m_page->chkUseSystemMonitorProfile->isChecked());
            }
        }
        cfg.setUseDefaultColorSpace(m_colorSettings->m_page->useDefColorSpace->isChecked());
        if (cfg.useDefaultColorSpace())
        {
            KoID currentWorkingColorSpace = m_colorSettings->m_page->cmbWorkingColorSpace->currentItem();
            cfg.setWorkingColorSpace(currentWorkingColorSpace.id());
            cfg.defColorModel(KoColorSpaceRegistry::instance()->colorSpaceColorModelId(currentWorkingColorSpace.id()).id());
            cfg.setDefaultColorDepth(KoColorSpaceRegistry::instance()->colorSpaceColorDepthId(currentWorkingColorSpace.id()).id());
        }

        cfg.writeEntry("ExrDefaultColorProfile", m_colorSettings->m_page->cmbColorProfileForEXR->currentText());

        cfgImage.setDefaultProofingConfig(m_colorSettings->m_page->proofingSpaceSelector->currentColorSpace(),
                                          m_colorSettings->m_page->cmbProofingIntent->currentIndex(),
                                          m_colorSettings->m_page->ckbProofBlackPoint->isChecked(),
                                          m_colorSettings->m_page->gamutAlarm->color(),
                                          (double)m_colorSettings->m_page->sldAdaptationState->value()/20);
        cfg.setUseBlackPointCompensation(m_colorSettings->m_page->chkBlackpoint->isChecked());
        cfg.setAllowLCMSOptimization(m_colorSettings->m_page->chkAllowLCMSOptimization->isChecked());
        cfg.setForcePaletteColors(m_colorSettings->m_page->chkForcePaletteColor->isChecked());
        cfg.setPasteBehaviour(m_colorSettings->m_pasteBehaviourGroup.checkedId());
        cfg.setRenderIntent(m_colorSettings->m_page->cmbMonitorIntent->currentIndex());

        // Tablet settings
        cfg.setPressureTabletCurve( m_tabletSettings->m_page->pressureCurve->curve().toString() );
        cfg.setUseRightMiddleTabletButtonWorkaround(
            m_tabletSettings->m_page->chkUseRightMiddleClickWorkaround->isChecked());

#if defined Q_OS_WIN && (!defined USE_QT_TABLET_WINDOWS || defined QT_HAS_WINTAB_SWITCH)
#ifdef USE_QT_TABLET_WINDOWS
        // ask Qt if WinInk is actually available
        const bool isWinInkAvailable = true;
#else
        const bool isWinInkAvailable = KisTabletSupportWin8::isAvailable();
#endif
        if (isWinInkAvailable) {
            cfg.setUseWin8PointerInput(m_tabletSettings->m_page->radioWin8PointerInput->isChecked());
        }
#endif
        cfg.writeEntry<bool>("useTimestampsForBrushSpeed", m_tabletSettings->m_page->chkUseTimestampsForBrushSpeed->isChecked());
        cfg.writeEntry<int>("maxAllowedSpeedValue", m_tabletSettings->m_page->intMaxAllowedBrushSpeed->value());
        cfg.writeEntry<int>("speedValueSmoothing", m_tabletSettings->m_page->intBrushSpeedSmoothing->value());

        m_performanceSettings->save();

        if (!cfg.useOpenGL() && m_displaySettings->grpOpenGL->isChecked())
            cfg.setCanvasState("TRY_OPENGL");

        if (m_displaySettings->grpOpenGL->isChecked()) {
            KisOpenGL::OpenGLRenderer renderer = static_cast<KisOpenGL::OpenGLRenderer>(
                    m_displaySettings->cmbPreferredRenderer->itemData(
                            m_displaySettings->cmbPreferredRenderer->currentIndex()).toInt());
            KisOpenGL::setUserPreferredOpenGLRendererConfig(renderer);
        } else {
            KisOpenGL::setUserPreferredOpenGLRendererConfig(KisOpenGL::RendererNone);
        }

        cfg.setUseOpenGLTextureBuffer(m_displaySettings->chkUseTextureBuffer->isChecked());
        cfg.setOpenGLFilteringMode(m_displaySettings->cmbFilterMode->currentIndex());
        cfg.setRootSurfaceFormat(&kritarc, indexToFormat(m_displaySettings->cmbPreferedRootSurfaceFormat->currentIndex()));
        cfg.setAssistantsDrawMode(indexToAssistantDrawMode(m_displaySettings->cmbAssistantsDrawMode->currentIndex()));

        cfg.setCheckSize(m_displaySettings->intCheckSize->value());
        cfg.setScrollingCheckers(m_displaySettings->chkMoving->isChecked());
        cfg.setCheckersColor1(m_displaySettings->colorChecks1->color().toQColor());
        cfg.setCheckersColor2(m_displaySettings->colorChecks2->color().toQColor());
        cfg.setCanvasBorderColor(m_displaySettings->canvasBorder->color().toQColor());
        cfg.setHideScrollbars(m_displaySettings->hideScrollbars->isChecked());
        KoColor c = m_displaySettings->btnSelectionOverlayColor->color();
        c.setOpacity(m_displaySettings->sldSelectionOverlayOpacity->value());
        cfgImage.setSelectionOverlayMaskColor(c.toQColor());
        cfgImage.setSelectionOutlineOpacity(m_displaySettings->sldSelectionOutlineOpacity->value());
        cfg.setAntialiasCurves(m_displaySettings->chkCurveAntialiasing->isChecked());
        cfg.setAntialiasSelectionOutline(m_displaySettings->chkSelectionOutlineAntialiasing->isChecked());
        cfg.setShowSingleChannelAsColor(m_displaySettings->chkChannelsAsColor->isChecked());
        cfg.setHidePopups(m_displaySettings->chkHidePopups->isChecked());

        cfg.setHideDockersFullscreen(m_fullscreenSettings->chkDockers->checkState());
        cfg.setHideMenuFullscreen(m_fullscreenSettings->chkMenu->checkState());
        cfg.setHideScrollbarsFullscreen(m_fullscreenSettings->chkScrollbars->checkState());
        cfg.setHideStatusbarFullscreen(m_fullscreenSettings->chkStatusbar->checkState());
        cfg.setHideTitlebarFullscreen(m_fullscreenSettings->chkTitlebar->checkState());
        cfg.setHideToolbarFullscreen(m_fullscreenSettings->chkToolbar->checkState());

        cfg.setCursorMainColor(m_general->cursorColorButton->color().toQColor());
        cfg.setEraserCursorMainColor(m_general->eraserCursorColorButton->color().toQColor());
        cfg.setPixelGridColor(m_displaySettings->pixelGridColorButton->color().toQColor());
        cfg.setPixelGridDrawingThreshold(m_displaySettings->pixelGridDrawingThresholdBox->value() / 100);

        m_popupPaletteSettings->save();
        m_authorPage->apply();

        cfg.logImportantSettings();
        cfg.writeEntry("forcedDpiForQtFontBugWorkaround", m_general->forcedFontDpi());
    }

    return !m_cancelClicked;
}<|MERGE_RESOLUTION|>--- conflicted
+++ resolved
@@ -1885,8 +1885,6 @@
         }
 
         const QSurfaceFormat currentFormat = KisOpenGLModeProber::instance()->surfaceformatInUse();
-<<<<<<< HEAD
-
 #if (QT_VERSION < QT_VERSION_CHECK(6, 0, 0))
         QSurfaceFormat::ColorSpace colorSpace = currentFormat.colorSpace();
         lblCurrentRootSurfaceFormat->setText(colorSpaceString(colorSpace, currentFormat.redBufferSize()));
@@ -1895,10 +1893,6 @@
         QColorSpace colorspace = currentFormat.colorSpace();
         lblCurrentRootSurfaceFormat->setText(colorspace.description());
 #endif
-=======
-        KisSurfaceColorSpace colorSpace = currentFormat.colorSpace();
-        lblCurrentRootSurfaceFormat->setText(colorSpaceString(colorSpace, currentFormat.redBufferSize()));
->>>>>>> d9b6aab2
         cmbPreferedRootSurfaceFormat->setCurrentIndex(formatToIndex(cfg.rootSurfaceFormat()));
         connect(cmbPreferedRootSurfaceFormat, SIGNAL(currentIndexChanged(int)), SLOT(slotPreferredSurfaceFormatChanged(int)));
         slotPreferredSurfaceFormatChanged(cmbPreferedRootSurfaceFormat->currentIndex());
