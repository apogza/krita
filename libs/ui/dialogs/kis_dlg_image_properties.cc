--- conflicted
+++ resolved
@@ -164,11 +164,8 @@
     if (m_page->chkSaveProofing->isChecked()) {
 
         m_proofingConfig->conversionFlags = KoColorConversionTransformation::HighQuality;
-<<<<<<< HEAD
-#if QT_VERSION >= 0x070000
-=======
+
 #if QT_VERSION >= 0x050700
->>>>>>> 21798266
         m_proofingConfig->conversionFlags.setFlag(KoColorConversionTransformation::BlackpointCompensation, m_page->ckbBlackPointComp->isChecked());
 #else
         m_page->ckbBlackPointComp->isChecked() ?
