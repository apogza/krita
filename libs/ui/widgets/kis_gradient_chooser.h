/*
 *  Copyright (c) 2004 Adrian Page <adrian@pagenet.plus.com>
 *
 *  This program is free software; you can redistribute it and/or modify
 *  it under the terms of the GNU General Public License as published by
 *  the Free Software Foundation; either version 2 of the License, or
 *  (at your option) any later version.
 *
 *  This program is distributed in the hope that it will be useful,
 *  but WITHOUT ANY WARRANTY; without even the implied warranty of
 *  MERCHANTABILITY or FITNESS FOR A PARTICULAR PURPOSE.  See the
 *  GNU General Public License for more details.
 *
 *  You should have received a copy of the GNU General Public License
 *  along with this program; if not, write to the Free Software
 *  Foundation, Inc., 51 Franklin Street, Fifth Floor, Boston, MA 02110-1301, USA.
 */
#ifndef KIS_GRADIENT_CHOOSER_H_
#define KIS_GRADIENT_CHOOSER_H_

#include <KoDialog.h>

#include <QFrame>
#include <QToolButton>
#include <kritaui_export.h>
#include <KoResource.h>
#include <KoAbstractGradient.h>
#include <KoStopGradient.h>
#include <KoSegmentGradient.h>

class KisViewManager;
class QLabel;
class QPushButton;
<<<<<<< HEAD
class KisAutogradient;

class KisResourceItemChooser;
=======
class KisAutogradientEditor;
class KoResource;
class KoResourceItemChooser;
>>>>>>> 2f68711d

class KisCustomGradientDialog : public KoDialog
{

    Q_OBJECT

public:

<<<<<<< HEAD
    KisCustomGradientDialog(KoAbstractGradientSP gradient, QWidget * parent, const char *name);
=======
    KisCustomGradientDialog(KoAbstractGradient* gradient, QWidget *parent, const char *name);
>>>>>>> 2f68711d

private:

    QWidget * m_page;

};

class KRITAUI_EXPORT KisGradientChooser : public QFrame
{

    Q_OBJECT

public:
    KisGradientChooser(QWidget *parent = 0, const char *name = 0);
    ~KisGradientChooser() override;

    /// Gets the currently selected resource
    /// @returns the selected resource, 0 is no resource is selected
    KoResourceSP currentResource();
    void setCurrentResource(KoResourceSP resource);

    void setCurrentItem(int row, int column);

Q_SIGNALS:
    /// Emitted when a resource was selected
    void resourceSelected(KoResourceSP resource);

public Q_SLOTS:
    void slotUpdateIcons();

private Q_SLOTS:
    virtual void update(KoResourceSP resource);
    void addStopGradient();
    void addSegmentedGradient();
    void editGradient();

private:
      void addGradient(KoAbstractGradientSP gradient);
private:
    QLabel *m_lbName;
    KisResourceItemChooser * m_itemChooser;

    QToolButton* m_addGradient;
    QPushButton* m_editGradient;
};

#endif // KIS_GRADIENT_CHOOSER_H_
<|MERGE_RESOLUTION|>--- conflicted
+++ resolved
@@ -31,15 +31,10 @@
 class KisViewManager;
 class QLabel;
 class QPushButton;
-<<<<<<< HEAD
-class KisAutogradient;
 
 class KisResourceItemChooser;
-=======
 class KisAutogradientEditor;
 class KoResource;
-class KoResourceItemChooser;
->>>>>>> 2f68711d
 
 class KisCustomGradientDialog : public KoDialog
 {
@@ -48,11 +43,7 @@
 
 public:
 
-<<<<<<< HEAD
-    KisCustomGradientDialog(KoAbstractGradientSP gradient, QWidget * parent, const char *name);
-=======
-    KisCustomGradientDialog(KoAbstractGradient* gradient, QWidget *parent, const char *name);
->>>>>>> 2f68711d
+    KisCustomGradientDialog(KoAbstractGradientSP gradient, QWidget *parent, const char *name);
 
 private:
 
