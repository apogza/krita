--- conflicted
+++ resolved
@@ -298,32 +298,8 @@
     m_d->uiWdgPaintOpPresetSettings.eraserBrushSizeCheckBox->setChecked(cfg.useEraserBrushSize());
     m_d->uiWdgPaintOpPresetSettings.eraserBrushOpacityCheckBox->setChecked(cfg.useEraserBrushOpacity());
 
-<<<<<<< HEAD
-    m_d->uiWdgPaintOpPresetSettings.wdgLodAvailability->setCanvasResourceManager(resourceProvider->resourceManager());
-
-    connect(resourceProvider->resourceManager(),
-            SIGNAL(canvasResourceChanged(int,QVariant)),
-            SLOT(slotResourceChanged(int,QVariant)));
-
-    connect(m_d->uiWdgPaintOpPresetSettings.wdgLodAvailability,
-            SIGNAL(sigUserChangedLodAvailability(bool)),
-            SLOT(slotLodAvailabilityChanged(bool)));
-
-    connect(m_d->uiWdgPaintOpPresetSettings.wdgLodAvailability,
-            SIGNAL(sigUserChangedLodThreshold(qreal)),
-            SLOT(slotLodThresholdChanged(qreal)));
-
-    slotResourceChanged(KoCanvasResource::LodAvailability,
-                        resourceProvider->resourceManager()->
-                        resource(KoCanvasResource::LodAvailability));
-
-    slotResourceChanged(KoCanvasResource::LodSizeThreshold,
-                        resourceProvider->resourceManager()->
-                        resource(KoCanvasResource::LodSizeThreshold));
-=======
     connect(m_d->uiWdgPaintOpPresetSettings.brushEgineComboBox, SIGNAL(currentIndexChanged(int)), this, SLOT(slotUpdatePaintOpFilter()));
     connect(m_d->uiWdgPaintOpPresetSettings.bnBlacklistPreset, SIGNAL(clicked()), this, SLOT(slotBlackListCurrentPreset()));
->>>>>>> a28aa2ed
 
     updateThemedIcons();
 
