--- conflicted
+++ resolved
@@ -210,43 +210,7 @@
     return proxy->getDouble("FlowValue", 1.0);
 }
 
-<<<<<<< HEAD
 QString KisPaintOpSettings::paintOpCompositeOp() const
-=======
-void KisPaintOpSettings::setPaintOpSize(qreal value)
-{
-    /**
-     * The widget already has the wrapping for the locked setings
-     * functionality, so just request it.
-     */
-
-    if (d->settingsWidget) {
-        const qreal sizeDiff = value - paintOpSize();
-
-        {
-            KisSignalsBlocker b(d->settingsWidget);
-            d->settingsWidget.data()->setConfigurationSafe(this);
-            d->settingsWidget.data()->changePaintOpSize(sizeDiff, 0);
-        }
-        d->settingsWidget.data()->writeConfigurationSafe(this);
-    }
-}
-
-qreal KisPaintOpSettings::paintOpSize() const
-{
-    // see a comment about locked settings in setPaintOpSize()
-
-    qreal size = 1.0;
-
-    if (d->settingsWidget) {
-        size = d->settingsWidget.data()->paintOpSize().width();
-    }
-
-    return size;
-}
-
-QString KisPaintOpSettings::paintOpCompositeOp()
->>>>>>> 6c9f819e
 {
     KisLockedPropertiesProxySP proxy(
         KisLockedPropertiesServer::instance()->createLockedPropertiesProxy(this));
