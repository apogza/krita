--- conflicted
+++ resolved
@@ -24,26 +24,17 @@
 class KisTransaction
 {
 public:
-<<<<<<< HEAD
-    KisTransaction(KisPaintDeviceSP device, KUndo2Command* parent = 0,int timedID = -1, KisTransactionWrapperFactory *interstrokeDataFactory = 0) {
-        m_transactionData = new KisTransactionData(KUndo2MagicString(), device, true, interstrokeDataFactory, parent);
+
+    KisTransaction(const KUndo2MagicString& name, KisPaintDeviceSP device, AutoKeyMode autoKeyMode, KUndo2Command* parent = 0, int timedID = -1, KisTransactionWrapperFactory *interstrokeDataFactory = 0) {
+        m_transactionData = new KisTransactionData(name, device, true, autoKeyMode, interstrokeDataFactory, parent);
         m_transactionData->setTimedID(timedID);
     }
 
-    KisTransaction(const KUndo2MagicString& name, KisPaintDeviceSP device, KUndo2Command* parent = 0,int timedID = -1, KisTransactionWrapperFactory *interstrokeDataFactory = 0) {
-        m_transactionData = new KisTransactionData(name, device, true, interstrokeDataFactory, parent);
-=======
-
-    KisTransaction(const KUndo2MagicString& name, KisPaintDeviceSP device, AutoKeyMode autoKeyMode, KUndo2Command* parent = 0, int timedID = -1) {
-        m_transactionData = new KisTransactionData(name, device, true, autoKeyMode, parent);
-        m_transactionData->setTimedID(timedID);
+    KisTransaction(KisPaintDeviceSP device, AutoKeyMode autoKeyMode, KUndo2Command* parent = 0, int timedID = -1, KisTransactionWrapperFactory *interstrokeDataFactory = 0)
+        : KisTransaction(KUndo2MagicString(), device, autoKeyMode, parent, timedID, interstrokeDataFactory){
     }
 
-    KisTransaction(KisPaintDeviceSP device, AutoKeyMode autoKeyMode, KUndo2Command* parent = 0, int timedID = -1)
-        : KisTransaction(KUndo2MagicString(), device, autoKeyMode, parent, timedID){
-    }
-
-    KisTransaction(const KUndo2MagicString& name, KisPaintDeviceSP device, KUndo2Command* parent = 0,int timedID = -1) {
+    KisTransaction(const KUndo2MagicString& name, KisPaintDeviceSP device, KUndo2Command* parent = 0,int timedID = -1, KisTransactionWrapperFactory *interstrokeDataFactory = 0) {
 
         KisImageConfig cfg(true);
         AutoKeyMode autoKeyMode = AUTOKEY_DISABLED;
@@ -56,10 +47,8 @@
             }
         }
 
-        m_transactionData = new KisTransactionData(name, device, true, autoKeyMode, parent);
->>>>>>> 22e70a0b
+        m_transactionData = new KisTransactionData(name, device, true, autoKeyMode, interstrokeDataFactory, parent);
         m_transactionData->setTimedID(timedID);
-
     }
 
     KisTransaction(KisPaintDeviceSP device, KUndo2Command* parent = 0,int timedID = -1)
@@ -148,20 +137,12 @@
 public:
     KisSelectionTransaction(KisPixelSelectionSP pixelSelection, KUndo2Command* parent = 0)
     {
-<<<<<<< HEAD
-        m_transactionData = new KisTransactionData(KUndo2MagicString(), pixelSelection, false, 0, parent);
-=======
-        m_transactionData = new KisTransactionData(KUndo2MagicString(), pixelSelection, false, AUTOKEY_DISABLED, parent);
->>>>>>> 22e70a0b
+        m_transactionData = new KisTransactionData(KUndo2MagicString(), pixelSelection, false, AUTOKEY_DISABLED, 0, parent);
     }
 
     KisSelectionTransaction(const KUndo2MagicString& name, KisPixelSelectionSP pixelSelection, KUndo2Command* parent = 0)
     {
-<<<<<<< HEAD
-        m_transactionData = new KisTransactionData(name, pixelSelection, false, 0, parent);
-=======
-        m_transactionData = new KisTransactionData(name, pixelSelection, false, AUTOKEY_DISABLED, parent);
->>>>>>> 22e70a0b
+        m_transactionData = new KisTransactionData(name, pixelSelection, false, AUTOKEY_DISABLED, 0, parent);
     }
 };
 
