--- conflicted
+++ resolved
@@ -20,8 +20,5 @@
 if (NOT APPLE AND HAVE_QT_QUICK)
     add_subdirectory( libqml )
 endif()
-<<<<<<< HEAD
 add_subdirectory( resources )
-=======
-add_subdirectory( metadata )
->>>>>>> d7d75a8a
+add_subdirectory( metadata )