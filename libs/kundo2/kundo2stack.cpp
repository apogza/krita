--- conflicted
+++ resolved
@@ -1062,11 +1062,7 @@
 
 QAction* KUndo2Stack::createRedoAction(KActionCollection* actionCollection, const QString& actionName)
 {
-<<<<<<< HEAD
-    QAction* action = createRedoAction(static_cast<QObject*>(actionCollection));
-=======
     QAction* action = KUndo2QStack::createRedoAction(actionCollection);
->>>>>>> 18c18167
 
     if(actionName.isEmpty()) {
         action->setObjectName(KStandardAction::name(KStandardAction::Redo));
@@ -1085,11 +1081,7 @@
 
 QAction* KUndo2Stack::createUndoAction(KActionCollection* actionCollection, const QString& actionName)
 {
-<<<<<<< HEAD
-    QAction* action = createUndoAction(static_cast<QObject*>(actionCollection));
-=======
     QAction* action = KUndo2QStack::createUndoAction(actionCollection);
->>>>>>> 18c18167
 
     if(actionName.isEmpty()) {
         action->setObjectName(KStandardAction::name(KStandardAction::Undo));
