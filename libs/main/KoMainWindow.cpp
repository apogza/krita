--- conflicted
+++ resolved
@@ -924,11 +924,7 @@
         QByteArray outputFormat = _native_format;
         outputFormat = outputFormatString.toLatin1();
 
-<<<<<<< HEAD
-        kDebug(30003) << "KoMainWindow::saveDocument outputFormat =" << outputFormat << newURL;
-=======
-                specialOutputFlag = dialog->specialEntrySelected();
->>>>>>> a82d3e8f
+        //specialOutputFlag = dialog->specialEntrySelected();
 
         int specialOutputFlag = 0;
         if (!isExporting())
