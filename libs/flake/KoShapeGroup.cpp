/* This file is part of the KDE project
 * Copyright (C) 2006 Thomas Zander <zander@kde.org>
 * Copyright (C) 2007 Jan Hambrecht <jaham@gmx.net>
 *
 * This library is free software; you can redistribute it and/or
 * modify it under the terms of the GNU Library General Public
 * License as published by the Free Software Foundation; either
 * version 2 of the License, or (at your option) any later version.
 *
 * This library is distributed in the hope that it will be useful,
 * but WITHOUT ANY WARRANTY; without even the implied warranty of
 * MERCHANTABILITY or FITNESS FOR A PARTICULAR PURPOSE.  See the GNU
 * Library General Public License for more details.
 *
 * You should have received a copy of the GNU Library General Public License
 * along with this library; see the file COPYING.LIB.  If not, write to
 * the Free Software Foundation, Inc., 51 Franklin Street, Fifth Floor,
 * Boston, MA 02110-1301, USA.
 */

#include "KoShapeGroup.h"
#include "KoShapeContainerModel.h"
#include "KoShapeContainer_p.h"
#include "KoShapeLayer.h"
#include "SimpleShapeContainerModel.h"
#include "KoShapeSavingContext.h"
#include "KoShapeLoadingContext.h"
#include "KoXmlWriter.h"
#include "KoXmlReader.h"
#include "KoShapeRegistry.h"
#include "KoShapeStrokeModel.h"
#include "KoShapeShadow.h"
#include "KoInsets.h"

#include <FlakeDebug.h>

#include <QPainter>

class ShapeGroupContainerModel : public SimpleShapeContainerModel
{
public:
    ShapeGroupContainerModel(KoShapeGroup *group) : m_group(group) {}
    ~ShapeGroupContainerModel() override {}

<<<<<<< HEAD
    ShapeGroupContainerModel(const ShapeGroupContainerModel &rhs, KoShapeGroup *group)
        : SimpleShapeContainerModel(rhs),
          m_group(group)
    {
    }

    virtual void add(KoShape *child)
=======
    void add(KoShape *child) override
>>>>>>> 506b7449
    {
        SimpleShapeContainerModel::add(child);
        m_group->invalidateSizeCache();
    }

    void remove(KoShape *child) override
    {
        SimpleShapeContainerModel::remove(child);
        m_group->invalidateSizeCache();
    }

    void childChanged(KoShape *shape, KoShape::ChangeType type) override
    {
        SimpleShapeContainerModel::childChanged(shape, type);
        //debugFlake << type;
        switch (type) {
        case KoShape::PositionChanged:
        case KoShape::RotationChanged:
        case KoShape::ScaleChanged:
        case KoShape::ShearChanged:
        case KoShape::SizeChanged:
        case KoShape::GenericMatrixChange:
        case KoShape::ParameterChanged:
        case KoShape::ClipPathChanged :
            m_group->invalidateSizeCache();
            break;
        default:
            break;
        }
    }

private: // members
    KoShapeGroup * m_group;
};

class KoShapeGroupPrivate : public KoShapeContainerPrivate
{
public:
    KoShapeGroupPrivate(KoShapeGroup *q)
        : KoShapeContainerPrivate(q)
    {
        model = new ShapeGroupContainerModel(q);
    }

<<<<<<< HEAD
    KoShapeGroupPrivate(const KoShapeGroupPrivate &rhs, KoShapeGroup *q)
        : KoShapeContainerPrivate(rhs, q)
    {
        ShapeGroupContainerModel *otherModel = dynamic_cast<ShapeGroupContainerModel*>(rhs.model);
        KIS_ASSERT_RECOVER_RETURN(otherModel);
        model = new ShapeGroupContainerModel(*otherModel, q);
    }

    ~KoShapeGroupPrivate()
=======
    ~KoShapeGroupPrivate() override
>>>>>>> 506b7449
    {
    }

    mutable QRectF savedOutlineRect;
    mutable bool sizeCached = false;

    void tryUpdateCachedSize() const;

    Q_DECLARE_PUBLIC(KoShapeGroup)
};

KoShapeGroup::KoShapeGroup()
        : KoShapeContainer(new KoShapeGroupPrivate(this))
{
}

KoShapeGroup::KoShapeGroup(const KoShapeGroup &rhs)
    : KoShapeContainer(new KoShapeGroupPrivate(*rhs.d_func(), this))
{
}

KoShapeGroup::~KoShapeGroup()
{
}

KoShape *KoShapeGroup::cloneShape() const
{
    return new KoShapeGroup(*this);
}

void KoShapeGroup::paintComponent(QPainter &painter, const KoViewConverter &converter, KoShapePaintingContext &)
{
    Q_UNUSED(painter);
    Q_UNUSED(converter);
}

bool KoShapeGroup::hitTest(const QPointF &position) const
{
    Q_UNUSED(position);
    return false;
}

void KoShapeGroupPrivate::tryUpdateCachedSize() const
{
    Q_Q(const KoShapeGroup);

    if (!sizeCached) {
        QRectF bound;
        Q_FOREACH (KoShape *shape, q->shapes()) {
            if (bound.isEmpty())
                bound = shape->transformation().mapRect(shape->outlineRect());
            else
                bound |= shape->transformation().mapRect(shape->outlineRect());
        }
        savedOutlineRect = bound;
        size = bound.size();
        sizeCached = true;
    }
}

QSizeF KoShapeGroup::size() const
{
    Q_D(const KoShapeGroup);

    d->tryUpdateCachedSize();
    return d->size;
}

QRectF KoShapeGroup::outlineRect() const
{
    Q_D(const KoShapeGroup);

    d->tryUpdateCachedSize();
    return d->savedOutlineRect;
}

QRectF KoShapeGroup::boundingRect() const
{
    bool first = true;
    QRectF groupBound;
    Q_FOREACH (KoShape* shape, shapes()) {
        if (first) {
            groupBound = shape->boundingRect();
            first = false;
        } else {
            groupBound = groupBound.united(shape->boundingRect());
        }
    }

    if (shadow()) {
        KoInsets insets;
        shadow()->insets(insets);
        groupBound.adjust(-insets.left, -insets.top, insets.right, insets.bottom);
    }
    return groupBound;
}

void KoShapeGroup::saveOdf(KoShapeSavingContext & context) const
{
    context.xmlWriter().startElement("draw:g");
    saveOdfAttributes(context, (OdfMandatories ^ (OdfLayer | OdfZIndex)) | OdfAdditionalAttributes);
    context.xmlWriter().addAttributePt("svg:y", position().y());

    QList<KoShape*> shapes = this->shapes();
    qSort(shapes.begin(), shapes.end(), KoShape::compareShapeZIndex);

    Q_FOREACH (KoShape* shape, shapes) {
        shape->saveOdf(context);
    }

    saveOdfCommonChildElements(context);
    context.xmlWriter().endElement();
}

bool KoShapeGroup::loadOdf(const KoXmlElement & element, KoShapeLoadingContext &context)
{
    Q_D(KoShapeGroup);
    loadOdfAttributes(element, context, OdfMandatories | OdfStyle | OdfAdditionalAttributes | OdfCommonChildElements);

    KoXmlElement child;
    QMap<KoShapeLayer*, int> usedLayers;
    forEachElement(child, element) {
        KoShape * shape = KoShapeRegistry::instance()->createShapeFromOdf(child, context);
        if (shape) {
            KoShapeLayer *layer = dynamic_cast<KoShapeLayer*>(shape->parent());
            if (layer) {
                usedLayers[layer]++;
            }
            addShape(shape);
        }
    }
    KoShapeLayer *parent = 0;
    int maxUseCount = 0;
    // find most used layer and use this as parent for the group
    for (QMap<KoShapeLayer*, int>::const_iterator it(usedLayers.constBegin()); it != usedLayers.constEnd(); ++it) {
        if (it.value() > maxUseCount) {
            maxUseCount = it.value();
            parent = it.key();
        }
    }
    setParent(parent);

    QRectF bound;
    bool boundInitialized = false;
    Q_FOREACH (KoShape * shape, shapes()) {
        if (! boundInitialized) {
            bound = shape->boundingRect();
            boundInitialized = true;
        } else
            bound = bound.united(shape->boundingRect());
    }

    setSize(bound.size());
    d->sizeCached = true;
    setPosition(bound.topLeft());

    Q_FOREACH (KoShape * shape, shapes())
        shape->setAbsolutePosition(shape->absolutePosition() - bound.topLeft());

    return true;
}

void KoShapeGroup::shapeChanged(ChangeType type, KoShape *shape)
{
    Q_UNUSED(shape);
    KoShapeContainer::shapeChanged(type, shape);
    switch (type) {
    case KoShape::StrokeChanged:
        break;
    default:
        break;
    }
}

void KoShapeGroup::invalidateSizeCache()
{
    Q_D(KoShapeGroup);
    d->sizeCached = false;
}<|MERGE_RESOLUTION|>--- conflicted
+++ resolved
@@ -42,17 +42,13 @@
     ShapeGroupContainerModel(KoShapeGroup *group) : m_group(group) {}
     ~ShapeGroupContainerModel() override {}
 
-<<<<<<< HEAD
     ShapeGroupContainerModel(const ShapeGroupContainerModel &rhs, KoShapeGroup *group)
         : SimpleShapeContainerModel(rhs),
           m_group(group)
     {
     }
 
-    virtual void add(KoShape *child)
-=======
     void add(KoShape *child) override
->>>>>>> 506b7449
     {
         SimpleShapeContainerModel::add(child);
         m_group->invalidateSizeCache();
@@ -97,7 +93,6 @@
         model = new ShapeGroupContainerModel(q);
     }
 
-<<<<<<< HEAD
     KoShapeGroupPrivate(const KoShapeGroupPrivate &rhs, KoShapeGroup *q)
         : KoShapeContainerPrivate(rhs, q)
     {
@@ -106,10 +101,7 @@
         model = new ShapeGroupContainerModel(*otherModel, q);
     }
 
-    ~KoShapeGroupPrivate()
-=======
     ~KoShapeGroupPrivate() override
->>>>>>> 506b7449
     {
     }
 
