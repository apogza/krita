SET(EXTPREFIX_qt  "${EXTPREFIX}")
if (WIN32)
ExternalProject_Add(
    ext_qt
    DOWNLOAD_DIR ${EXTERNALS_DOWNLOAD_DIR}
    URL https://download.qt.io/official_releases/qt/5.6/5.6.1-1/single/qt-everywhere-opensource-src-5.6.1-1.zip
    URL_MD5 9d7ea0cadcec7b5a63e8e83686756978
    PATCH_COMMAND  ${PATCH_COMMAND} -p1 -i ${CMAKE_CURRENT_SOURCE_DIR}/disable-wintab.diff
          COMMAND  ${PATCH_COMMAND} -p1 -i ${CMAKE_CURRENT_SOURCE_DIR}/qtgui-private-headers.diff
          COMMAND  ${PATCH_COMMAND} -p1 -i ${CMAKE_CURRENT_SOURCE_DIR}/0001-Don-t-request-the-MIME-image-every-time-Windows-asks.patch
          COMMAND  ${PATCH_COMMAND} -p1 -i ${CMAKE_CURRENT_SOURCE_DIR}/0002-Hack-always-return-we-support-DIBV5.patch
          COMMAND  ${PATCH_COMMAND} -p1 -i ${CMAKE_CURRENT_SOURCE_DIR}/0003-Hack-for-fullscreen-workaround.patch

    INSTALL_DIR ${EXTPREFIX_qt}
    CONFIGURE_COMMAND <SOURCE_DIR>/configure.bat -skip qt3d -skip qtactiveqt -skip qtcanvas3d -skip qtconnectivity -skip qtdoc -skip qtenginio -skip qtgraphicaleffects -skip qtlocation -skip qtmultimedia -skip qtsensors -skip qtserialport -skip qtwayland -skip qtwebchannel -skip qtwebengine -skip qtwebsockets -skip qtwebview -skip qtxmlpatterns -no-sql-sqlite -nomake examples -nomake tools -no-compile-examples -no-dbus -no-iconv -no-angle -no-ssl -no-openssl -no-wmf-backend -no-qml-debug -no-libproxy -no-system-proxies -no-nis -no-icu -no-mtdev -opensource -confirm-license -release -opengl desktop -qt-zlib -qt-pcre -qt-libpng -qt-libjpeg -prefix ${EXTPREFIX_qt} -platform win32-g++

    # use this line for building Qt with debugging info enabled
    #CONFIGURE_COMMAND <SOURCE_DIR>/configure.bat -release -force-debug-info -skip qt3d -skip qtactiveqt -skip qtcanvas3d -skip qtconnectivity -skip qtdoc -skip qtenginio -skip qtgraphicaleffects -skip qtlocation -skip qtmultimedia -skip qtsensors -skip qtserialport -skip qtwayland -skip qtwebchannel -skip qtwebengine -skip qtwebsockets -skip qtwebview -skip qtxmlpatterns -no-sql-sqlite -nomake examples -nomake tools -no-compile-examples -no-dbus -no-iconv -no-angle -no-ssl -no-openssl -no-wmf-backend -no-qml-debug -no-libproxy -no-system-proxies -no-nis -no-icu -no-mtdev -opensource -confirm-license -release -opengl desktop -qt-zlib -qt-pcre -qt-libpng -qt-libjpeg -prefix ${EXTPREFIX_qt} -platform win32-g++

    BUILD_COMMAND mingw32-make
    INSTALL_COMMAND mingw32-make install
    UPDATE_COMMAND ""
    BUILD_IN_SOURCE 1
    ALWAYS 0
    DEPENDS ext_patch
)
else() 
    if (APPLE)
        ExternalProject_Add(
           ext_qt
        DOWNLOAD_DIR ${EXTERNALS_DOWNLOAD_DIR}
        URL https://download.qt.io/official_releases/qt/5.7/5.7.0/single/qt-everywhere-opensource-src-5.7.0.tar.gz
        URL_MD5 9a46cce61fc64c20c3ac0a0e0fa41b42
        PATCH_COMMAND   ${PATCH_COMMAND} -p1 -i ${CMAKE_CURRENT_SOURCE_DIR}/gerrit-166202.diff
              COMMAND ${PATCH_COMMAND} -p1 -i ${CMAKE_CURRENT_SOURCE_DIR}/macdeploy-qt.diff
        INSTALL_DIR ${EXTPREFIX_qt}
<<<<<<< HEAD
        CONFIGURE_COMMAND <SOURCE_DIR>/configure -confirm-license  -opensource -nomake examples -no-openssl -no-compile-examples -qt-freetype -qt-harfbuzz -opengl desktop -qt-zlib -qt-pcre -qt-libpng -qt-libjpeg -skip qt3d -skip qtactiveqt -skip qtcanvas3d -skip qtconnectivity -skip qtgraphicaleffects -skip qtlocation -skip qtmultimedia -skip qtwayland -skip qtwebchannel -skip qtwebengine -skip qtwebsockets -skip qtwebview -skip qtxmlpatterns -prefix ${EXTPREFIX_qt} 
=======
        CONFIGURE_COMMAND <SOURCE_DIR>/configure -confirm-license  -opensource -nomake examples -no-openssl -no-compile-examples -qt-freetype -qt-harfbuzz -opengl desktop -qt-zlib -qt-pcre -qt-libpng -qt-libjpeg -skip qt3d -skip qtactiveqt -skip qtcanvas3d -skip qtconnectivity -skip qtenginio -skip qtgraphicaleffects -skip qtlocation -skip qtmultimedia -skip qtwayland -skip qtwebchannel -skip qtwebengine -skip qtwebsockets -skip qtwebview -skip qtxmlpatterns -prefix ${EXTPREFIX_qt} 
>>>>>>> 94dd5175
        BUILD_COMMAND make
        INSTALL_COMMAND make install
        UPDATE_COMMAND ""
        BUILD_IN_SOURCE 1
        ALWAYS 0
    )
    else()
        ExternalProject_Add(
            ext_qt
            DOWNLOAD_DIR ${EXTERNALS_DOWNLOAD_DIR}
            URL https://download.qt.io/official_releases/qt/5.6/5.6.1-1/single/qt-everywhere-opensource-src-5.6.1-1.tar.gz
            URL_MD5 8fdec6d657bc370bd3183d8fe8e9c47a
            PATCH_COMMAND ${PATCH_COMMAND} -p1 -i ${CMAKE_CURRENT_SOURCE_DIR}/qt-no-motion-compression.diff
            INSTALL_DIR ${EXTPREFIX_qt}
            CONFIGURE_COMMAND <SOURCE_DIR>/configure -prefix ${EXTPREFIX_qt} -opensource -confirm-license -nomake examples -no-sql-sqlite -no-openssl -no-qml-debug -no-mtdev  -no-journald  -no-syslog -no-nis  -no-cups -no-tslib -no-directfb -no-linuxfb -no-libproxy -no-pch -qt-zlib -qt-pcre -qt-libpng -qt-libjpeg  -qt-harfbuzz -qt-freetype -qt-xcb -qt-xkbcommon-x11 -optimized-qmake -skip qt3d -skip qtactiveqt -skip qtcanvas3d -skip qtconnectivity -skip qtenginio -skip qtgraphicaleffects -skip qtlocation -skip qtmultimedia -skip qtwayland -skip qtwebchannel -skip qtwebengine -skip qtwebsockets -skip qtwebview -skip qtandroidextras -skip qtserialport
            
            BUILD_COMMAND make
            INSTALL_COMMAND make install
            UPDATE_COMMAND ""
            BUILD_IN_SOURCE 1
            ALWAYS 0
        )
    endif()
endif()<|MERGE_RESOLUTION|>--- conflicted
+++ resolved
@@ -34,11 +34,7 @@
         PATCH_COMMAND   ${PATCH_COMMAND} -p1 -i ${CMAKE_CURRENT_SOURCE_DIR}/gerrit-166202.diff
               COMMAND ${PATCH_COMMAND} -p1 -i ${CMAKE_CURRENT_SOURCE_DIR}/macdeploy-qt.diff
         INSTALL_DIR ${EXTPREFIX_qt}
-<<<<<<< HEAD
-        CONFIGURE_COMMAND <SOURCE_DIR>/configure -confirm-license  -opensource -nomake examples -no-openssl -no-compile-examples -qt-freetype -qt-harfbuzz -opengl desktop -qt-zlib -qt-pcre -qt-libpng -qt-libjpeg -skip qt3d -skip qtactiveqt -skip qtcanvas3d -skip qtconnectivity -skip qtgraphicaleffects -skip qtlocation -skip qtmultimedia -skip qtwayland -skip qtwebchannel -skip qtwebengine -skip qtwebsockets -skip qtwebview -skip qtxmlpatterns -prefix ${EXTPREFIX_qt} 
-=======
         CONFIGURE_COMMAND <SOURCE_DIR>/configure -confirm-license  -opensource -nomake examples -no-openssl -no-compile-examples -qt-freetype -qt-harfbuzz -opengl desktop -qt-zlib -qt-pcre -qt-libpng -qt-libjpeg -skip qt3d -skip qtactiveqt -skip qtcanvas3d -skip qtconnectivity -skip qtenginio -skip qtgraphicaleffects -skip qtlocation -skip qtmultimedia -skip qtwayland -skip qtwebchannel -skip qtwebengine -skip qtwebsockets -skip qtwebview -skip qtxmlpatterns -prefix ${EXTPREFIX_qt} 
->>>>>>> 94dd5175
         BUILD_COMMAND make
         INSTALL_COMMAND make install
         UPDATE_COMMAND ""
