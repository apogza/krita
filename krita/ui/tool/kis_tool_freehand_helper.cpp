/*
 *  Copyright (c) 2011 Dmitry Kazakov <dimula73@gmail.com>
 *
 *  This program is free software; you can redistribute it and/or modify
 *  it under the terms of the GNU General Public License as published by
 *  the Free Software Foundation; either version 2 of the License, or
 *  (at your option) any later version.
 *
 *  This program is distributed in the hope that it will be useful,
 *  but WITHOUT ANY WARRANTY; without even the implied warranty of
 *  MERCHANTABILITY or FITNESS FOR A PARTICULAR PURPOSE.  See the
 *  GNU General Public License for more details.
 *
 *  You should have received a copy of the GNU General Public License
 *  along with this program; if not, write to the Free Software
 *  Foundation, Inc., 51 Franklin Street, Fifth Floor, Boston, MA 02110-1301, USA.
 */

#include "kis_tool_freehand_helper.h"

#include <QTimer>
#include <QQueue>

#include <klocale.h>

#include <KoPointerEvent.h>
#include <KoCanvasResourceManager.h>

#include "kis_distance_information.h"
#include "kis_painting_information_builder.h"
#include "kis_recording_adapter.h"
#include "kis_image.h"
#include "kis_painter.h"
#include "kis_smoothing_options.h"
#include "kis_paintop_preset.h"
#include "kis_paintop_utils.h"

#include "kis_update_time_monitor.h"


#include <math.h>

//#define DEBUG_BEZIER_CURVES

struct KisToolFreehandHelper::Private
{
    KisPaintingInformationBuilder *infoBuilder;
    KisRecordingAdapter *recordingAdapter;
    KisStrokesFacade *strokesFacade;

    KUndo2MagicString transactionText;

    bool haveTangent;
    QPointF previousTangent;

    bool hasPaintAtLeastOnce;

    QTime strokeTime;
    QTimer strokeTimeoutTimer;

    QVector<PainterInfo*> painterInfos;
    KisResourcesSnapshotSP resources;
    KisStrokeId strokeId;

    KisPaintInformation previousPaintInformation;
    KisPaintInformation olderPaintInformation;

    KisSmoothingOptionsSP smoothingOptions;

    QTimer airbrushingTimer;

    QList<KisPaintInformation> history;
    QList<qreal> distanceHistory;

    KisPaintOpUtils::PositionHistory lastOutlinePos;

    // Stabilizer data
    QQueue<KisPaintInformation> stabilizerDeque;
    KisPaintInformation stabilizerLastPaintInfo;
    QTimer stabilizerPollTimer;
    
    int canvasRotation;
    bool canvasMirroredH;

    KisPaintInformation
    getStabilizedPaintInfo(const QQueue<KisPaintInformation> &queue,
                           const KisPaintInformation &lastPaintInfo);
};


KisToolFreehandHelper::KisToolFreehandHelper(KisPaintingInformationBuilder *infoBuilder,
                                             const KUndo2MagicString &transactionText,
                                             KisRecordingAdapter *recordingAdapter)
    : m_d(new Private)
{
    m_d->infoBuilder = infoBuilder;
    m_d->recordingAdapter = recordingAdapter;
    m_d->transactionText = transactionText;
    m_d->smoothingOptions = KisSmoothingOptionsSP(new KisSmoothingOptions());

    m_d->strokeTimeoutTimer.setSingleShot(true);
    connect(&m_d->strokeTimeoutTimer, SIGNAL(timeout()), SLOT(finishStroke()));
    connect(&m_d->airbrushingTimer, SIGNAL(timeout()), SLOT(doAirbrushing()));
    connect(&m_d->stabilizerPollTimer, SIGNAL(timeout()), SLOT(stabilizerPollAndPaint()));
}

KisToolFreehandHelper::~KisToolFreehandHelper()
{
    delete m_d;
}

void KisToolFreehandHelper::setSmoothness(KisSmoothingOptionsSP smoothingOptions)
{
    m_d->smoothingOptions = smoothingOptions;
}

KisSmoothingOptionsSP KisToolFreehandHelper::smoothingOptions() const
{
    return m_d->smoothingOptions;
}

QPainterPath KisToolFreehandHelper::paintOpOutline(const QPointF &savedCursorPos,
                                                   const KoPointerEvent *event,
                                                   const KisPaintOpSettings *globalSettings,
                                                   KisPaintOpSettings::OutlineMode mode) const
{
    const KisPaintOpSettings *settings = globalSettings;
    KisPaintInformation info = m_d->infoBuilder->hover(savedCursorPos, event);
    info.setCanvasRotation(m_d->canvasRotation);
    info.setCanvasHorizontalMirrorState( m_d->canvasMirroredH );
    KisDistanceInformation distanceInfo(m_d->lastOutlinePos.pushThroughHistory(savedCursorPos), 0);

    if (!m_d->painterInfos.isEmpty()) {
        /**
         * When LoD mode is active it may happen that the helper has
         * already started a stroke, but it painted noting, because
         * all the work is being calculated by the scaled-down LodN
         * stroke. So we check it there is at least something has been
         * painted with this distance information object.
         */
        if (m_d->painterInfos.first()->dragDistance->isStarted()) {
            settings = m_d->resources->currentPaintOpPreset()->settings();
            info = m_d->previousPaintInformation;
            distanceInfo = *m_d->painterInfos.first()->dragDistance;
        }
    }

    KisPaintInformation::DistanceInformationRegistrar registrar =
        info.registerDistanceInformation(&distanceInfo);

    QPainterPath outline = settings->brushOutline(info, mode);



    if (m_d->resources &&
        m_d->smoothingOptions->smoothingType() == KisSmoothingOptions::STABILIZER &&
        m_d->smoothingOptions->useDelayDistance()) {

        const qreal R = m_d->smoothingOptions->delayDistance() /
            m_d->resources->effectiveZoom();

        outline.addEllipse(info.pos(), R, R);
    }

    return outline;
}

void KisToolFreehandHelper::initPaint(KoPointerEvent *event,
                                      KoCanvasResourceManager *resourceManager,
                                      KisImageWSP image, KisNodeSP currentNode,
                                      KisStrokesFacade *strokesFacade,
                                      KisPostExecutionUndoAdapter *undoAdapter,
                                      KisNodeSP overrideNode,
                                      KisDefaultBoundsBaseSP bounds)
{
    KisPaintInformation pi =
        m_d->infoBuilder->startStroke(event, elapsedStrokeTime());

    initPaintImpl(pi,
                  resourceManager,
                  image,
                  currentNode,
                  strokesFacade,
                  undoAdapter,
                  overrideNode,
                  bounds);
}

bool KisToolFreehandHelper::isRunning() const
{
    return m_d->strokeId;
}

void KisToolFreehandHelper::initPaintImpl(const KisPaintInformation &previousPaintInformation,
                                          KoCanvasResourceManager *resourceManager,
                                          KisImageWSP image,
                                          KisNodeSP currentNode,
                                          KisStrokesFacade *strokesFacade,
                                          KisPostExecutionUndoAdapter *undoAdapter,
                                          KisNodeSP overrideNode,
                                          KisDefaultBoundsBaseSP bounds)
{
    Q_UNUSED(overrideNode);

    m_d->strokesFacade = strokesFacade;

    m_d->haveTangent = false;
    m_d->previousTangent = QPointF();

    m_d->hasPaintAtLeastOnce = false;

    m_d->strokeTime.start();

    m_d->previousPaintInformation = previousPaintInformation;

    createPainters(m_d->painterInfos,
                   m_d->previousPaintInformation.pos(),
                   m_d->previousPaintInformation.currentTime());

    m_d->resources = new KisResourcesSnapshot(image,
                                              currentNode,
                                              undoAdapter,
                                              resourceManager,
                                              bounds);

    if(overrideNode) {
        m_d->resources->setCurrentNode(overrideNode);
    }

    if(m_d->recordingAdapter) {
        m_d->recordingAdapter->startStroke(image, m_d->resources);
    }

    KisStrokeStrategy *stroke =
        new FreehandStrokeStrategy(m_d->resources->needsIndirectPainting(),
                                   m_d->resources->indirectPaintingCompositeOp(),
                                   m_d->resources, m_d->painterInfos, m_d->transactionText);

    m_d->strokeId = m_d->strokesFacade->startStroke(stroke);

    m_d->history.clear();
    m_d->distanceHistory.clear();

    if(m_d->resources->needsAirbrushing()) {
        m_d->airbrushingTimer.setInterval(m_d->resources->airbrushingRate());
        m_d->airbrushingTimer.start();
    }

    if (m_d->smoothingOptions->smoothingType() == KisSmoothingOptions::STABILIZER) {
        stabilizerStart(m_d->previousPaintInformation);
    }
}

void KisToolFreehandHelper::paintBezierSegment(KisPaintInformation pi1, KisPaintInformation pi2,
                                               QPointF tangent1, QPointF tangent2)
{
    if (tangent1.isNull() || tangent2.isNull()) return;

    const qreal maxSanePoint = 1e6;

    QPointF controlTarget1;
    QPointF controlTarget2;

    // Shows the direction in which control points go
    QPointF controlDirection1 = pi1.pos() + tangent1;
    QPointF controlDirection2 = pi2.pos() - tangent2;

    // Lines in the direction of the control points
    QLineF line1(pi1.pos(), controlDirection1);
    QLineF line2(pi2.pos(), controlDirection2);

    // Lines to check whether the control points lay on the opposite
    // side of the line
    QLineF line3(controlDirection1, controlDirection2);
    QLineF line4(pi1.pos(), pi2.pos());

    QPointF intersection;
    if (line3.intersect(line4, &intersection) == QLineF::BoundedIntersection) {
        qreal controlLength = line4.length() / 2;

        line1.setLength(controlLength);
        line2.setLength(controlLength);

        controlTarget1 = line1.p2();
        controlTarget2 = line2.p2();
    } else {
        QLineF::IntersectType type = line1.intersect(line2, &intersection);

        if (type == QLineF::NoIntersection ||
            intersection.manhattanLength() > maxSanePoint) {

            intersection = 0.5 * (pi1.pos() + pi2.pos());
//            qDebug() << "WARINING: there is no intersection point "
//                     << "in the basic smoothing algoriths";
        }

        controlTarget1 = intersection;
        controlTarget2 = intersection;
    }

    // shows how near to the controlTarget the value raises
    qreal coeff = 0.8;

    qreal velocity1 = QLineF(QPointF(), tangent1).length();
    qreal velocity2 = QLineF(QPointF(), tangent2).length();

    if (velocity1 == 0.0 || velocity2 == 0.0) {
        velocity1 = 1e-6;
        velocity2 = 1e-6;
        qWarning() << "WARNING: Basic Smoothing: Velocity is Zero! Please report a bug:" << ppVar(velocity1) << ppVar(velocity2);
    }

    qreal similarity = qMin(velocity1/velocity2, velocity2/velocity1);

    // the controls should not differ more than 50%
    similarity = qMax(similarity, qreal(0.5));

    // when the controls are symmetric, their size should be smaller
    // to avoid corner-like curves
    coeff *= 1 - qMax(qreal(0.0), similarity - qreal(0.8));

    Q_ASSERT(coeff > 0);


    QPointF control1;
    QPointF control2;

    if (velocity1 > velocity2) {
        control1 = pi1.pos() * (1.0 - coeff) + coeff * controlTarget1;
        coeff *= similarity;
        control2 = pi2.pos() * (1.0 - coeff) + coeff * controlTarget2;
    } else {
        control2 = pi2.pos() * (1.0 - coeff) + coeff * controlTarget2;
        coeff *= similarity;
        control1 = pi1.pos() * (1.0 - coeff) + coeff * controlTarget1;
    }

    paintBezierCurve(pi1,
                     control1,
                     control2,
                     pi2);
}

void KisToolFreehandHelper::paint(KoPointerEvent *event)
{
    KisPaintInformation info =
            m_d->infoBuilder->continueStroke(event,
                                             elapsedStrokeTime());
    info.setCanvasRotation( m_d->canvasRotation );
    info.setCanvasHorizontalMirrorState( m_d->canvasMirroredH );

    KisUpdateTimeMonitor::instance()->reportMouseMove(info.pos());

    /**
     * Smooth the coordinates out using the history and the
     * distance. This is a heavily modified version of an algo used in
     * Gimp and described in https://bugs.kde.org/show_bug.cgi?id=281267 and
     * http://www24.atwiki.jp/sigetch_2007/pages/17.html.  The main
     * differences are:
     *
     * 1) It uses 'distance' instead of 'velocity', since time
     *    measurements are too unstable in realworld environment
     *
     * 2) There is no 'Quality' parameter, since the number of samples
     *    is calculated automatically
     *
     * 3) 'Tail Aggressiveness' is used for controling the end of the
     *    stroke
     *
     * 4) The formila is a little bit different: 'Distance' parameter
     *    stands for $3 \Sigma$
     */
    if (m_d->smoothingOptions->smoothingType() == KisSmoothingOptions::WEIGHTED_SMOOTHING
        && m_d->smoothingOptions->smoothnessDistance() > 0.0) {

        { // initialize current distance
            QPointF prevPos;

            if (!m_d->history.isEmpty()) {
                const KisPaintInformation &prevPi = m_d->history.last();
                prevPos = prevPi.pos();
            } else {
                prevPos = m_d->previousPaintInformation.pos();
            }

            qreal currentDistance = QVector2D(info.pos() - prevPos).length();
            m_d->distanceHistory.append(currentDistance);
        }

        m_d->history.append(info);

        qreal x = 0.0;
        qreal y = 0.0;

        if (m_d->history.size() > 3) {
            const qreal effectiveSmoothnessDistance =
                !m_d->smoothingOptions->useScalableDistance() ?
                m_d->smoothingOptions->smoothnessDistance() :
                m_d->smoothingOptions->smoothnessDistance() /
                m_d->resources->effectiveZoom();

            const qreal sigma = effectiveSmoothnessDistance / 3.0; // '3.0' for (3 * sigma) range

            qreal gaussianWeight = 1 / (sqrt(2 * M_PI) * sigma);
            qreal gaussianWeight2 = sigma * sigma;
            qreal distanceSum = 0.0;
            qreal scaleSum = 0.0;
            qreal pressure = 0.0;
            qreal baseRate = 0.0;

            Q_ASSERT(m_d->history.size() == m_d->distanceHistory.size());

            for (int i = m_d->history.size() - 1; i >= 0; i--) {
                qreal rate = 0.0;

                const KisPaintInformation nextInfo = m_d->history.at(i);
                double distance = m_d->distanceHistory.at(i);
                Q_ASSERT(distance >= 0.0);

                qreal pressureGrad = 0.0;
                if (i < m_d->history.size() - 1) {
                    pressureGrad = nextInfo.pressure() - m_d->history.at(i + 1).pressure();

                    const qreal tailAgressiveness = 40.0 * m_d->smoothingOptions->tailAggressiveness();

                    if (pressureGrad > 0.0 ) {
                        pressureGrad *= tailAgressiveness * (1.0 - nextInfo.pressure());
                        distance += pressureGrad * 3.0 * sigma; // (3 * sigma) --- holds > 90% of the region
                    }
                }

                if (gaussianWeight2 != 0.0) {
                    distanceSum += distance;
                    rate = gaussianWeight * exp(-distanceSum * distanceSum / (2 * gaussianWeight2));
                }

                if (m_d->history.size() - i == 1) {
                    baseRate = rate;
                } else if (baseRate / rate > 100) {
                    break;
                }

                scaleSum += rate;
                x += rate * nextInfo.pos().x();
                y += rate * nextInfo.pos().y();

                if (m_d->smoothingOptions->smoothPressure()) {
                    pressure += rate * nextInfo.pressure();
                }
            }

            if (scaleSum != 0.0) {
                x /= scaleSum;
                y /= scaleSum;

                if (m_d->smoothingOptions->smoothPressure()) {
                    pressure /= scaleSum;
                }
            }

            if ((x != 0.0 && y != 0.0) || (x == info.pos().x() && y == info.pos().y())) {
                info.setPos(QPointF(x, y));
                if (m_d->smoothingOptions->smoothPressure()) {
                    info.setPressure(pressure);
                }
                m_d->history.last() = info;
            }
        }
    }

    if (m_d->smoothingOptions->smoothingType() == KisSmoothingOptions::SIMPLE_SMOOTHING
        || m_d->smoothingOptions->smoothingType() == KisSmoothingOptions::WEIGHTED_SMOOTHING)
    {
        // Now paint between the coordinates, using the bezier curve interpolation
        if (!m_d->haveTangent) {
            m_d->haveTangent = true;
            m_d->previousTangent =
                (info.pos() - m_d->previousPaintInformation.pos()) /
                qMax(qreal(1.0), info.currentTime() - m_d->previousPaintInformation.currentTime());
        } else {
            QPointF newTangent = (info.pos() - m_d->olderPaintInformation.pos()) /
                qMax(qreal(1.0), info.currentTime() - m_d->olderPaintInformation.currentTime());

            paintBezierSegment(m_d->olderPaintInformation, m_d->previousPaintInformation,
                               m_d->previousTangent, newTangent);

            m_d->previousTangent = newTangent;
        }
        m_d->olderPaintInformation = m_d->previousPaintInformation;
        m_d->strokeTimeoutTimer.start(100);
    }
    else if (m_d->smoothingOptions->smoothingType() == KisSmoothingOptions::NO_SMOOTHING){
        paintLine(m_d->previousPaintInformation, info);
    }

    if (m_d->smoothingOptions->smoothingType() == KisSmoothingOptions::STABILIZER) {
        m_d->stabilizerLastPaintInfo = info;
    } else {
        m_d->previousPaintInformation = info;
    }

    if(m_d->airbrushingTimer.isActive()) {
        m_d->airbrushingTimer.start();
    }
}

void KisToolFreehandHelper::endPaint()
{
    if (!m_d->hasPaintAtLeastOnce) {
        paintAt(m_d->previousPaintInformation);
    } else if (m_d->smoothingOptions->smoothingType() != KisSmoothingOptions::NO_SMOOTHING) {
        finishStroke();
    }
    m_d->strokeTimeoutTimer.stop();

    if(m_d->airbrushingTimer.isActive()) {
        m_d->airbrushingTimer.stop();
    }

    if (m_d->smoothingOptions->smoothingType() == KisSmoothingOptions::STABILIZER) {
        stabilizerEnd();
    }

    /**
     * There might be some timer events still pending, so
     * we should cancel them. Use this flag for the purpose.
     * Please note that we are not in MT here, so no mutex
     * is needed
     */
    m_d->painterInfos.clear();

    m_d->strokesFacade->endStroke(m_d->strokeId);
    m_d->strokeId.clear();

    if(m_d->recordingAdapter) {
        m_d->recordingAdapter->endStroke();
    }
}

void KisToolFreehandHelper::cancelPaint()
{
    if (!m_d->strokeId) return;

    m_d->strokeTimeoutTimer.stop();

    if (m_d->airbrushingTimer.isActive()) {
        m_d->airbrushingTimer.stop();
    }

    if (m_d->stabilizerPollTimer.isActive()) {
        m_d->stabilizerPollTimer.stop();
    }

    // see a comment in endPaint()
    m_d->painterInfos.clear();

    m_d->strokesFacade->cancelStroke(m_d->strokeId);
    m_d->strokeId.clear();

    if(m_d->recordingAdapter) {
        //FIXME: not implemented
        //m_d->recordingAdapter->cancelStroke();
    }
}

int KisToolFreehandHelper::elapsedStrokeTime() const
{
    return m_d->strokeTime.elapsed();
}

void KisToolFreehandHelper::stabilizerStart(KisPaintInformation firstPaintInfo)
{
    // FIXME: Ugly hack, this is no a "distance" in any way
    int sampleSize = m_d->smoothingOptions->smoothnessDistance();
    assert(sampleSize > 0);

    // Fill the deque with the current value repeated until filling the sample
    m_d->stabilizerDeque.clear();
    for (int i = sampleSize; i > 0; i--) {
        m_d->stabilizerDeque.enqueue(firstPaintInfo);
    }
    m_d->stabilizerLastPaintInfo = firstPaintInfo;

    // Poll and draw each millisecond
    m_d->stabilizerPollTimer.setInterval(1);
    m_d->stabilizerPollTimer.start();
}

KisPaintInformation
KisToolFreehandHelper::Private::getStabilizedPaintInfo(const QQueue<KisPaintInformation> &queue,
                                                       const KisPaintInformation &lastPaintInfo)
{
    KisPaintInformation result(lastPaintInfo);

    if (queue.size() > 1) {
        QQueue<KisPaintInformation>::const_iterator it = queue.constBegin();
        QQueue<KisPaintInformation>::const_iterator end = queue.constEnd();

        /**
         * The first point is going to be overridden by lastPaintInfo, skip it.
         */
        it++;
        int i = 2;

        if (smoothingOptions->stabilizeSensors()) {
            while (it != end) {
                qreal k = qreal(i - 1) / i; // coeff for uniform averaging
                result = KisPaintInformation::mix(k, *it, result);
                it++;
                i++;
            }
        } else{
            while (it != end) {
                qreal k = qreal(i - 1) / i; // coeff for uniform averaging
                result = KisPaintInformation::mixOnlyPosition(k, *it, result);
                it++;
                i++;
            }
        }
    }

    return result;
}

void KisToolFreehandHelper::stabilizerPollAndPaint()
{
    KisPaintInformation newInfo =
        m_d->getStabilizedPaintInfo(m_d->stabilizerDeque, m_d->stabilizerLastPaintInfo);

    bool canPaint = true;

    if (m_d->smoothingOptions->useDelayDistance()) {
        const qreal R = m_d->smoothingOptions->delayDistance() /
            m_d->resources->effectiveZoom();

        QPointF diff = m_d->stabilizerLastPaintInfo.pos() - m_d->previousPaintInformation.pos();
        qreal dx = sqrt(pow2(diff.x()) + pow2(diff.y()));

        canPaint = dx > R;
    }

    if (canPaint) {
        paintLine(m_d->previousPaintInformation, newInfo);
        m_d->previousPaintInformation = newInfo;

        // Push the new entry through the queue
        m_d->stabilizerDeque.dequeue();
        m_d->stabilizerDeque.enqueue(m_d->stabilizerLastPaintInfo);

        emit requestExplicitUpdateOutline();

    } else if (m_d->stabilizerDeque.head().pos() != m_d->previousPaintInformation.pos()) {

        QQueue<KisPaintInformation>::iterator it = m_d->stabilizerDeque.begin();
        QQueue<KisPaintInformation>::iterator end = m_d->stabilizerDeque.end();

        while (it != end) {
            *it = m_d->previousPaintInformation;
            ++it;
        }
    }
}

void KisToolFreehandHelper::stabilizerEnd()
{
    // FIXME: Ugly hack, this is no a "distance" in any way
    int sampleSize = m_d->smoothingOptions->smoothnessDistance();
    assert(sampleSize > 0);

    // Stop the timer
    m_d->stabilizerPollTimer.stop();

    // Finish the line
    for (int i = sampleSize; i > 0; i--) {
        // In each iteration we add the latest paint info and delete the oldest
        // After `sampleSize` iterations the deque will be filled with the latest
        // value and we will have reached the end point.
        if (m_d->smoothingOptions->finishStabilizedCurve()) {
            stabilizerPollAndPaint();
        }
    }
}

const KisPaintOp* KisToolFreehandHelper::currentPaintOp() const
{
    return !m_d->painterInfos.isEmpty() ? m_d->painterInfos.first()->painter->paintOp() : 0;
}

void KisToolFreehandHelper::finishStroke()
{
    if (m_d->haveTangent) {
        m_d->haveTangent = false;

        QPointF newTangent = (m_d->previousPaintInformation.pos() - m_d->olderPaintInformation.pos()) /
            (m_d->previousPaintInformation.currentTime() - m_d->olderPaintInformation.currentTime());

        paintBezierSegment(m_d->olderPaintInformation,
                           m_d->previousPaintInformation,
                           m_d->previousTangent,
                           newTangent);
    }
}

void KisToolFreehandHelper::doAirbrushing()
{
    if(!m_d->painterInfos.isEmpty()) {
        paintAt(m_d->previousPaintInformation);
    }
}

void KisToolFreehandHelper::paintAt(int painterInfoId,
                                    const KisPaintInformation &pi)
{
    m_d->hasPaintAtLeastOnce = true;
    m_d->strokesFacade->addJob(m_d->strokeId,
                               new FreehandStrokeStrategy::Data(m_d->resources->currentNode(),
                                                                painterInfoId, pi));

    if(m_d->recordingAdapter) {
        m_d->recordingAdapter->addPoint(pi);
    }
}

void KisToolFreehandHelper::paintLine(int painterInfoId,
                                      const KisPaintInformation &pi1,
                                      const KisPaintInformation &pi2)
{
    m_d->hasPaintAtLeastOnce = true;
    m_d->strokesFacade->addJob(m_d->strokeId,
                               new FreehandStrokeStrategy::Data(m_d->resources->currentNode(),
                                                                painterInfoId, pi1, pi2));

    if(m_d->recordingAdapter) {
        m_d->recordingAdapter->addLine(pi1, pi2);
    }
}

void KisToolFreehandHelper::paintBezierCurve(int painterInfoId,
                                             const KisPaintInformation &pi1,
                                             const QPointF &control1,
                                             const QPointF &control2,
                                             const KisPaintInformation &pi2)
{
#ifdef DEBUG_BEZIER_CURVES
    KisPaintInformation tpi1;
    KisPaintInformation tpi2;

    tpi1 = pi1;
    tpi2 = pi2;

    tpi1.setPressure(0.3);
    tpi2.setPressure(0.3);

    paintLine(tpi1, tpi2);

    tpi1.setPressure(0.6);
    tpi2.setPressure(0.3);

    tpi1.setPos(pi1.pos());
    tpi2.setPos(control1);
    paintLine(tpi1, tpi2);

    tpi1.setPos(pi2.pos());
    tpi2.setPos(control2);
    paintLine(tpi1, tpi2);
#endif

    m_d->hasPaintAtLeastOnce = true;
    m_d->strokesFacade->addJob(m_d->strokeId,
                               new FreehandStrokeStrategy::Data(m_d->resources->currentNode(),
                                                                painterInfoId,
                                                                pi1, control1, control2, pi2));

    if(m_d->recordingAdapter) {
        m_d->recordingAdapter->addCurve(pi1, control1, control2, pi2);
    }
}

void KisToolFreehandHelper::createPainters(QVector<PainterInfo*> &painterInfos,
                                           const QPointF &lastPosition,
                                           int lastTime)
{
    painterInfos << new PainterInfo(lastPosition, lastTime);
}

void KisToolFreehandHelper::paintAt(const KisPaintInformation &pi)
{
    paintAt(0, pi);
}

void KisToolFreehandHelper::paintLine(const KisPaintInformation &pi1,
                                      const KisPaintInformation &pi2)
{
    paintLine(0, pi1, pi2);
}

void KisToolFreehandHelper::paintBezierCurve(const KisPaintInformation &pi1,
                                             const QPointF &control1,
                                             const QPointF &control2,
                                             const KisPaintInformation &pi2)
{
<<<<<<< HEAD
    paintBezierCurve(0, pi1, control1, control2, pi2);
}
=======
    paintBezierCurve(m_d->painterInfos, pi1, control1, control2, pi2);
}

int KisToolFreehandHelper::canvasRotation()
{
    return m_d->canvasRotation;
}

void KisToolFreehandHelper::setCanvasRotation(int rotation)
{
   m_d->canvasRotation = rotation; 
}
bool KisToolFreehandHelper::canvasMirroredH()
{
    return m_d->canvasMirroredH;
}

void KisToolFreehandHelper::setCanvasHorizontalMirrorState(bool mirrored)
{
   m_d->canvasMirroredH = mirrored; 
}
>>>>>>> a9721710
<|MERGE_RESOLUTION|>--- conflicted
+++ resolved
@@ -799,12 +799,8 @@
                                              const QPointF &control2,
                                              const KisPaintInformation &pi2)
 {
-<<<<<<< HEAD
     paintBezierCurve(0, pi1, control1, control2, pi2);
 }
-=======
-    paintBezierCurve(m_d->painterInfos, pi1, control1, control2, pi2);
-}
 
 int KisToolFreehandHelper::canvasRotation()
 {
@@ -824,4 +820,3 @@
 {
    m_d->canvasMirroredH = mirrored; 
 }
->>>>>>> a9721710
