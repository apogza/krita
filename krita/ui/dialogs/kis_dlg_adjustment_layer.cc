/*
 *  Copyright (c) 2006 Boudewijn Rempt <boud@valdyas.org>
 *  Copyright (c) 2008 Cyrille Berger <cberger@cberger.net>
 *
 *  This program is free software; you can redistribute it and/or modify
 *  it under the terms of the GNU General Public License as published by
 *  the Free Software Foundation; either version 2 of the License, or
 *  (at your option) any later version.
 *
 *  This program is distributed in the hope that it will be useful,
 *  but WITHOUT ANY WARRANTY; without even the implied warranty of
 *  MERCHANTABILITY or FITNESS FOR A PARTICULAR PURPOSE.  See the
 *  GNU General Public License for more details.
 *
 *  You should have received a copy of the GNU General Public License
 *  along with this program; if not, write to the Free Software
 *  Foundation, Inc., 51 Franklin Street, Fifth Floor, Boston, MA 02110-1301, USA.
 */

#include "kis_dlg_adjustment_layer.h"
#include <klocale.h>

#include <QGroupBox>
#include <QLabel>
#include <QLayout>
#include <QGridLayout>
#include <QTimer>
#include <QIcon>
#include <QImage>
#include <QPixmap>
#include <KStandardDirs>
#include <QPushButton>
#include <QDialogButtonBox>

#include "filter/kis_filter.h"
#include "kis_config_widget.h"
#include "filter/kis_filter_configuration.h"
#include "kis_paint_device.h"
#include "kis_transaction.h"
#include "kis_node.h"
#include "kis_node_filter_interface.h"
#include <kis_config.h>
#include "KisViewManager.h"

KisDlgAdjustmentLayer::KisDlgAdjustmentLayer(KisNodeSP node,
                                             KisNodeFilterInterface* nfi,
                                             KisPaintDeviceSP paintDevice,
                                             const QString &layerName,
                                             const QString &caption,
                                             KisViewManager *view, QWidget *parent)
    : KDialog(parent)
    , m_node(node)
    , m_nodeFilterInterface(nfi)
    , m_currentFilter(0)
    , m_customName(false)
    , m_layerName(layerName)
{
    setCaption(caption);
    setButtons(None);

    QWidget * page = new QWidget(this);
    wdgFilterNodeCreation.setupUi(page);
    setMainWidget(page);

    wdgFilterNodeCreation.filterGalleryToggle->setChecked(wdgFilterNodeCreation.filterSelector->isFilterGalleryVisible());
    wdgFilterNodeCreation.filterGalleryToggle->setIcon(QPixmap(KGlobal::dirs()->findResource("data", "krita/pics/sidebaricon.png")));
    wdgFilterNodeCreation.filterGalleryToggle->setMaximumWidth(wdgFilterNodeCreation.filterGalleryToggle->height());
    connect(wdgFilterNodeCreation.filterSelector, SIGNAL(sigFilterGalleryToggled(bool)), wdgFilterNodeCreation.filterGalleryToggle, SLOT(setChecked(bool)));
    connect(wdgFilterNodeCreation.filterGalleryToggle, SIGNAL(toggled(bool)), wdgFilterNodeCreation.filterSelector, SLOT(showFilterGallery(bool)));
    connect(wdgFilterNodeCreation.filterSelector, SIGNAL(sigSizeChanged()), this, SLOT(slotFilterWidgetSizeChanged()));

    connect(wdgFilterNodeCreation.buttonBox, SIGNAL(accepted()), this, SLOT(accept()));
    connect(wdgFilterNodeCreation.buttonBox, SIGNAL(rejected()), this, SLOT(reject()));

    wdgFilterNodeCreation.filterSelector->setView(view);
    wdgFilterNodeCreation.filterSelector->showFilterGallery(KisConfig().showFilterGalleryLayerMaskDialog());

    wdgFilterNodeCreation.filterSelector->setPaintDevice(false, paintDevice);
    wdgFilterNodeCreation.layerName->setText(layerName);

    connect(wdgFilterNodeCreation.filterSelector, SIGNAL(configurationChanged()), SLOT(slotConfigChanged()));
    connect(wdgFilterNodeCreation.layerName, SIGNAL(textChanged(QString)), SLOT(slotNameChanged(QString)));

    slotConfigChanged();
}

KisDlgAdjustmentLayer::~KisDlgAdjustmentLayer()
{
    KisConfig().setShowFilterGalleryLayerMaskDialog(wdgFilterNodeCreation.filterSelector->isFilterGalleryVisible());
}

void KisDlgAdjustmentLayer::slotNameChanged(const QString &text)
{
    Q_UNUSED(text);
    m_customName = !text.isEmpty();
    enableButtonOk(m_currentFilter);
}

KisFilterConfiguration * KisDlgAdjustmentLayer::filterConfiguration() const
{
    KisFilterConfiguration* config = wdgFilterNodeCreation.filterSelector->configuration();

    Q_ASSERT(config);

    return config;
}

QString KisDlgAdjustmentLayer::layerName() const
{
    return wdgFilterNodeCreation.layerName->text();
}

void KisDlgAdjustmentLayer::slotConfigChanged()
{
    m_currentFilter = filterConfiguration();

    enableButtonOk(m_currentFilter);

    if (m_currentFilter) {
        m_nodeFilterInterface->setFilter(m_currentFilter);
        if (!m_customName) {
            wdgFilterNodeCreation.layerName->blockSignals(true);
            wdgFilterNodeCreation.layerName->setText(m_layerName + " (" + wdgFilterNodeCreation.filterSelector->currentFilter()->name() + ")");
            wdgFilterNodeCreation.layerName->blockSignals(false);
        }
    }

    m_node->setDirty();
}
<<<<<<< HEAD
=======

void KisDlgAdjustmentLayer::adjustSize()
{
    QWidget::adjustSize();
}

void KisDlgAdjustmentLayer::slotFilterWidgetSizeChanged()
{
    QMetaObject::invokeMethod(this, "adjustSize", Qt::QueuedConnection);
}

#include "kis_dlg_adjustment_layer.moc"
>>>>>>> 819367f6
<|MERGE_RESOLUTION|>--- conflicted
+++ resolved
@@ -127,8 +127,6 @@
 
     m_node->setDirty();
 }
-<<<<<<< HEAD
-=======
 
 void KisDlgAdjustmentLayer::adjustSize()
 {
@@ -140,5 +138,4 @@
     QMetaObject::invokeMethod(this, "adjustSize", Qt::QueuedConnection);
 }
 
-#include "kis_dlg_adjustment_layer.moc"
->>>>>>> 819367f6
+#include "kis_dlg_adjustment_layer.moc"