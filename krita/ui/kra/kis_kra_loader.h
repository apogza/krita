--- conflicted
+++ resolved
@@ -63,11 +63,7 @@
     // this needs to be private, for neatness sake
     void loadAssistants(KoStore* store, const QString & uri, bool external);
 
-<<<<<<< HEAD
-    KisNode* loadNodes(const KoXmlElement& element, KisImageWSP image, KisNode* parent);
-=======
     KisNodeSP loadNodes(const KoXmlElement& element, KisImageWSP image, KisNodeSP parent);
->>>>>>> a930dc7d
 
     KisNodeSP loadNode(const KoXmlElement& elem, KisImageWSP image);
 
