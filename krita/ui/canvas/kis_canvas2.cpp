--- conflicted
+++ resolved
@@ -116,12 +116,14 @@
     : KoCanvasBase(sc)
     , m_d(new KisCanvas2Private(this, coordConverter, view))
 {
+
+
     // a bit of duplication from slotConfigChanged()
     KisConfig cfg;
+    m_d->vastScrolling = cfg.vastScrolling();
 
     m_d->inputManager = new KisInputManager(this, m_d->toolProxy);
 
-    m_d->vastScrolling = cfg.vastScrolling();
     m_d->renderingIntent = (KoColorConversionTransformation::Intent)cfg.renderIntent();
     createCanvas(cfg.useOpenGL());
 
@@ -200,54 +202,9 @@
     return m_d->view->document()->gridData().snapToGrid();
 }
 
-<<<<<<< HEAD
-=======
-void KisCanvas2::pan(QPoint shift)
-{
-    KoCanvasControllerWidget* controller =
-            dynamic_cast<KoCanvasControllerWidget*>(canvasController());
-    controller->pan(shift);
-    updateCanvas();
-}
-
-void KisCanvas2::mirrorCanvas(bool enable)
-{
-    m_d->coordinatesConverter->mirror(m_d->coordinatesConverter->widgetCenterPoint(), false, enable);
-    notifyZoomChanged();
-    pan(m_d->coordinatesConverter->updateOffsetAfterTransform());
-}
-
 qreal KisCanvas2::rotationAngle() const
 {
     return m_d->coordinatesConverter->rotationAngle();
-}
-
-void KisCanvas2::rotateCanvas(qreal angle, bool updateOffset)
-{
-    m_d->coordinatesConverter->rotate(m_d->coordinatesConverter->widgetCenterPoint(), angle);
-    notifyZoomChanged();
-
-    if(updateOffset)
-        pan(m_d->coordinatesConverter->updateOffsetAfterTransform());
-    else
-        updateCanvas();
-}
-
-void KisCanvas2::rotateCanvasRight15()
-{
-    rotateCanvas(15.0);
-}
-
-void KisCanvas2::rotateCanvasLeft15()
-{
-    rotateCanvas(-15.0);
-}
-
-void KisCanvas2::resetCanvasTransformations()
-{
-    m_d->coordinatesConverter->resetRotation(m_d->coordinatesConverter->widgetCenterPoint());
-    notifyZoomChanged();
-    pan(m_d->coordinatesConverter->updateOffsetAfterTransform());
 }
 
 void KisCanvas2::setSmoothingEnabled(bool smooth)
@@ -258,7 +215,6 @@
     }
 }
 
->>>>>>> 43ff6282
 void KisCanvas2::addCommand(KUndo2Command *command)
 {
     m_d->view->koDocument()->addCommand(command);
