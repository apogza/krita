/* This file is part of the KDE project
 *
 * Copyright (C) 2006, 2010 Boudewijn Rempt <boud@valdyas.org>
 * Copyright (C) Lukáš Tvrdý <lukast.dev@gmail.com>, (C) 2010
 * Copyright (C) 2011 Silvio Heinrich <plassy@web.de>
 *
 *  This program is free software; you can redistribute it and/or modify
 *  it under the terms of the GNU General Public License as published by
 *  the Free Software Foundation; either version 2 of the License, or
 *  (at your option) any later version.
 *
 *  This program is distributed in the hope that it will be useful,
 *  but WITHOUT ANY WARRANTY; without even the implied warranty of
 *  MERCHANTABILITY or FITNESS FOR A PARTICULAR PURPOSE.  See the
 *  GNU General Public License for more details.
 *
 *  You should have received a copy of the GNU General Public License
 *  along with this program; if not, write to the Free Software
 *  Foundation, Inc., 51 Franklin Street, Fifth Floor, Boston, MA 02110-1301, USA..
 */

#include "kis_canvas2.h"

#include <QApplication>
#include <QWidget>
#include <QVBoxLayout>
#include <QTime>
#include <QLabel>
#include <QMouseEvent>
#include <QDesktopWidget>

#include <kis_debug.h>

#include <KoUnit.h>
#include <KoShapeManager.h>
#include <KoColorProfile.h>
#include <KoCanvasControllerWidget.h>
#include <KisDocument.h>
#include <KoSelection.h>

#include "kis_tool_proxy.h"
#include "kis_coordinates_converter.h"
#include "kis_prescaled_projection.h"
#include "kis_image.h"
#include "kis_image_barrier_locker.h"
#include "KisDocument.h"
#include "flake/kis_shape_layer.h"
#include "kis_canvas_resource_provider.h"
#include "KisViewManager.h"
#include "kis_config.h"
#include "kis_config_notifier.h"
#include "kis_abstract_canvas_widget.h"
#include "kis_qpainter_canvas.h"
#include "kis_group_layer.h"
#include "flake/kis_shape_controller.h"
#include "kis_node_manager.h"
#include "kis_selection.h"
#include "kis_selection_component.h"
#include "flake/kis_shape_selection.h"
#include "kis_image_config.h"
#include "kis_infinity_manager.h"
#include "kis_signal_compressor.h"
#include "kis_display_color_converter.h"
#include "kis_exposure_gamma_correction_interface.h"
#include "KisView.h"
#include "kis_canvas_controller.h"
#include "kis_animation_player.h"
#include "kis_animation_frame_cache.h"

#ifdef HAVE_OPENGL
#include "opengl/kis_opengl_canvas2.h"
#endif

#include "opengl/kis_opengl.h"


#include <kis_favorite_resource_manager.h>
#include <kis_popup_palette.h>

#include "input/kis_input_manager.h"
#include "kis_painting_assistants_decoration.h"

#include "kis_canvas_updates_compressor.h"

class KisCanvas2::KisCanvas2Private
{

public:

    KisCanvas2Private(KoCanvasBase *parent, KisCoordinatesConverter* coordConverter, QPointer<KisView> view, KoCanvasResourceManager* resourceManager)
        : coordinatesConverter(coordConverter)
        , view(view)
        , canvasWidget(0)
        , shapeManager(new KoShapeManager(parent))
        , currentCanvasIsOpenGL(false)
        , toolProxy(new KisToolProxy(parent))
        , vastScrolling(true)
        , popupPalette(0)
        , displayColorConverter(new KisDisplayColorConverter(resourceManager, view))
    {
    }

    ~KisCanvas2Private() {
        delete shapeManager;
        delete toolProxy;
    }

    KisCoordinatesConverter *coordinatesConverter;
    QPointer<KisView>view;
    KisAbstractCanvasWidget *canvasWidget;
    KoShapeManager *shapeManager;
    bool currentCanvasIsOpenGL;
#ifdef HAVE_OPENGL
    int openGLFilterMode;
#endif
    KisToolProxy *toolProxy;
    KisPrescaledProjectionSP prescaledProjection;
    bool vastScrolling;

    KisSignalCompressor *updateSignalCompressor;
    QRect savedUpdateRect;

    QBitArray channelFlags;

    KisPopupPalette *popupPalette;
    KisDisplayColorConverter *displayColorConverter;

    KisCanvasUpdatesCompressor projectionUpdatesCompressor;

    KisAnimationPlayer *animationPlayer;
    KisAnimationFrameCacheSP frameCache;

    bool lodAllowedInCanvas;
    bool bootsrapLodBlocked;

    bool effectiveLodAllowedInCanvas() {
        return lodAllowedInCanvas && !bootsrapLodBlocked;
    }
};

KisCanvas2::KisCanvas2(KisCoordinatesConverter *coordConverter, KoCanvasResourceManager *resourceManager, QPointer<KisView>view, KoShapeBasedDocumentBase *sc)
    : KoCanvasBase(sc, resourceManager)
    , m_d(new KisCanvas2Private(this, coordConverter, view, resourceManager))
{
    /**
     * While loading LoD should be blocked. Only when GUI has finished
     * loading and zoom level settled down, LoD is given a green
     * light.
     */
    m_d->bootsrapLodBlocked = true;
    connect(view->mainWindow(), SIGNAL(guiLoadingFinished()),
            SLOT(bootstrapFinished()));

    // a bit of duplication from slotConfigChanged()
    KisConfig cfg;
    m_d->vastScrolling = cfg.vastScrolling();
    m_d->lodAllowedInCanvas = cfg.levelOfDetailEnabled();

    createCanvas(cfg.useOpenGL());

    setLodAllowedInCanvas(m_d->lodAllowedInCanvas);

    m_d->animationPlayer = new KisAnimationPlayer(this);

    connect(view->canvasController()->proxyObject, SIGNAL(moveDocumentOffset(QPoint)), SLOT(documentOffsetMoved(QPoint)));
    connect(KisConfigNotifier::instance(), SIGNAL(configChanged()), SLOT(slotConfigChanged()));

    /**
     * We switch the shape manager every time vector layer or
     * shape selection is activated. Flake does not expect this
     * and connects all the signals of the global shape manager
     * to the clients in the constructor. To workaround this we
     * forward the signals of local shape managers stored in the
     * vector layers to the signals of global shape manager. So the
     * sequence of signal deliveries is the following:
     *
     * shapeLayer.m_d.canvas.m_shapeManager.selection() ->
     * shapeLayer ->
     * shapeController ->
     * globalShapeManager.selection()
     */

    KisShapeController *kritaShapeController = dynamic_cast<KisShapeController*>(sc);
    connect(kritaShapeController, SIGNAL(selectionChanged()),
            this, SLOT(slotSelectionChanged()));
    connect(kritaShapeController, SIGNAL(selectionContentChanged()),
            globalShapeManager(), SIGNAL(selectionContentChanged()));
    connect(kritaShapeController, SIGNAL(currentLayerChanged(const KoShapeLayer*)),
            globalShapeManager()->selection(), SIGNAL(currentLayerChanged(const KoShapeLayer*)));

    m_d->updateSignalCompressor = new KisSignalCompressor(10 /*ms*/, KisSignalCompressor::FIRST_ACTIVE, this);
    connect(m_d->updateSignalCompressor, SIGNAL(timeout()), SLOT(slotDoCanvasUpdate()));
}

KisCanvas2::~KisCanvas2()
{
    delete m_d;
}

void KisCanvas2::setCanvasWidget(QWidget * widget)
{
    KisAbstractCanvasWidget *tmp = dynamic_cast<KisAbstractCanvasWidget*>(widget);
    Q_ASSERT_X(tmp, "setCanvasWidget", "Cannot cast the widget to a KisAbstractCanvasWidget");
    if (m_d->popupPalette) {
        m_d->popupPalette->setParent(widget);
    }

    if(m_d->canvasWidget != 0)
    {
        tmp->setDecorations(m_d->canvasWidget->decorations());

        // Redundant check for the constructor case, see below
        if(viewManager() != 0)
            viewManager()->inputManager()->removeTrackedCanvas(this);
    }

    m_d->canvasWidget = tmp;

    // Either tmp was null or we are being called by KisCanvas2 constructor that is called by KisView
    // constructor, so the view manager still doesn't exists.
    if(m_d->canvasWidget != 0 && viewManager() != 0)
        viewManager()->inputManager()->addTrackedCanvas(this);

    if (!m_d->canvasWidget->decoration(INFINITY_DECORATION_ID)) {
        KisInfinityManager *manager = new KisInfinityManager(m_d->view, this);
        manager->setVisible(true);
        m_d->canvasWidget->addDecoration(manager);
    }

    widget->setAutoFillBackground(false);
    widget->setAttribute(Qt::WA_OpaquePaintEvent);
    widget->setMouseTracking(true);
    widget->setAcceptDrops(true);

    KoCanvasControllerWidget *controller = dynamic_cast<KoCanvasControllerWidget*>(canvasController());
    if (controller) {
        Q_ASSERT(controller->canvas() == this);
        controller->changeCanvasWidget(widget);
    }
}

bool KisCanvas2::canvasIsOpenGL()
{
    return m_d->currentCanvasIsOpenGL;
}

void KisCanvas2::gridSize(qreal *horizontal, qreal *vertical) const
{
    Q_ASSERT(horizontal);
    Q_ASSERT(vertical);
    QTransform transform = coordinatesConverter()->imageToDocumentTransform();

    QPointF size = transform.map(QPointF(m_d->view->document()->gridData().gridX(), m_d->view->document()->gridData().gridY()));
    *horizontal = size.x();
    *vertical = size.y();
}

bool KisCanvas2::snapToGrid() const
{
    return m_d->view->document()->gridData().snapToGrid();
}

qreal KisCanvas2::rotationAngle() const
{
    return m_d->coordinatesConverter->rotationAngle();
}

bool KisCanvas2::xAxisMirrored() const
{
    return m_d->coordinatesConverter->xAxisMirrored();
}

bool KisCanvas2::yAxisMirrored() const
{
    return m_d->coordinatesConverter->yAxisMirrored();
}

void KisCanvas2::channelSelectionChanged()
{
    KisImageWSP image = this->image();
    m_d->channelFlags = image->rootLayer()->channelFlags();

    image->barrierLock();
    m_d->canvasWidget->channelSelectionChanged(m_d->channelFlags);
    startUpdateInPatches(image->bounds());

    image->unlock();

}

void KisCanvas2::addCommand(KUndo2Command *command)
{
    // This method exists to support flake-related operations
    m_d->view->document()->addCommand(command);
}

KoShapeManager* KisCanvas2::shapeManager() const
{
    if (!viewManager()) return m_d->shapeManager;
    if (!viewManager()->nodeManager()) return m_d->shapeManager;

    KisLayerSP activeLayer = viewManager()->nodeManager()->activeLayer();
    if (activeLayer && activeLayer->isEditable()) {
        KisShapeLayer * shapeLayer = dynamic_cast<KisShapeLayer*>(activeLayer.data());
        if (shapeLayer) {
            return shapeLayer->shapeManager();
        }
        KisSelectionSP selection = activeLayer->selection();
        if (selection && !selection.isNull()) {
            if (selection->hasShapeSelection()) {
                KoShapeManager* m = dynamic_cast<KisShapeSelection*>(selection->shapeSelection())->shapeManager();
                return m;
            }

        }
    }
    return m_d->shapeManager;
}

KoShapeManager * KisCanvas2::globalShapeManager() const
{
    return m_d->shapeManager;
}

void KisCanvas2::updateInputMethodInfo()
{
    // TODO call (the protected) QWidget::updateMicroFocus() on the proper canvas widget...
}

const KisCoordinatesConverter* KisCanvas2::coordinatesConverter() const
{
    return m_d->coordinatesConverter;
}

KoViewConverter* KisCanvas2::viewConverter() const
{
    return m_d->coordinatesConverter;
}

KisInputManager* KisCanvas2::globalInputManager() const
{
    return m_d->view->globalInputManager();
}

QWidget* KisCanvas2::canvasWidget()
{
    return m_d->canvasWidget->widget();
}

const QWidget* KisCanvas2::canvasWidget() const
{
    return m_d->canvasWidget->widget();
}


KoUnit KisCanvas2::unit() const
{
    KoUnit unit(KoUnit::Pixel);

    KisImageWSP image = m_d->view->image();
    if (image) {
        if (!qFuzzyCompare(image->xRes(), image->yRes())) {
            warnKrita << "WARNING: resolution of the image is anisotropic"
                       << ppVar(image->xRes())
                       << ppVar(image->yRes());
        }

        const qreal resolution = image->xRes();
        unit.setFactor(resolution);
    }

    return unit;
}

KoToolProxy * KisCanvas2::toolProxy() const
{
    return m_d->toolProxy;
}

void KisCanvas2::createQPainterCanvas()
{
    m_d->currentCanvasIsOpenGL = false;

    KisQPainterCanvas * canvasWidget = new KisQPainterCanvas(this, m_d->coordinatesConverter, m_d->view);
    m_d->prescaledProjection = new KisPrescaledProjection();
    m_d->prescaledProjection->setCoordinatesConverter(m_d->coordinatesConverter);
    m_d->prescaledProjection->setMonitorProfile(m_d->displayColorConverter->monitorProfile(),
                                                m_d->displayColorConverter->renderingIntent(),
                                                m_d->displayColorConverter->conversionFlags());
    m_d->prescaledProjection->setDisplayFilter(m_d->displayColorConverter->displayFilter());
    canvasWidget->setPrescaledProjection(m_d->prescaledProjection);
    setCanvasWidget(canvasWidget);
}

void KisCanvas2::createOpenGLCanvas()
{
#ifdef HAVE_OPENGL
    KisConfig cfg;
    m_d->openGLFilterMode = cfg.openGLFilteringMode();
    m_d->currentCanvasIsOpenGL = true;
<<<<<<< HEAD

    m_d->openGLImageTextures = KisOpenGLImageTextures::getImageTextures(m_d->view->image(),
                                                                        m_d->displayColorConverter->monitorProfile(),
                                                                        m_d->displayColorConverter->renderingIntent(),
                                                                        m_d->displayColorConverter->conversionFlags());

    m_d->frameCache = KisAnimationFrameCache::getFrameCache(m_d->openGLImageTextures);

    KisOpenGLCanvas2 *canvasWidget = new KisOpenGLCanvas2(this, m_d->coordinatesConverter, 0, m_d->openGLImageTextures);
    canvasWidget->setDisplayFilter(m_d->displayColorConverter->displayFilter());

=======
    KisOpenGLCanvas2 *canvasWidget = new KisOpenGLCanvas2(this, m_d->coordinatesConverter, 0, m_d->view->image(), m_d->displayColorConverter);
>>>>>>> 60260149
    setCanvasWidget(canvasWidget);
#else
    qFatal("Bad use of createOpenGLCanvas(). It shouldn't have happened =(");
#endif
}

void KisCanvas2::createCanvas(bool useOpenGL)
{
    KisConfig cfg;
    QDesktopWidget dw;
    const KoColorProfile *profile = cfg.displayProfile(dw.screenNumber(imageView()));
    m_d->displayColorConverter->setMonitorProfile(profile);

    if (useOpenGL) {
#ifdef HAVE_OPENGL
        if (KisOpenGL::hasOpenGL()) {
            createOpenGLCanvas();
            if (cfg.canvasState() == "OPENGL_FAILED") {
                // Creating the opengl canvas failed, fall back
                warnKrita << "OpenGL Canvas initialization returned OPENGL_FAILED. Falling back to QPainter.";
                createQPainterCanvas();
            }
        } else {
            warnKrita << "Tried to create OpenGL widget when system doesn't have OpenGL\n";
            createQPainterCanvas();
        }
#else
        warnKrita << "User requested an OpenGL canvas, but Krita was compiled without OpenGL support. Falling back to QPainter.";
        createQPainterCanvas();
#endif
    } else {
        createQPainterCanvas();
    }
    if (m_d->popupPalette) {
        m_d->popupPalette->setParent(m_d->canvasWidget->widget());
    }

}

void KisCanvas2::initializeImage()
{
    KisImageWSP image = m_d->view->image();

    m_d->coordinatesConverter->setImage(image);

    connect(image, SIGNAL(sigImageUpdated(QRect)), SLOT(startUpdateCanvasProjection(QRect)), Qt::DirectConnection);
    connect(this, SIGNAL(sigCanvasCacheUpdated()), SLOT(updateCanvasProjection()));
    connect(image, SIGNAL(sigSizeChanged(const QPointF&, const QPointF&)), SLOT(startResizingImage()), Qt::DirectConnection);
    connect(this, SIGNAL(sigContinueResizeImage(qint32,qint32)), SLOT(finishResizingImage(qint32,qint32)));

    connectCurrentCanvas();
}

void KisCanvas2::connectCurrentCanvas()
{
    KisImageWSP image = m_d->view->image();

    if (!m_d->currentCanvasIsOpenGL) {
        Q_ASSERT(m_d->prescaledProjection);
        m_d->prescaledProjection->setImage(image);
    }

    startResizingImage();

    emit imageChanged(image);
    setLodAllowedInCanvas(m_d->lodAllowedInCanvas);
}

void KisCanvas2::disconnectCurrentCanvas()
{
    m_d->canvasWidget->disconnectCurrentCanvas();
}

void KisCanvas2::resetCanvas(bool useOpenGL)
{
    // we cannot reset the canvas before it's created, but this method might be called,
    // for instance when setting the monitor profile.
    if (!m_d->canvasWidget) {
        return;
    }
#ifdef HAVE_OPENGL
    KisConfig cfg;
    bool needReset = (m_d->currentCanvasIsOpenGL != useOpenGL) ||
        (m_d->currentCanvasIsOpenGL &&
         m_d->openGLFilterMode != cfg.openGLFilteringMode());

    if (needReset) {
        disconnectCurrentCanvas();
        createCanvas(useOpenGL);
        connectCurrentCanvas();
        notifyZoomChanged();
    }
#else
    Q_UNUSED(useOpenGL)
#endif

    updateCanvasWidgetImpl();
}

void KisCanvas2::startUpdateInPatches(const QRect &imageRect)
{
    if (m_d->currentCanvasIsOpenGL) {
        startUpdateCanvasProjection(imageRect);
    } else {
        KisImageConfig imageConfig;
        int patchWidth = imageConfig.updatePatchWidth();
        int patchHeight = imageConfig.updatePatchHeight();

        for (int y = 0; y < imageRect.height(); y += patchHeight) {
            for (int x = 0; x < imageRect.width(); x += patchWidth) {
                QRect patchRect(x, y, patchWidth, patchHeight);
                startUpdateCanvasProjection(patchRect);
            }
        }
    }
}

void KisCanvas2::setDisplayFilter(KisDisplayFilter *displayFilter)
{
    m_d->displayColorConverter->setDisplayFilter(displayFilter);
    KisImageWSP image = this->image();

    image->barrierLock();

    m_d->canvasWidget->setDisplayFilter(displayFilter);

    image->unlock();
}

KisDisplayFilter *KisCanvas2::displayFilter() const
{
    return m_d->displayColorConverter->displayFilter();
}

KisDisplayColorConverter* KisCanvas2::displayColorConverter() const
{
    return m_d->displayColorConverter;
}

KisExposureGammaCorrectionInterface* KisCanvas2::exposureGammaCorrectionInterface() const
{
    KisDisplayFilter *displayFilter =
        m_d->displayColorConverter->displayFilter();

    return displayFilter ?
        displayFilter->correctionInterface() :
        KisDumbExposureGammaCorrectionInterface::instance();
}

void KisCanvas2::startResizingImage()
{
    KisImageWSP image = this->image();
    qint32 w = image->width();
    qint32 h = image->height();

    emit sigContinueResizeImage(w, h);

    QRect imageBounds(0, 0, w, h);
    startUpdateInPatches(imageBounds);
}

void KisCanvas2::finishResizingImage(qint32 w, qint32 h)
{
    m_d->canvasWidget->finishResizingImage(w, h);
}

void KisCanvas2::startUpdateCanvasProjection(const QRect & rc)
{
    KisUpdateInfoSP info = m_d->canvasWidget->startUpdateCanvasProjection(rc, m_d->channelFlags);
    if (m_d->projectionUpdatesCompressor.putUpdateInfo(info)) {
        emit sigCanvasCacheUpdated();
    }
}

void KisCanvas2::updateCanvasProjection()
{
    while (KisUpdateInfoSP info = m_d->projectionUpdatesCompressor.takeUpdateInfo()) {
        QRect vRect = m_d->canvasWidget->updateCanvasProjection(info);
        if (!vRect.isEmpty()) {
            updateCanvasWidgetImpl(m_d->coordinatesConverter->viewportToWidget(vRect).toAlignedRect());
        }
    }

    // TODO: Implement info->dirtyViewportRect() for KisOpenGLCanvas2 to avoid updating whole canvas
    if (m_d->currentCanvasIsOpenGL) {
        updateCanvasWidgetImpl();
    }
}

void KisCanvas2::slotDoCanvasUpdate()
{
    if (m_d->canvasWidget->isBusy()) {
        // just restarting the timer
        updateCanvasWidgetImpl(m_d->savedUpdateRect);
        return;
    }

    if (m_d->savedUpdateRect.isEmpty()) {
        m_d->canvasWidget->widget()->update();
        emit updateCanvasRequested(m_d->canvasWidget->widget()->rect());
    } else {
        emit updateCanvasRequested(m_d->savedUpdateRect);
        m_d->canvasWidget->widget()->update(m_d->savedUpdateRect);
    }

    m_d->savedUpdateRect = QRect();
}

void KisCanvas2::updateCanvasWidgetImpl(const QRect &rc)
{
    if (!m_d->updateSignalCompressor->isActive() ||
        !m_d->savedUpdateRect.isEmpty()) {
        m_d->savedUpdateRect |= rc;
    }
    m_d->updateSignalCompressor->start();
}

void KisCanvas2::updateCanvas()
{
    updateCanvasWidgetImpl();
}

void KisCanvas2::updateCanvas(const QRectF& documentRect)
{
    if (m_d->currentCanvasIsOpenGL && m_d->canvasWidget->decorations().size() > 0) {
        updateCanvasWidgetImpl();
    }
    else {
        // updateCanvas is called from tools, never from the projection
        // updates, so no need to prescale!
        QRect widgetRect = m_d->coordinatesConverter->documentToWidget(documentRect).toAlignedRect();
        widgetRect.adjust(-2, -2, 2, 2);
        if (!widgetRect.isEmpty()) {
            updateCanvasWidgetImpl(widgetRect);
        }
    }
}

void KisCanvas2::disconnectCanvasObserver(QObject *object)
{
    KoCanvasBase::disconnectCanvasObserver(object);
    m_d->view->disconnect(object);
}

void KisCanvas2::notifyZoomChanged()
{
    if (!m_d->currentCanvasIsOpenGL) {
        Q_ASSERT(m_d->prescaledProjection);
        m_d->prescaledProjection->notifyZoomChanged();
    }

    notifyLevelOfDetailChange();
    updateCanvas(); // update the canvas, because that isn't done when zooming using KoZoomAction
}

void KisCanvas2::notifyLevelOfDetailChange()
{
    if (!m_d->effectiveLodAllowedInCanvas()) return;

    KisImageSP image = this->image();

    const qreal effectiveZoom = m_d->coordinatesConverter->effectiveZoom();

    KisConfig cfg;
    const int maxLod = cfg.numMipmapLevels();

    int lod = KisLodTransform::scaleToLod(effectiveZoom, maxLod);
    image->setDesiredLevelOfDetail(lod);
}

void KisCanvas2::preScale()
{
    if (!m_d->currentCanvasIsOpenGL) {
        Q_ASSERT(m_d->prescaledProjection);
        m_d->prescaledProjection->preScale();
    }
}

const KoColorProfile *  KisCanvas2::monitorProfile()
{
    return m_d->displayColorConverter->monitorProfile();
}

KisViewManager* KisCanvas2::viewManager() const
{
    if (m_d->view) {
        return m_d->view->viewManager();
    }
    return 0;
}

QPointer<KisView>KisCanvas2::imageView() const
{
    return m_d->view;
}

KisImageWSP KisCanvas2::image() const
{
    return m_d->view->image();

}

KisImageWSP KisCanvas2::currentImage() const
{
    return m_d->view->image();
}

void KisCanvas2::documentOffsetMoved(const QPoint &documentOffset)
{
    QPointF offsetBefore = m_d->coordinatesConverter->imageRectInViewportPixels().topLeft();
    m_d->coordinatesConverter->setDocumentOffset(documentOffset);
    QPointF offsetAfter = m_d->coordinatesConverter->imageRectInViewportPixels().topLeft();

    QPointF moveOffset = offsetAfter - offsetBefore;

    if (!m_d->currentCanvasIsOpenGL)
        m_d->prescaledProjection->viewportMoved(moveOffset);

    emit documentOffsetUpdateFinished();

    updateCanvas();
}

void KisCanvas2::slotConfigChanged()
{
    KisConfig cfg;
    m_d->vastScrolling = cfg.vastScrolling();

    resetCanvas(cfg.useOpenGL());
    slotSetDisplayProfile(cfg.displayProfile(QApplication::desktop()->screenNumber(this->canvasWidget())));

}

void KisCanvas2::refetchDataFromImage()
{
    KisImageSP image = this->image();
    KisImageBarrierLocker l(image);
    startUpdateInPatches(image->bounds());
}

void KisCanvas2::slotSetDisplayProfile(const KoColorProfile *monitorProfile)
{
    if (m_d->displayColorConverter->monitorProfile() == monitorProfile) return;

    m_d->displayColorConverter->setMonitorProfile(monitorProfile);

<<<<<<< HEAD
    if (m_d->currentCanvasIsOpenGL) {
#ifdef HAVE_OPENGL
        Q_ASSERT(m_d->openGLImageTextures);
        m_d->openGLImageTextures->setMonitorProfile(m_d->displayColorConverter->monitorProfile(),
                                                    m_d->displayColorConverter->renderingIntent(),
                                                    m_d->displayColorConverter->conversionFlags());
#else
        Q_ASSERT_X(0, "KisCanvas2::setMonitorProfile", "Bad use of setMonitorProfile(). It shouldn't have happened =(");
#endif
    } else {
        Q_ASSERT(m_d->prescaledProjection);
        m_d->prescaledProjection->setMonitorProfile(m_d->displayColorConverter->monitorProfile(),
                                                    m_d->displayColorConverter->renderingIntent(),
                                                    m_d->displayColorConverter->conversionFlags());
    }
=======
    KisImageWSP image = this->image();

    image->barrierLock();

    m_d->canvasWidget->setDisplayProfile(m_d->displayColorConverter);
>>>>>>> 60260149

    refetchDataFromImage();
}

void KisCanvas2::addDecoration(KisCanvasDecoration* deco)
{
    m_d->canvasWidget->addDecoration(deco);
}

KisCanvasDecoration* KisCanvas2::decoration(const QString& id) const
{
    return m_d->canvasWidget->decoration(id);
}


QPoint KisCanvas2::documentOrigin() const
{
    /**
     * In Krita we don't use document origin anymore.
     * All the centering when needed (vastScrolling < 0.5) is done
     * automatically by the KisCoordinatesConverter.
     */

    return QPoint();
}

QPoint KisCanvas2::documentOffset() const
{
    return m_d->coordinatesConverter->documentOffset();
}

void KisCanvas2::setFavoriteResourceManager(KisFavoriteResourceManager* favoriteResourceManager)
{
    m_d->popupPalette = new KisPopupPalette(favoriteResourceManager, displayColorConverter()->displayRendererInterface(), m_d->canvasWidget->widget());
    m_d->popupPalette->showPopupPalette(false);
}

void KisCanvas2::setCursor(const QCursor &cursor)
{
    canvasWidget()->setCursor(cursor);
}

KisAnimationFrameCacheSP KisCanvas2::frameCache()
{
    return m_d->frameCache;
}

KisAnimationPlayer *KisCanvas2::animationPlayer()
{
    return m_d->animationPlayer;
}

void KisCanvas2::slotSelectionChanged()
{
    KisShapeLayer* shapeLayer = dynamic_cast<KisShapeLayer*>(viewManager()->activeLayer().data());
    if (!shapeLayer) {
        return;
    }
    m_d->shapeManager->selection()->deselectAll();
    foreach(KoShape* shape, shapeLayer->shapeManager()->selection()->selectedShapes()) {
        m_d->shapeManager->selection()->select(shape);
    }
}

bool KisCanvas2::isPopupPaletteVisible()
{
    if (!m_d->popupPalette) {
        return false;
    }
    return m_d->popupPalette->isVisible();
}


void KisCanvas2::setWrapAroundViewingMode(bool value)
{
    KisCanvasDecoration *infinityDecoration =
        m_d->canvasWidget->decoration(INFINITY_DECORATION_ID);

    if (infinityDecoration) {
        infinityDecoration->setVisible(!value);
    }

    m_d->canvasWidget->setWrapAroundViewingMode(value);
}

bool KisCanvas2::wrapAroundViewingMode() const
{
    KisCanvasDecoration *infinityDecoration =
        m_d->canvasWidget->decoration(INFINITY_DECORATION_ID);

    if (infinityDecoration) {
        return !(infinityDecoration->visible());
    }
    return false;
}

void KisCanvas2::bootstrapFinished()
{
    if (!m_d->bootsrapLodBlocked) return;

    m_d->bootsrapLodBlocked = false;
    setLodAllowedInCanvas(m_d->lodAllowedInCanvas);
}

void KisCanvas2::setLodAllowedInCanvas(bool value)
{
#ifdef HAVE_OPENGL
    m_d->lodAllowedInCanvas =
        value &&
        m_d->currentCanvasIsOpenGL &&
        KisOpenGL::supportsGLSL13();
#else
    Q_UNUSED(value);
    m_d->lodAllowedInCanvas = false;
#endif

    KisImageSP image = this->image();

    if (m_d->effectiveLodAllowedInCanvas() != !image->levelOfDetailBlocked()) {

        image->setLevelOfDetailBlocked(!m_d->effectiveLodAllowedInCanvas());
        notifyLevelOfDetailChange();
    }

    KisConfig cfg;
    cfg.setLevelOfDetailEnabled(m_d->lodAllowedInCanvas);
}

bool KisCanvas2::lodAllowedInCanvas() const
{
    return m_d->lodAllowedInCanvas;
}

KoGuidesData *KisCanvas2::guidesData()
{
    return &m_d->view->document()->guidesData();
}

void KisCanvas2::slotShowPopupPalette(const QPoint &p)
{
    if (!m_d->popupPalette) {
        return;
    }

    m_d->popupPalette->showPopupPalette(p);
}

KisPaintingAssistantsDecoration* KisCanvas2::paintingAssistantsDecoration()
{
    KisCanvasDecoration* deco = decoration("paintingAssistantsDecoration");
    return qobject_cast<KisPaintingAssistantsDecoration*>(deco);
}<|MERGE_RESOLUTION|>--- conflicted
+++ resolved
@@ -398,21 +398,10 @@
     KisConfig cfg;
     m_d->openGLFilterMode = cfg.openGLFilteringMode();
     m_d->currentCanvasIsOpenGL = true;
-<<<<<<< HEAD
-
-    m_d->openGLImageTextures = KisOpenGLImageTextures::getImageTextures(m_d->view->image(),
-                                                                        m_d->displayColorConverter->monitorProfile(),
-                                                                        m_d->displayColorConverter->renderingIntent(),
-                                                                        m_d->displayColorConverter->conversionFlags());
-
-    m_d->frameCache = KisAnimationFrameCache::getFrameCache(m_d->openGLImageTextures);
-
-    KisOpenGLCanvas2 *canvasWidget = new KisOpenGLCanvas2(this, m_d->coordinatesConverter, 0, m_d->openGLImageTextures);
-    canvasWidget->setDisplayFilter(m_d->displayColorConverter->displayFilter());
-
-=======
+
     KisOpenGLCanvas2 *canvasWidget = new KisOpenGLCanvas2(this, m_d->coordinatesConverter, 0, m_d->view->image(), m_d->displayColorConverter);
->>>>>>> 60260149
+    m_d->frameCache = KisAnimationFrameCache::getFrameCache(canvasWidget->openGLImageTextures());
+
     setCanvasWidget(canvasWidget);
 #else
     qFatal("Bad use of createOpenGLCanvas(). It shouldn't have happened =(");
@@ -759,29 +748,11 @@
 
     m_d->displayColorConverter->setMonitorProfile(monitorProfile);
 
-<<<<<<< HEAD
-    if (m_d->currentCanvasIsOpenGL) {
-#ifdef HAVE_OPENGL
-        Q_ASSERT(m_d->openGLImageTextures);
-        m_d->openGLImageTextures->setMonitorProfile(m_d->displayColorConverter->monitorProfile(),
-                                                    m_d->displayColorConverter->renderingIntent(),
-                                                    m_d->displayColorConverter->conversionFlags());
-#else
-        Q_ASSERT_X(0, "KisCanvas2::setMonitorProfile", "Bad use of setMonitorProfile(). It shouldn't have happened =(");
-#endif
-    } else {
-        Q_ASSERT(m_d->prescaledProjection);
-        m_d->prescaledProjection->setMonitorProfile(m_d->displayColorConverter->monitorProfile(),
-                                                    m_d->displayColorConverter->renderingIntent(),
-                                                    m_d->displayColorConverter->conversionFlags());
-    }
-=======
     KisImageWSP image = this->image();
 
     image->barrierLock();
 
     m_d->canvasWidget->setDisplayProfile(m_d->displayColorConverter);
->>>>>>> 60260149
 
     refetchDataFromImage();
 }
