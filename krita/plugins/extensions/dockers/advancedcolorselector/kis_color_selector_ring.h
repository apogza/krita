/*
 *  Copyright (c) 2010 Adam Celarek <kdedev at xibo dot at>
 *
 *  This program is free software; you can redistribute it and/or modify
 *  it under the terms of the GNU General Public License as published by
 *  the Free Software Foundation; either version 2 of the License, or
 *  (at your option) any later version.
 *
 *  This program is distributed in the hope that it will be useful,
 *  but WITHOUT ANY WARRANTY; without even the implied warranty of
 *  MERCHANTABILITY or FITNESS FOR A PARTICULAR PURPOSE.  See the
 *  GNU General Public License for more details.
 *
 *  You should have received a copy of the GNU General Public License
 *  along with this program; if not, write to the Free Software
 */

#ifndef KIS_COLOR_SELECTOR_RING_H
#define KIS_COLOR_SELECTOR_RING_H

#include "kis_color_selector_component.h"

#include <QImage>

class KisColorSelectorRing : public KisColorSelectorComponent
{
    Q_OBJECT
public:
    explicit KisColorSelectorRing(KisColorSelector *parent);
    int innerRadius() const;
<<<<<<< HEAD
    void setColor(const KoColor &color);

=======
    void setInnerRingRadiusFraction(qreal newFraction);
    QColor selectColor(int x, int y);
    void setColor(const QColor &color);
>>>>>>> b9dc096c
protected:
    void paint(QPainter*);
    KoColor selectColor(int x, int y);
    bool containsPointInComponentCoords(int x, int y) const;

private:
    void paintCache();
    void colorCache();
    int outerRadius() const;

    QImage m_pixelCache;
    const KoColorSpace* m_cachedColorSpace;
    int m_cachedSize;
    qreal m_lastHue;
    QList<QRgb> m_cachedColors;
    qreal m_innerRingRadiusFraction;
};

#endif // KIS_COLOR_SELECTOR_RING_H<|MERGE_RESOLUTION|>--- conflicted
+++ resolved
@@ -28,14 +28,9 @@
 public:
     explicit KisColorSelectorRing(KisColorSelector *parent);
     int innerRadius() const;
-<<<<<<< HEAD
     void setColor(const KoColor &color);
+    void setInnerRingRadiusFraction(qreal newFraction);
 
-=======
-    void setInnerRingRadiusFraction(qreal newFraction);
-    QColor selectColor(int x, int y);
-    void setColor(const QColor &color);
->>>>>>> b9dc096c
 protected:
     void paint(QPainter*);
     KoColor selectColor(int x, int y);
