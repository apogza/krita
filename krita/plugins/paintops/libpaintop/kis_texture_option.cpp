/* This file is part of the KDE project
 * Copyright (C) Boudewijn Rempt <boud@valdyas.org>, (C) 2012
 * Copyright (C) Mohit Goyal <mohit.bits2011@gmail.com>, (C) 2014
 *
 * This library is free software; you can redistribute it and/or
 * modify it under the terms of the GNU Library General Public
 * License as published by the Free Software Foundation; either
 * version 2 of the License, or (at your option) any later version.
 *
 * This library is distributed in the hope that it will be useful,
 * but WITHOUT ANY WARRANTY; without even the implied warranty of
 * MERCHANTABILITY or FITNESS FOR A PARTICULAR PURPOSE.  See the GNU
 * Library General Public License for more details.
 *
 * You should have received a copy of the GNU Library General Public License
 * along with this library; see the file COPYING.LIB.  If not, write to
 * the Free Software Foundation, Inc., 51 Franklin Street, Fifth Floor,
 * Boston, MA 02110-1301, USA.
 */
#include "kis_texture_option.h"

#include <QWidget>
#include <QString>
#include <QByteArray>
#include <QCheckBox>
#include <QBuffer>
#include <QFormLayout>
#include <QLabel>
#include <QComboBox>
#include <QTransform>
#include <QPainter>
#include <QBoxLayout>

#include <klocale.h>

#include <KoColorSpace.h>
#include <KoColorSpaceRegistry.h>

#include <kis_resource_server_provider.h>
#include <kis_pattern_chooser.h>
#include <kis_slider_spin_box.h>
#include <kis_multipliers_double_slider_spinbox.h>
#include <KoPattern.h>
#include <kis_paint_device.h>
#include <kis_fill_painter.h>
#include <kis_painter.h>
#include <kis_iterator_ng.h>
#include <kis_fixed_paint_device.h>
#include <kis_gradient_slider.h>
#include "kis_embedded_pattern_manager.h"
#include "kis_algebra_2d.h"
#include "kis_lod_transform.h"


#include <time.h>

class KisTextureOptionWidget : public QWidget
{
public:

    KisTextureOptionWidget(QWidget *parent = 0)
        : QWidget(parent) {
        QFormLayout *formLayout = new QFormLayout(this);
        formLayout->setMargin(0);

        chooser = new KisPatternChooser(this);
        chooser->setGrayscalePreview(true);
        chooser->setMaximumHeight(250);
        chooser->setCurrentItem(0, 0);
        formLayout->addRow(chooser);

        scaleSlider = new KisMultipliersDoubleSliderSpinBox(this);
        scaleSlider->setRange(0.0, 2.0, 2);
        scaleSlider->setValue(1.0);
        scaleSlider->addMultiplier(0.1);
        scaleSlider->addMultiplier(2);
        scaleSlider->addMultiplier(10);

        formLayout->addRow(i18n("Scale:"), scaleSlider);


        QBoxLayout *offsetLayoutX = new QBoxLayout(QBoxLayout::LeftToRight);
        offsetSliderX = new KisSliderSpinBox(this);
        offsetSliderX->setSizePolicy(QSizePolicy::Expanding, QSizePolicy::Fixed);
        randomOffsetX = new QCheckBox(i18n("Random Offset"),this);
        offsetLayoutX->addWidget(offsetSliderX,1,0);
        offsetLayoutX->addWidget(randomOffsetX,0,0);
        formLayout->addRow(i18n("Horizontal Offset:"), offsetLayoutX);

        QBoxLayout *offsetLayoutY = new QBoxLayout(QBoxLayout::LeftToRight);
        offsetSliderY = new KisSliderSpinBox(this);
        offsetSliderY->setSizePolicy(QSizePolicy::Expanding, QSizePolicy::Fixed);
        randomOffsetY = new QCheckBox(i18n("Random Offset"),this);
        offsetLayoutY->addWidget(offsetSliderY,1,0);
        offsetLayoutY->addWidget(randomOffsetY,0,0);
        formLayout->addRow(i18n("Vertical Offset:"), offsetLayoutY);

        cmbTexturingMode = new QComboBox(this);
        cmbTexturingMode->setSizePolicy(QSizePolicy::Expanding, QSizePolicy::Fixed);
        QStringList texturingModes;
        texturingModes << i18n("Multiply") << i18n("Subtract");
        cmbTexturingMode->addItems(texturingModes);
        formLayout->addRow(i18n("Texturing Mode:"), cmbTexturingMode);
        cmbTexturingMode->setCurrentIndex(KisTextureProperties::SUBTRACT);

        cmbCutoffPolicy = new QComboBox(this);
        cmbCutoffPolicy->setSizePolicy(QSizePolicy::Expanding, QSizePolicy::Fixed);
        QStringList cutOffPolicies;
        cutOffPolicies << i18n("Cut Off Disabled") << i18n("Cut Off Brush") << i18n("Cut Off Pattern");
        cmbCutoffPolicy->addItems(cutOffPolicies);
        formLayout->addRow(i18n("Cutoff Policy:"), cmbCutoffPolicy);

        cutoffSlider = new KisGradientSlider(this);
        cutoffSlider->setMinimumSize(256, 30);
        cutoffSlider->enableGamma(false);
        cutoffSlider->setSizePolicy(QSizePolicy::Expanding, QSizePolicy::Fixed);
        cutoffSlider->setToolTip(i18n("When pattern texture values are outside the range specified"
                                      " by the slider, the cut-off policy will be applied."));
        formLayout->addRow(i18n("Cutoff:"), cutoffSlider);

        chkInvert = new QCheckBox(this);
        chkInvert->setChecked(false);
        formLayout->addRow(i18n("Invert Pattern:"), chkInvert);

        setLayout(formLayout);
    }
    KisPatternChooser *chooser;
    KisMultipliersDoubleSliderSpinBox *scaleSlider;
    KisSliderSpinBox *offsetSliderX;
    QCheckBox *randomOffsetX;
    KisSliderSpinBox *offsetSliderY;
    QCheckBox *randomOffsetY;
    QComboBox *cmbTexturingMode;
    KisGradientSlider *cutoffSlider;
    QComboBox *cmbCutoffPolicy;
    QCheckBox *chkInvert;
};

KisTextureOption::KisTextureOption()
    : KisPaintOpOption(KisPaintOpOption::TEXTURE, true)
{
    setObjectName("KisTextureOption");

    setChecked(false);
    m_optionWidget = new KisTextureOptionWidget;
    m_optionWidget->hide();
    setConfigurationPage(m_optionWidget);

    connect(m_optionWidget->chooser, SIGNAL(resourceSelected(KoResource*)), SLOT(resetGUI(KoResource*)));
    connect(m_optionWidget->chooser, SIGNAL(resourceSelected(KoResource*)), SLOT(emitSettingChanged()));
    connect(m_optionWidget->scaleSlider, SIGNAL(valueChanged(qreal)), SLOT(emitSettingChanged()));
    connect(m_optionWidget->offsetSliderX, SIGNAL(valueChanged(int)), SLOT(emitSettingChanged()));
    connect(m_optionWidget->randomOffsetX, SIGNAL(toggled(bool)), SLOT(emitSettingChanged()));
    connect(m_optionWidget->randomOffsetY, SIGNAL(toggled(bool)), SLOT(emitSettingChanged()));
    connect(m_optionWidget->offsetSliderY, SIGNAL(valueChanged(int)), SLOT(emitSettingChanged()));
    connect(m_optionWidget->cmbTexturingMode, SIGNAL(currentIndexChanged(int)), SLOT(emitSettingChanged()));
    connect(m_optionWidget->cmbCutoffPolicy, SIGNAL(currentIndexChanged(int)), SLOT(emitSettingChanged()));
    connect(m_optionWidget->cutoffSlider, SIGNAL(sigModifiedBlack(int)), SLOT(emitSettingChanged()));
    connect(m_optionWidget->cutoffSlider, SIGNAL(sigModifiedWhite(int)), SLOT(emitSettingChanged()));
    connect(m_optionWidget->chkInvert, SIGNAL(toggled(bool)), SLOT(emitSettingChanged()));
    resetGUI(m_optionWidget->chooser->currentResource());
}

KisTextureOption::~KisTextureOption()
{
    delete m_optionWidget;
}

void KisTextureOption::writeOptionSetting(KisPropertiesConfiguration* setting) const
{
    m_optionWidget->chooser->blockSignals(true); // Checking
    if (!m_optionWidget->chooser->currentResource()) return;
    KoPattern *pattern = static_cast<KoPattern*>(m_optionWidget->chooser->currentResource());
    m_optionWidget->chooser->blockSignals(false); // Checking
    if (!pattern) return;

    setting->setProperty("Texture/Pattern/Enabled", isChecked());
    if (!isChecked()) {
        return;
    }

    qreal scale = m_optionWidget->scaleSlider->value();

    int offsetX = m_optionWidget->offsetSliderX->value();
    if (m_optionWidget ->randomOffsetX->isChecked()) {

        m_optionWidget -> offsetSliderX ->setEnabled(false);
        m_optionWidget -> offsetSliderX ->blockSignals(true);
        m_optionWidget -> offsetSliderX ->setValue(offsetX);
        m_optionWidget -> offsetSliderX ->blockSignals(false);
        srand(time(0));
    }
    else {
        m_optionWidget -> offsetSliderX ->setEnabled(true);
    }

    int offsetY = m_optionWidget->offsetSliderY->value();
    if (m_optionWidget ->randomOffsetY->isChecked()) {

        m_optionWidget -> offsetSliderY ->setEnabled(false);
        m_optionWidget -> offsetSliderY ->blockSignals(true);
        m_optionWidget -> offsetSliderY ->setValue(offsetY);
        m_optionWidget -> offsetSliderY ->blockSignals(false);
        srand(time(0));
    }
    else {
        m_optionWidget -> offsetSliderY ->setEnabled(true);
    }
    
    int texturingMode = m_optionWidget->cmbTexturingMode->currentIndex();
    bool invert = (m_optionWidget->chkInvert->checkState() == Qt::Checked);

    setting->setProperty("Texture/Pattern/Scale", scale);
    setting->setProperty("Texture/Pattern/OffsetX", offsetX);
    setting->setProperty("Texture/Pattern/OffsetY", offsetY);
    setting->setProperty("Texture/Pattern/TexturingMode", texturingMode);
    setting->setProperty("Texture/Pattern/CutoffLeft", m_optionWidget->cutoffSlider->black());
    setting->setProperty("Texture/Pattern/CutoffRight", m_optionWidget->cutoffSlider->white());
    setting->setProperty("Texture/Pattern/CutoffPolicy", m_optionWidget->cmbCutoffPolicy->currentIndex());
    setting->setProperty("Texture/Pattern/Invert", invert);

    setting->setProperty("Texture/Pattern/MaximumOffsetX",m_optionWidget -> offsetSliderX ->maximum());
    setting->setProperty("Texture/Pattern/MaximumOffsetY",m_optionWidget -> offsetSliderY ->maximum());
    setting->setProperty("Texture/Pattern/isRandomOffsetX",m_optionWidget ->randomOffsetX ->isChecked());
    setting->setProperty("Texture/Pattern/isRandomOffsetY",m_optionWidget ->randomOffsetY ->isChecked());

    KisEmbeddedPatternManager::saveEmbeddedPattern(setting, pattern);
}

void KisTextureOption::readOptionSetting(const KisPropertiesConfiguration* setting)
{
    setChecked(setting->getBool("Texture/Pattern/Enabled"));
    if (!isChecked()) {
        return;
    }
    KoPattern *pattern = KisEmbeddedPatternManager::loadEmbeddedPattern(setting);

    if (!pattern) {
        pattern = static_cast<KoPattern*>(m_optionWidget->chooser->currentResource());
    }

    m_optionWidget->chooser->setCurrentPattern(pattern);

    m_optionWidget->scaleSlider->setValue(setting->getDouble("Texture/Pattern/Scale", 1.0));
    m_optionWidget->offsetSliderX->setValue(setting->getInt("Texture/Pattern/OffsetX"));
    m_optionWidget->offsetSliderY->setValue(setting->getInt("Texture/Pattern/OffsetY"));
    m_optionWidget->cmbTexturingMode->setCurrentIndex(setting->getInt("Texture/Pattern/TexturingMode", KisTextureProperties::MULTIPLY));
    m_optionWidget->cmbCutoffPolicy->setCurrentIndex(setting->getInt("Texture/Pattern/CutoffPolicy"));
    m_optionWidget->cutoffSlider->slotModifyBlack(setting->getInt("Texture/Pattern/CutoffLeft", 0));
    m_optionWidget->cutoffSlider->slotModifyWhite(setting->getInt("Texture/Pattern/CutoffRight", 255));
    m_optionWidget->chkInvert->setChecked(setting->getBool("Texture/Pattern/Invert"));
}

void KisTextureOption::resetGUI(KoResource* res)
{
    KoPattern *pattern = static_cast<KoPattern *>(res);
    if (!pattern) return;

    m_optionWidget->offsetSliderX->setRange(0, pattern->pattern().width() / 2);
    m_optionWidget->offsetSliderY->setRange(0, pattern->pattern().height() / 2);
}

KisTextureProperties::KisTextureProperties(int levelOfDetail)
    : pattern(0),
      m_levelOfDetail(levelOfDetail)
{
}

void KisTextureProperties::recalculateMask()
{
    if (!m_pattern) return;

    m_mask = 0;

    QImage mask = m_pattern->pattern();

    if ((mask.format() != QImage::Format_RGB32) |
        (mask.format() != QImage::Format_ARGB32)) {

        mask = mask.convertToFormat(QImage::Format_ARGB32);
    }

<<<<<<< HEAD
    qreal scale = m_scale * KisLodTransform::lodToScale(m_levelOfDetail);

    if (!qFuzzyCompare(scale, 0.0)) {
=======
    if (!qFuzzyCompare(m_scale, 0.0)) {
>>>>>>> a9721710
        QTransform tf;
        tf.scale(m_scale, m_scale);
        QRect rc = KisAlgebra2D::ensureRectNotSmaller(tf.mapRect(mask.rect()), QSize(2,2));
        mask = mask.scaled(rc.size(), Qt::KeepAspectRatio, Qt::SmoothTransformation);
    }
#if QT_VERSION >= 0x040700
    const QRgb* pixel = reinterpret_cast<const QRgb*>(mask.constBits());
#else
    const QRgb* pixel = reinterpret_cast<const QRgb*>(mask.bits());
#endif
    int width = mask.width();
    int height = mask.height();

    const KoColorSpace *cs = KoColorSpaceRegistry::instance()->alpha8();
    m_mask = new KisPaintDevice(cs);

    KisHLineIteratorSP iter = m_mask->createHLineIteratorNG(0, 0, width);

    for (int row = 0; row < height; ++row) {
        for (int col = 0; col < width; ++col) {
            const QRgb currentPixel = pixel[row * width + col];

            const int red = qRed(currentPixel);
            const int green = qGreen(currentPixel);
            const int blue = qBlue(currentPixel);
            float alpha = qAlpha(currentPixel) / 255.0;

            const int grayValue = (red * 11 + green * 16 + blue * 5) / 32;
            float maskValue = (grayValue / 255.0) * alpha + (1 - alpha);

            if (m_invert) {
                maskValue = 1 - maskValue;
            }

            if (m_cutoffPolicy == 1 && (maskValue < (m_cutoffLeft / 255.0) || maskValue > (m_cutoffRight / 255.0))) {
                // mask out the dab if it's outside the pattern's cuttoff points
                maskValue = OPACITY_TRANSPARENT_F;
            }
            else if (m_cutoffPolicy == 2 && (maskValue < (m_cutoffLeft / 255.0) || maskValue > (m_cutoffRight / 255.0))) {
                maskValue = OPACITY_OPAQUE_F;
            }

            cs->setOpacity(iter->rawData(), maskValue, 1);
            iter->nextPixel();
        }
        iter->nextRow();
    }

    m_maskBounds = QRect(0, 0, width, height);
}


void KisTextureProperties::fillProperties(const KisPropertiesConfiguration *setting)
{
    if (!setting->hasProperty("Texture/Pattern/PatternMD5")) {
        m_enabled = false;
        return;
    }

    m_pattern = KisEmbeddedPatternManager::loadEmbeddedPattern(setting);

    if (!m_pattern) {
        qWarning() << "WARNING: Couldn't load the pattern for a stroke";
        m_enabled = false;
        return;
    }

<<<<<<< HEAD
    enabled = setting->getBool("Texture/Pattern/Enabled", false);
    m_scale = setting->getDouble("Texture/Pattern/Scale", 1.0);
    offsetX = setting->getInt("Texture/Pattern/OffsetX");
    offsetY = setting->getInt("Texture/Pattern/OffsetY");
    texturingMode = (TexturingMode) setting->getInt("Texture/Pattern/TexturingMode", MULTIPLY);
    invert = setting->getBool("Texture/Pattern/Invert");
    cutoffLeft = setting->getInt("Texture/Pattern/CutoffLeft", 0);
    cutoffRight = setting->getInt("Texture/Pattern/CutoffRight", 255);
    cutoffPolicy = setting->getInt("Texture/Pattern/CutoffPolicy", 0);
=======
    m_enabled = setting->getBool("Texture/Pattern/Enabled", false);
    m_scale = setting->getDouble("Texture/Pattern/Scale", 1.0);
    m_offsetX = setting->getInt("Texture/Pattern/OffsetX");
    m_offsetY = setting->getInt("Texture/Pattern/OffsetY");
    m_texturingMode = (TexturingMode) setting->getInt("Texture/Pattern/TexturingMode", MULTIPLY);
    m_invert = setting->getBool("Texture/Pattern/Invert");
    m_cutoffLeft = setting->getInt("Texture/Pattern/CutoffLeft", 0);
    m_cutoffRight = setting->getInt("Texture/Pattern/CutoffRight", 255);
    m_cutoffPolicy = setting->getInt("Texture/Pattern/CutoffPolicy", 0);
>>>>>>> a9721710

    m_strengthOption.readOptionSetting(setting);
    m_strengthOption.resetAllSensors();

    recalculateMask();
}

void KisTextureProperties::apply(KisFixedPaintDeviceSP dab, const QPoint &offset, const KisPaintInformation & info)
{
    if (!m_enabled) return;

    KisPaintDeviceSP fillDevice = new KisPaintDevice(KoColorSpaceRegistry::instance()->alpha8());
    QRect rect = dab->bounds();

    int x = offset.x() % m_maskBounds.width() - m_offsetX;
    int y = offset.y() % m_maskBounds.height() - m_offsetY;

    KisFillPainter fillPainter(fillDevice);
    fillPainter.fillRect(x - 1, y - 1, rect.width() + 2, rect.height() + 2, m_mask, m_maskBounds);
    fillPainter.end();

    qreal pressure = m_strengthOption.apply(info);
    quint8 *dabData = dab->data();

    KisHLineIteratorSP iter = fillDevice->createHLineIteratorNG(x, y, rect.width());
    for (int row = 0; row < rect.height(); ++row) {
        for (int col = 0; col < rect.width(); ++col) {
            if (m_texturingMode == MULTIPLY) {
                dab->colorSpace()->multiplyAlpha(dabData, quint8(*iter->oldRawData() * pressure), 1);
            }
            else {
                int pressureOffset = (1.0 - pressure) * 255;

                qint16 maskA = *iter->oldRawData() + pressureOffset;
                quint8 dabA = dab->colorSpace()->opacityU8(dabData);

                dabA = qMax(0, (qint16)dabA - maskA);
                dab->colorSpace()->setOpacity(dabData, dabA, 1);
            }

            iter->nextPixel();
            dabData += dab->pixelSize();
        }
        iter->nextRow();
    }
}
<|MERGE_RESOLUTION|>--- conflicted
+++ resolved
@@ -280,15 +280,11 @@
         mask = mask.convertToFormat(QImage::Format_ARGB32);
     }
 
-<<<<<<< HEAD
     qreal scale = m_scale * KisLodTransform::lodToScale(m_levelOfDetail);
 
     if (!qFuzzyCompare(scale, 0.0)) {
-=======
-    if (!qFuzzyCompare(m_scale, 0.0)) {
->>>>>>> a9721710
         QTransform tf;
-        tf.scale(m_scale, m_scale);
+        tf.scale(scale, scale);
         QRect rc = KisAlgebra2D::ensureRectNotSmaller(tf.mapRect(mask.rect()), QSize(2,2));
         mask = mask.scaled(rc.size(), Qt::KeepAspectRatio, Qt::SmoothTransformation);
     }
@@ -354,17 +350,6 @@
         return;
     }
 
-<<<<<<< HEAD
-    enabled = setting->getBool("Texture/Pattern/Enabled", false);
-    m_scale = setting->getDouble("Texture/Pattern/Scale", 1.0);
-    offsetX = setting->getInt("Texture/Pattern/OffsetX");
-    offsetY = setting->getInt("Texture/Pattern/OffsetY");
-    texturingMode = (TexturingMode) setting->getInt("Texture/Pattern/TexturingMode", MULTIPLY);
-    invert = setting->getBool("Texture/Pattern/Invert");
-    cutoffLeft = setting->getInt("Texture/Pattern/CutoffLeft", 0);
-    cutoffRight = setting->getInt("Texture/Pattern/CutoffRight", 255);
-    cutoffPolicy = setting->getInt("Texture/Pattern/CutoffPolicy", 0);
-=======
     m_enabled = setting->getBool("Texture/Pattern/Enabled", false);
     m_scale = setting->getDouble("Texture/Pattern/Scale", 1.0);
     m_offsetX = setting->getInt("Texture/Pattern/OffsetX");
@@ -374,7 +359,6 @@
     m_cutoffLeft = setting->getInt("Texture/Pattern/CutoffLeft", 0);
     m_cutoffRight = setting->getInt("Texture/Pattern/CutoffRight", 255);
     m_cutoffPolicy = setting->getInt("Texture/Pattern/CutoffPolicy", 0);
->>>>>>> a9721710
 
     m_strengthOption.readOptionSetting(setting);
     m_strengthOption.resetAllSensors();
