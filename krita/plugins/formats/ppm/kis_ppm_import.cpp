--- conflicted
+++ resolved
@@ -25,11 +25,6 @@
 #include <QFile>
 
 #include <kpluginfactory.h>
-<<<<<<< HEAD
-
-#include <kio/netaccess.h>
-=======
->>>>>>> 29bc9aac
 #include <kurl.h>
 
 #include <KoColorSpaceRegistry.h>
