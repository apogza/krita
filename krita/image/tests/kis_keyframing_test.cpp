--- conflicted
+++ resolved
@@ -46,6 +46,10 @@
         return m_time;
     }
 
+    bool externalFrameActive() const {
+        return false;
+    }
+
     void testingSetTime(int time) {
         m_time = time;
     }
@@ -129,40 +133,6 @@
 
 void KisKeyframingTest::testRasterChannel()
 {
-<<<<<<< HEAD
-=======
-    struct TestingKeyframingDefaultBounds : public KisDefaultBoundsBase {
-        TestingKeyframingDefaultBounds() : m_time(0) {}
-
-        QRect bounds() const {
-            return QRect(0,0,100,100);
-        }
-
-        bool wrapAroundMode() const {
-            return false;
-        }
-
-        int currentLevelOfDetail() const {
-            return 0;
-        }
-
-        int currentTime() const {
-            return m_time;
-        }
-
-        bool externalFrameActive() const {
-            return false;
-        }
-
-        void testingSetTime(int time) {
-            m_time = time;
-        }
-
-    private:
-        int m_time;
-    };
-
->>>>>>> af507d27
     TestingKeyframingDefaultBounds *bounds = new TestingKeyframingDefaultBounds();
 
     KisPaintDeviceSP dev = new KisPaintDevice(cs);
