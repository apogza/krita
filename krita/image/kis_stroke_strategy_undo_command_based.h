--- conflicted
+++ resolved
@@ -108,13 +108,11 @@
                            KisStrokeJobData::Sequentiality sequentiality,
                            KisStrokeJobData::Exclusivity exclusivity);
 
-<<<<<<< HEAD
     KisStrokeStrategyUndoCommandBased(const KisStrokeStrategyUndoCommandBased &rhs,
                                       int levelOfDetail);
-=======
+
     virtual void postProcessToplevelCommand(KUndo2Command *command);
 
->>>>>>> 08ad6557
 private:
     void executeCommand(KUndo2CommandSP command, bool undo);
 
