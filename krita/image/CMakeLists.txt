add_subdirectory( tests )

########### next target ###############

add_definitions(${KDE4_ENABLE_EXCEPTIONS})

# Chose a tiles backend
# 1 - image/tiles
# 3 - image/tiles3

set(USE_TILESYSTEM 3)
configure_file(${CMAKE_CURRENT_SOURCE_DIR}/config-tiles.h.cmake ${CMAKE_CURRENT_BINARY_DIR}/../config-tiles.h) ### WRONG PLACE???

if(USE_TILESYSTEM EQUAL 3)
set(libkritatile_SRCS
    ${CMAKE_SOURCE_DIR}/krita/image/tiles3/kis_tile.cc
    ${CMAKE_SOURCE_DIR}/krita/image/tiles3/kis_tile_data.cc
    ${CMAKE_SOURCE_DIR}/krita/image/tiles3/kis_tile_data_store.cc
    ${CMAKE_SOURCE_DIR}/krita/image/tiles3/kis_tile_data_pooler.cc
    ${CMAKE_SOURCE_DIR}/krita/image/tiles3/kis_tiled_data_manager.cc
    ${CMAKE_SOURCE_DIR}/krita/image/tiles3/kis_memento_manager.cc
    ${CMAKE_SOURCE_DIR}/krita/image/tiles3/kis_hline_iterator.cpp
    ${CMAKE_SOURCE_DIR}/krita/image/tiles3/kis_vline_iterator.cpp
    ${CMAKE_SOURCE_DIR}/krita/image/tiles3/kis_random_accessor.cc
    ${CMAKE_SOURCE_DIR}/krita/image/tiles3/swap/kis_abstract_compression.cpp
    ${CMAKE_SOURCE_DIR}/krita/image/tiles3/swap/kis_lzf_compression.cpp
    ${CMAKE_SOURCE_DIR}/krita/image/tiles3/swap/kis_abstract_tile_compressor.cpp
    ${CMAKE_SOURCE_DIR}/krita/image/tiles3/swap/kis_legacy_tile_compressor.cpp
    ${CMAKE_SOURCE_DIR}/krita/image/tiles3/swap/kis_tile_compressor_2.cpp
    ${CMAKE_SOURCE_DIR}/krita/image/tiles3/swap/kis_chunk_allocator.cpp
    ${CMAKE_SOURCE_DIR}/krita/image/tiles3/swap/kis_memory_window.cpp
    ${CMAKE_SOURCE_DIR}/krita/image/tiles3/swap/kis_swapped_data_store.cpp
    ${CMAKE_SOURCE_DIR}/krita/image/tiles3/swap/kis_tile_data_swapper.cpp
)
add_subdirectory( tiles3 )
endif()

option(HAVE_MEMORY_LEAK_TRACKER "Enable memory leak tracker (always disabled in release build)" OFF)
option(HAVE_BACKTRACE_SUPPORT "Enable recording of backtrace in memory leak tracker" OFF)
configure_file(${CMAKE_CURRENT_SOURCE_DIR}/config-memory-leak-tracker.h.cmake ${CMAKE_CURRENT_BINARY_DIR}/config-memory-leak-tracker.h) ### WRONG PLACE???

include_directories(
    ${CMAKE_SOURCE_DIR}/krita/image/metadata
    3rdparty
)

if(FFTW3_FOUND)
  include_directories(${FFTW3_INCLUDE_DIRS})
endif()

if(HAVE_VC)
  include_directories(${Vc_INCLUDE_DIR})
  ko_compile_for_all_implementations(__per_arch_circle_mask_generator_objs kis_brush_mask_applicator_factories.cpp)
else()
  set(__per_arch_circle_mask_generator_objs kis_brush_mask_applicator_factories.cpp)
endif()

set(kritaimage_LIB_SRCS
   ${libkritatile_SRCS}
   kis_debug.cpp
   kis_distance_information.cpp
   kis_painter.cc
   kis_progress_updater.cpp
   brushengine/kis_paint_information.cc
   brushengine/kis_paintop.cc
   brushengine/kis_paintop_factory.cpp
   brushengine/kis_paintop_preset.cpp
   brushengine/kis_paintop_registry.cc
   brushengine/kis_paintop_settings.cpp
   brushengine/kis_locked_properties.cc
   brushengine/kis_locked_properties_proxy.cpp
   brushengine/kis_locked_properties_server.cpp
   commands/kis_deselect_global_selection_command.cpp
   commands/kis_image_change_layers_command.cpp
   commands/kis_image_command.cpp
   commands/kis_image_set_projection_color_space_command.cpp
   commands/kis_image_layer_add_command.cpp
   commands/kis_image_layer_move_command.cpp
   commands/kis_image_layer_remove_command.cpp
   commands/kis_image_layer_remove_command_impl.cpp
   commands/kis_image_node_lower_command.cpp
   commands/kis_image_node_raise_command.cpp
   commands/kis_image_node_to_bottom_command.cpp
   commands/kis_image_node_to_top_command.cpp
   commands/kis_image_lock_command.cpp
   commands/kis_layer_command.cpp
   commands/kis_layer_props_command.cpp
   commands/kis_node_command.cpp
   commands/kis_node_compositeop_command.cpp
   commands/kis_node_opacity_command.cpp
   commands/kis_node_property_list_command.cpp
   commands/kis_reselect_global_selection_command.cpp
   commands/kis_set_global_selection_command.cpp
   commands_new/kis_saved_commands.cpp
   commands_new/kis_processing_command.cpp
   commands_new/kis_image_resize_command.cpp
   commands_new/kis_image_set_resolution_command.cpp
   commands_new/kis_node_move_command2.cpp
   commands_new/kis_set_layer_style_command.cpp
   commands_new/kis_selection_move_command2.cpp
   commands_new/kis_update_command.cpp
   processing/kis_do_nothing_processing_visitor.cpp
   processing/kis_simple_processing_visitor.cpp
   processing/kis_crop_processing_visitor.cpp
   processing/kis_crop_selections_processing_visitor.cpp
   processing/kis_transform_processing_visitor.cpp
   processing/kis_mirror_processing_visitor.cpp
   filter/kis_filter.cc
   filter/kis_filter_configuration.cc
   filter/kis_color_transformation_configuration.cc
   filter/kis_filter_registry.cc
   filter/kis_color_transformation_filter.cc
   generator/kis_generator.cpp
   generator/kis_generator_layer.cpp
   generator/kis_generator_registry.cpp
   floodfill/kis_fill_interval_map.cpp
   floodfill/kis_scanline_fill.cpp
   kis_adjustment_layer.cc
   kis_selection_based_layer.cpp
   kis_node_filter_interface.cpp
   kis_base_accessor.cpp
   kis_base_node.cpp
   kis_base_processor.cpp
   kis_basic_math_toolbox.cpp
   kis_bookmarked_configuration_manager.cc
   kis_clone_info.cpp
   kis_clone_layer.cpp
   kis_colorspace_convert_visitor.cpp
   kis_config_widget.cpp
   kis_convolution_kernel.cc
   kis_convolution_painter.cc
   kis_gaussian_kernel.cpp
   kis_cubic_curve.cpp
   kis_default_bounds.cpp
   kis_default_bounds_base.cpp
   kis_effect_mask.cc
   kis_fast_math.cpp
   kis_fill_painter.cc
   kis_filter_mask.cpp
   kis_filter_strategy.cc
   kis_transform_mask.cpp
   kis_transform_mask_params_interface.cpp
   kis_recalculate_transform_mask_job.cpp
   kis_recalculate_generator_layer_job.cpp
   kis_transform_mask_params_factory_registry.cpp
   kis_safe_transform.cpp
   kis_gradient_painter.cc
   kis_gradient_shape_strategy.cpp
   kis_cached_gradient_shape_strategy.cpp
   kis_polygonal_gradient_shape_strategy.cpp
   kis_iterator_ng.cpp
   kis_async_merger.cpp
   kis_merge_walker.cc
   kis_updater_context.cpp
   kis_update_job_item.cpp
   kis_stroke_strategy_undo_command_based.cpp
   kis_simple_stroke_strategy.cpp
   kis_stroke_job_strategy.cpp
   kis_stroke_strategy.cpp
   kis_stroke.cpp
   kis_strokes_queue.cpp
   kis_simple_update_queue.cpp
   kis_update_scheduler.cpp
   kis_queues_progress_updater.cpp
   kis_composite_progress_proxy.cpp
   kis_sync_lod_cache_stroke_strategy.cpp
   kis_update_time_monitor.cpp
   kis_group_layer.cc
   kis_count_visitor.cpp
   kis_histogram.cc
   kis_image_interfaces.cpp
   kis_image_animation_interface.cpp
   kis_time_range.cpp
   kis_node_graph_listener.cpp
   kis_image.cc
   kis_image_signal_router.cpp
   kis_image_config.cpp
<<<<<<< HEAD
   kis_projection_updates_filter.cpp
   kis_suspend_projection_updates_stroke_strategy.cpp
   kis_regenerate_frame_stroke_strategy.cpp
=======
   kis_crop_saved_extra_data.cpp
>>>>>>> 08ad6557
   kis_signal_compressor.cpp
   kis_signal_compressor_with_param.cpp
   kis_thread_safe_signal_compressor.cpp
   kis_acyclic_signal_connector.cpp
   kis_layer.cc
   kis_indirect_painting_support.cpp
   kis_abstract_projection_plane.cpp
   kis_layer_projection_plane.cpp
   kis_mask_projection_plane.cpp
   kis_projection_leaf.cpp
   kis_mask.cc
   kis_base_mask_generator.cpp
   kis_rect_mask_generator.cpp
   kis_circle_mask_generator.cpp
   kis_gauss_circle_mask_generator.cpp
   kis_gauss_rect_mask_generator.cpp
   ${__per_arch_circle_mask_generator_objs}
   kis_curve_circle_mask_generator.cpp
   kis_curve_rect_mask_generator.cpp
   kis_math_toolbox.cpp
   kis_memory_leak_tracker.cpp
   kis_memory_statistics_server.cpp
   kis_name_server.cpp
   kis_node.cpp
   kis_node_facade.cpp
   kis_node_progress_proxy.cpp
   kis_busy_progress_indicator.cpp
   kis_node_visitor.cpp
   kis_paint_device.cc
   kis_fixed_paint_device.cpp
   kis_paint_layer.cc
   kis_perspective_grid.cpp
   kis_perspective_math.cpp
   kis_pixel_selection.cpp
   kis_processing_information.cpp
   kis_properties_configuration.cc
   kis_random_accessor_ng.cpp
   kis_random_generator.cc
   kis_random_sub_accessor.cpp
   kis_wrapped_random_accessor.cpp
   kis_selection.cc
   kis_selection_mask.cpp
   kis_update_outline_job.cpp
   kis_update_selection_job.cpp
   kis_serializable_configuration.cc
   kis_shared.cc
   kis_transaction_data.cpp
   kis_transform_worker.cc
   kis_perspectivetransform_worker.cpp
   bsplines/kis_bspline_1d.cpp
   bsplines/kis_bspline_2d.cpp
   bsplines/kis_nu_bspline_2d.cpp
   kis_warptransform_worker.cc
   kis_cage_transform_worker.cpp
   kis_liquify_transform_worker.cpp
   kis_green_coordinates_math.cpp
   kis_algebra_2d.cpp
   kis_dom_utils.cpp
   kis_transparency_mask.cc
   kis_undo_store.cpp
   kis_undo_stores.cpp
   kis_undo_adapter.cpp
   kis_surrogate_undo_adapter.cpp
   kis_legacy_undo_adapter.cpp
   kis_post_execution_undo_adapter.cpp
   kis_processing_visitor.cpp
   kis_processing_applicator.cpp
   krita_utils.cpp
   kis_outline_generator.cpp
   kis_layer_composition.cpp
   kis_selection_filters.cpp
   metadata/kis_meta_data_entry.cc
   metadata/kis_meta_data_filter.cc
   metadata/kis_meta_data_filter_p.cc
   metadata/kis_meta_data_filter_registry.cc
   metadata/kis_meta_data_filter_registry_model.cc
   metadata/kis_meta_data_io_backend.cc
   metadata/kis_meta_data_merge_strategy.cc
   metadata/kis_meta_data_merge_strategy_p.cc
   metadata/kis_meta_data_merge_strategy_registry.cc
   metadata/kis_meta_data_parser.cc
   metadata/kis_meta_data_schema.cc
   metadata/kis_meta_data_schema_registry.cc
   metadata/kis_meta_data_store.cc
   metadata/kis_meta_data_type_info.cc
   metadata/kis_meta_data_validator.cc
   metadata/kis_meta_data_value.cc
   recorder/kis_action_recorder.cc
   recorder/kis_macro.cc
   recorder/kis_macro_player.cc
   recorder/kis_node_query_path.cc
   recorder/kis_play_info.cc
   recorder/kis_recorded_action.cc
   recorder/kis_recorded_action_factory_registry.cc
   recorder/kis_recorded_action_load_context.cpp
   recorder/kis_recorded_action_save_context.cpp
   recorder/kis_recorded_filter_action.cpp
   recorder/kis_recorded_fill_paint_action.cpp
   recorder/kis_recorded_node_action.cc
   recorder/kis_recorded_paint_action.cpp
   recorder/kis_recorded_path_paint_action.cpp
   recorder/kis_recorded_shape_paint_action.cpp

   kis_keyframe.cpp
   kis_keyframe_channel.cpp
   kis_scalar_keyframe_channel.cpp
   kis_raster_keyframe_channel.cpp
   kis_onion_skin_compositor.cpp

   kis_psd_layer_style.cpp

   layerstyles/kis_layer_style_filter.cpp
   layerstyles/kis_layer_style_filter_environment.cpp
   layerstyles/kis_layer_style_filter_projection_plane.cpp
   layerstyles/kis_layer_style_projection_plane.cpp
   layerstyles/kis_ls_drop_shadow_filter.cpp
   layerstyles/kis_ls_satin_filter.cpp
   layerstyles/kis_ls_stroke_filter.cpp
   layerstyles/kis_ls_bevel_emboss_filter.cpp
   layerstyles/kis_ls_overlay_filter.cpp
   layerstyles/kis_ls_utils.cpp
   layerstyles/gimp_bump_map.cpp
)

set(einspline_SRCS
   3rdparty/einspline/bspline_create.cpp
   3rdparty/einspline/bspline_data.cpp
   3rdparty/einspline/multi_bspline_create.cpp
   3rdparty/einspline/nubasis.cpp
   3rdparty/einspline/nubspline_create.cpp
   3rdparty/einspline/nugrid.cpp
)

kde4_add_library(kritaimage SHARED ${kritaimage_LIB_SRCS} ${einspline_SRCS})

target_link_libraries(kritaimage ${KDE4_KDEUI_LIBS} kritaglobal kritapsd koodf pigmentcms kundo2 kowidgetutils)
target_link_libraries(kritaimage LINK_INTERFACE_LIBRARIES kritaglobal kritapsd koodf pigmentcms kundo2 kowidgetutils)

target_link_libraries(kritaimage ${Boost_SYSTEM_LIBRARY})
message("DEBUG_BOOST_LIBRARIES = " ${Boost_LIBRARIES})
message("DEBUG_BOOST_SYSTEM_FOUND = " ${Boost_SYSTEM_FOUND})
message("DEBUG_BOOST_SYSTEM_LIBRARY = " ${Boost_SYSTEM_LIBRARY})

if(OPENEXR_FOUND)
  target_link_libraries(kritaimage  ${OPENEXR_LIBRARIES})
endif()

if(FFTW3_FOUND)
  target_link_libraries(kritaimage  ${FFTW3_LIBRARIES})
endif()

if(HAVE_VC)
  target_link_libraries(kritaimage  ${Vc_LIBRARIES})
endif()

if (NOT GSL_FOUND)
  message (WARNING "KRITA WARNING! No GNU Scientific Library was found! Krita's Shaped Gradients might be non-normalized! Please install GSL library.")
else ()
  target_link_libraries(kritaimage ${GSL_LIBRARIES} ${GSL_CBLAS_LIBRARIES})
endif ()

set_target_properties(kritaimage PROPERTIES
    VERSION ${GENERIC_CALLIGRA_LIB_VERSION} SOVERSION ${GENERIC_CALLIGRA_LIB_SOVERSION}
)
install(TARGETS kritaimage  ${INSTALL_TARGETS_DEFAULT_ARGS})

########### install schemas #############
install( FILES
    metadata/schemas/dc.schema
    metadata/schemas/exif.schema
    metadata/schemas/tiff.schema
    metadata/schemas/mkn.schema
    metadata/schemas/xmp.schema
    metadata/schemas/xmpmm.schema
    metadata/schemas/xmprights.schema

    DESTINATION ${DATA_INSTALL_DIR}/krita/metadata/schemas)

########### install files ###############

install( FILES
    kis_base_node.h
    kis_base_processor.h
    kis_config_widget.h
    kis_convolution_kernel.h
    kis_convolution_painter.h
    kis_convolution_worker.h
    kis_cubic_curve.h
    kis_debug.h
    kis_default_bounds.h
    kis_distance_information.h
    filter/kis_filter.h
    filter/kis_filter_registry.h
    kis_filter_strategy.h
    kis_global.h
    kis_image.h
    kis_mask.h
    kis_node.h
    kis_node_facade.h
    kis_node_graph_listener.h
    kis_painter.h
    kis_paint_device.h
    kis_properties_configuration.h
    kis_processing_information.h
    kis_transform_worker.h
    kis_perspectivetransform_worker.h
    kis_warptransform_worker.h
    kis_serializable_configuration.h
    kis_selection.h
    kis_shared.h
    kis_shared_ptr.h
    kis_transaction.h
    kis_types.h
    krita_export.h
    filter/kis_filter_configuration.h
    generator/kis_generator.h
    generator/kis_generator_registry.h
    brushengine/kis_locked_properties.h
    brushengine/kis_locked_properties_proxy.h
    brushengine/kis_locked_properties_server.h  
    DESTINATION ${INCLUDE_INSTALL_DIR}/krita)<|MERGE_RESOLUTION|>--- conflicted
+++ resolved
@@ -175,13 +175,10 @@
    kis_image.cc
    kis_image_signal_router.cpp
    kis_image_config.cpp
-<<<<<<< HEAD
    kis_projection_updates_filter.cpp
    kis_suspend_projection_updates_stroke_strategy.cpp
    kis_regenerate_frame_stroke_strategy.cpp
-=======
    kis_crop_saved_extra_data.cpp
->>>>>>> 08ad6557
    kis_signal_compressor.cpp
    kis_signal_compressor_with_param.cpp
    kis_thread_safe_signal_compressor.cpp
