--- conflicted
+++ resolved
@@ -37,12 +37,10 @@
 class KisBusyProgressIndicator;
 class KisAbstractProjectionPlane;
 class KisProjectionLeaf;
-<<<<<<< HEAD
 class KisKeyframeChannel;
 class KisTimeRange;
-=======
 class KisUndoAdapter;
->>>>>>> 414a4e47
+
 
 /**
  * A KisNode is a KisBaseNode that knows about its direct peers, parent
