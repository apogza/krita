/*
 *  Copyright (c) 2009 Dmitry Kazakov <dimula73@gmail.com>
 *
 *  This program is free software; you can redistribute it and/or modify
 *  it under the terms of the GNU General Public License as published by
 *  the Free Software Foundation; either version 2 of the License, or
 *  (at your option) any later version.
 *
 *  This program is distributed in the hope that it will be useful,
 *  but WITHOUT ANY WARRANTY; without even the implied warranty of
 *  MERCHANTABILITY or FITNESS FOR A PARTICULAR PURPOSE.  See the
 *  GNU General Public License for more details.
 *
 *  You should have received a copy of the GNU General Public License
 *  along with this program; if not, write to the Free Software
 *  Foundation, Inc., 51 Franklin Street, Fifth Floor, Boston, MA 02110-1301, USA.
 */

#ifndef __KIS_BASE_RECTS_WALKER_H
#define __KIS_BASE_RECTS_WALKER_H

#include <QStack>

#include "kis_layer.h"
#include "kis_mask.h"

#include "kis_abstract_projection_plane.h"
#include "kis_projection_leaf.h"


class KisBaseRectsWalker;
typedef KisSharedPtr<KisBaseRectsWalker> KisBaseRectsWalkerSP;

class KRITAIMAGE_EXPORT KisBaseRectsWalker : public KisShared
{
public:
    enum UpdateType {
        UPDATE,
        UPDATE_NO_FILTHY,
        FULL_REFRESH,
        UNSUPPORTED
    };


    typedef qint32 NodePosition;
    enum NodePositionValues {
        /**
         * There are two different sets of values.
         * The first describes the position of the node to the graph,
         * the second shows the position to the filthy node
         */

        N_NORMAL     = 0x00,
        N_TOPMOST    = 0x01,
        N_BOTTOMMOST = 0x02,
        N_EXTRA      = 0x04,

        N_ABOVE_FILTHY = 0x08,
        N_FILTHY_ORIGINAL   = 0x10, // not used actually
        N_FILTHY_PROJECTION = 0x20,
        N_FILTHY = 0x40,
        N_BELOW_FILTHY = 0x80
    };

    #define GRAPH_POSITION_MASK     0x07

    static inline KisNode::PositionToFilthy convertPositionToFilthy(NodePosition position) {
        static const int positionToFilthyMask =
            N_ABOVE_FILTHY |
            N_FILTHY_PROJECTION |
            N_FILTHY |
            N_BELOW_FILTHY;

        qint32 positionToFilthy = position & N_EXTRA ? N_FILTHY : position & positionToFilthyMask;
        // We do not use N_FILTHY_ORIGINAL yet, so...
        Q_ASSERT(positionToFilthy);

        return static_cast<KisNode::PositionToFilthy>(positionToFilthy);
    }

    struct CloneNotification {
        CloneNotification() {}
        CloneNotification(KisNodeSP node, const QRect &dirtyRect)
            : m_layer(qobject_cast<KisLayer*>(node.data())),
              m_dirtyRect(dirtyRect) {}

        void notify() {
            Q_ASSERT(m_layer); // clones are possible for layers only
            m_layer->updateClones(m_dirtyRect);
        }

    private:
        friend class KisWalkersTest;

        KisLayerSP m_layer;
        QRect m_dirtyRect;
    };

    typedef QVector<CloneNotification> CloneNotificationsVector;

    struct JobItem {
        KisProjectionLeafSP m_leaf;
        NodePosition m_position;

        /**
         * The rect that should be prepared on this node.
         * E.g. area where the filter applies on filter layer
         * or an area of a paint layer that will be copied to
         * the projection.
         */
        QRect m_applyRect;
    };

    typedef QStack<JobItem> LeafStack;

public:
    KisBaseRectsWalker()
        : m_levelOfDetail(0)
    {
    }

    virtual ~KisBaseRectsWalker() {
    }

    void collectRects(KisNodeSP node, const QRect& requestedRect) {
        clear();

        KisProjectionLeafSP startLeaf = node->projectionLeaf();

        m_nodeChecksum = calculateChecksum(startLeaf, requestedRect);
        m_graphChecksum = node->graphSequenceNumber();
        m_resultChangeRect = requestedRect;
        m_resultUncroppedChangeRect = requestedRect;
        m_requestedRect = requestedRect;
        m_startNode = node;
<<<<<<< HEAD
        m_levelOfDetail = getNodeLevelOfDetail(node);
        startTrip(node);
=======
        startTrip(startLeaf);
>>>>>>> 52943ae8
    }

    inline void recalculate(const QRect& requestedRect) {
        Q_ASSERT(m_startNode);

<<<<<<< HEAD
        // FIXME: remove it and/or change to a warning!
        Q_ASSERT(m_levelOfDetail == getNodeLevelOfDetail(m_startNode));

        if(isStillInGraph(m_startNode)) {
=======
        KisProjectionLeafSP startLeaf = m_startNode->projectionLeaf();

        if(startLeaf->isStillInGraph()) {
>>>>>>> 52943ae8
            collectRects(m_startNode, requestedRect);
        }
        else {
            clear();
            m_nodeChecksum = calculateChecksum(startLeaf, requestedRect);
            m_graphChecksum = m_startNode->graphSequenceNumber();
            m_resultChangeRect = QRect();
            m_resultUncroppedChangeRect = QRect();
        }
    }

    bool checksumValid() {
        Q_ASSERT(m_startNode);
        return
            m_nodeChecksum == calculateChecksum(m_startNode->projectionLeaf(), m_requestedRect) &&
            m_graphChecksum == m_startNode->graphSequenceNumber();
    }

    inline void setCropRect(QRect cropRect) {
        m_cropRect = cropRect;
    }

    inline QRect cropRect() const{
        return m_cropRect;
    }

    // return a reference for efficiency reasons
    inline LeafStack& leafStack() {
        return m_mergeTask;
    }

    // return a reference for efficiency reasons
    inline CloneNotificationsVector& cloneNotifications() {
        return m_cloneNotifications;
    }

    inline QRect accessRect() const {
        return m_resultAccessRect;
    }

    inline QRect changeRect() const {
        return m_resultChangeRect;
    }

    inline QRect uncroppedChangeRect() const {
        return m_resultUncroppedChangeRect;
    }

    inline bool needRectVaries() const {
        return m_needRectVaries;
    }

    inline bool changeRectVaries() const {
        return m_changeRectVaries;
    }

    inline KisNodeSP startNode() const {
        return m_startNode;
    }

    inline QRect requestedRect() const {
        return m_requestedRect;
    }

    inline int levelOfDetail() const {
        return m_levelOfDetail;
    }

    virtual UpdateType type() const = 0;

protected:

    /**
     * Initiates collecting of rects.
     * Should be implemented in derived classes
     */
    virtual void startTrip(KisProjectionLeafSP startWith) = 0;

protected:

    static inline qint32 getGraphPosition(qint32 position) {
        return position & GRAPH_POSITION_MASK;
    }

    static inline bool hasClones(KisNodeSP node) {
        KisLayer *layer = qobject_cast<KisLayer*>(node.data());
        return layer && layer->hasClones();
    }

    static inline NodePosition calculateNodePosition(KisProjectionLeafSP leaf) {
        KisProjectionLeafSP nextLeaf = leaf->nextSibling();
        while(nextLeaf && !nextLeaf->isLayer()) nextLeaf = nextLeaf->nextSibling();
        if (!nextLeaf) return N_TOPMOST;

        KisProjectionLeafSP prevLeaf = leaf->prevSibling();
        while(prevLeaf && !prevLeaf->isLayer()) prevLeaf = prevLeaf->prevSibling();
        if (!prevLeaf) return N_BOTTOMMOST;

        return N_NORMAL;
    }

    inline bool isStartLeaf(KisProjectionLeafSP leaf) const {
        return leaf->node() == m_startNode;
    }

    inline void clear() {
        m_resultAccessRect = m_resultNeedRect = /*m_resultChangeRect =*/
            m_childNeedRect = m_lastNeedRect = QRect();

        m_needRectVaries = m_changeRectVaries = false;
        m_mergeTask.clear();
        m_cloneNotifications.clear();

        // Not needed really. Think over removing.
        //m_startNode = 0;
        //m_requestedRect = QRect();
    }

    inline void pushJob(KisProjectionLeafSP leaf, NodePosition position, QRect applyRect) {
        JobItem item = {leaf, position, applyRect};
        m_mergeTask.push(item);
    }

    inline QRect cropThisRect(const QRect& rect) {
        return m_cropRect.isValid() ? rect & m_cropRect : rect;
    }

    /**
     * Used by KisFullRefreshWalker as it has a special changeRect strategy
     */
    inline void setExplicitChangeRect(KisProjectionLeafSP leaf, const QRect &changeRect, bool changeRectVaries) {
        m_resultChangeRect = changeRect;
        m_resultUncroppedChangeRect = changeRect;
        m_changeRectVaries = changeRectVaries;
        registerCloneNotification(leaf->node(), N_FILTHY);
    }

    /**
     * Called for every node we meet on a forward way of the trip.
     */
    virtual void registerChangeRect(KisProjectionLeafSP leaf, NodePosition position) {
        // We do not work with masks here. It is KisLayer's job.
        if(!leaf->isLayer()) return;

        QRect currentChangeRect = leaf->projectionPlane()->changeRect(m_resultChangeRect,
                                                                      convertPositionToFilthy(position));
        currentChangeRect = cropThisRect(currentChangeRect);

        if(!m_changeRectVaries)
            m_changeRectVaries = currentChangeRect != m_resultChangeRect;

        m_resultChangeRect = currentChangeRect;

        m_resultUncroppedChangeRect = leaf->projectionPlane()->changeRect(m_resultUncroppedChangeRect,
                                                                          convertPositionToFilthy(position));
        registerCloneNotification(leaf->node(), position);
    }

    void registerCloneNotification(KisNodeSP node, NodePosition position) {
        /**
         * Note, we do not check for (N_ABOVE_FILTHY &&
         * dependOnLowerNodes(node)) because it may lead to an
         * infinite loop with filter layer. Activate it when it is
         * guaranteed that it is not possible to create a filter layer
         * avobe its own clone
         */

        if(hasClones(node) && position & (N_FILTHY | N_FILTHY_PROJECTION)) {
            m_cloneNotifications.append(
                CloneNotification(node, m_resultUncroppedChangeRect));
        }
    }

    /**
     * Called for every node we meet on a backward way of the trip.
     */
    virtual void registerNeedRect(KisProjectionLeafSP leaf, NodePosition position) {
        // We do not work with masks here. It is KisLayer's job.
        if(!leaf->isLayer()) return;

        if(m_mergeTask.isEmpty())
            m_resultAccessRect = m_resultNeedRect = m_childNeedRect =
                m_lastNeedRect = m_resultChangeRect;

        QRect currentNeedRect;

        if(position & N_TOPMOST)
            m_lastNeedRect = m_childNeedRect;

        if(position & (N_FILTHY | N_ABOVE_FILTHY | N_EXTRA)) {
            if(!m_lastNeedRect.isEmpty())
                pushJob(leaf, position, m_lastNeedRect);
            //else /* Why push empty rect? */;

            m_resultAccessRect |= leaf->projectionPlane()->accessRect(m_lastNeedRect,
                                                                      convertPositionToFilthy(position));

            m_lastNeedRect = leaf->projectionPlane()->needRect(m_lastNeedRect,
                                                               convertPositionToFilthy(position));
            m_lastNeedRect = cropThisRect(m_lastNeedRect);
            m_childNeedRect = m_lastNeedRect;
        }
        else if(position & (N_BELOW_FILTHY | N_FILTHY_PROJECTION)) {
            if(!m_lastNeedRect.isEmpty()) {
                pushJob(leaf, position, m_lastNeedRect);

                m_resultAccessRect |= leaf->projectionPlane()->accessRect(m_lastNeedRect,
                                                                          convertPositionToFilthy(position));

                m_lastNeedRect = leaf->projectionPlane()->needRect(m_lastNeedRect,
                                                                   convertPositionToFilthy(position));
                m_lastNeedRect = cropThisRect(m_lastNeedRect);
            }
        }
        else {
            // N_FILTHY_ORIGINAL is not used so it goes there
            qFatal("KisBaseRectsWalker: node position(%d) is out of range", position);
        }

        if(!m_needRectVaries)
            m_needRectVaries = m_resultNeedRect != m_lastNeedRect;
        m_resultNeedRect |= m_lastNeedRect;
    }

    virtual void adjustMasksChangeRect(KisProjectionLeafSP firstMask) {
        KisProjectionLeafSP currentLeaf = firstMask;

        while (currentLeaf) {
            /**
             * ATTENTION: we miss the first mask
             */

            do {
                currentLeaf = currentLeaf->nextSibling();
            } while (currentLeaf &&
                     (!currentLeaf->isMask() || !currentLeaf->visible()));

            if(currentLeaf) {
                QRect changeRect = currentLeaf->projectionPlane()->changeRect(m_resultChangeRect);
                m_changeRectVaries |= changeRect != m_resultChangeRect;
                m_resultChangeRect = changeRect;
                m_resultUncroppedChangeRect = changeRect;
            }
        }

        KisProjectionLeafSP parentLayer = firstMask->parent();
        Q_ASSERT(parentLayer);

        registerCloneNotification(parentLayer->node(), N_FILTHY_PROJECTION);
    }

    static qint32 calculateChecksum(KisProjectionLeafSP leaf, const QRect &requestedRect) {
        qint32 checksum = 0;
        qint32 x, y, w, h;
        QRect tempRect;

        tempRect = leaf->projectionPlane()->changeRect(requestedRect);
        tempRect.getRect(&x, &y, &w, &h);
        checksum += -x - y + w + h;

        tempRect = leaf->projectionPlane()->needRect(requestedRect);
        tempRect.getRect(&x, &y, &w, &h);
        checksum += -x - y + w + h;

//        qCritical() << leaf << requestedRect << "-->" << checksum;

        return checksum;
    }

private:
    inline int getNodeLevelOfDetail(KisNodeSP node) {
        return node->projection()->defaultBounds()->currentLevelOfDetail();
    }

private:
    /**
     * The result variables.
     * By the end of a recursion they will store a complete
     * data for a successful merge operation.
     */
    QRect m_resultAccessRect;
    QRect m_resultNeedRect;
    QRect m_resultChangeRect;
    QRect m_resultUncroppedChangeRect;
    bool m_needRectVaries;
    bool m_changeRectVaries;
    LeafStack m_mergeTask;
    CloneNotificationsVector m_cloneNotifications;

    /**
     * Used by update optimization framework
     */
    KisNodeSP m_startNode;
    QRect m_requestedRect;

    /**
     * Used for getting know whether the start node
     * properties have changed since the walker was
     * calculated
     */
    qint32 m_nodeChecksum;

    /**
     * Used for getting know whether the structure of
     * the graph has changed since the walker was
     * calculated
     */
    qint32 m_graphChecksum;

    /**
     * Temporary variables
     */
    QRect m_cropRect;

    QRect m_childNeedRect;
    QRect m_lastNeedRect;

    int m_levelOfDetail;
};

#endif /* __KIS_BASE_RECTS_WALKER_H */
<|MERGE_RESOLUTION|>--- conflicted
+++ resolved
@@ -133,27 +133,19 @@
         m_resultUncroppedChangeRect = requestedRect;
         m_requestedRect = requestedRect;
         m_startNode = node;
-<<<<<<< HEAD
-        m_levelOfDetail = getNodeLevelOfDetail(node);
-        startTrip(node);
-=======
+        m_levelOfDetail = getNodeLevelOfDetail(startLeaf);
         startTrip(startLeaf);
->>>>>>> 52943ae8
     }
 
     inline void recalculate(const QRect& requestedRect) {
         Q_ASSERT(m_startNode);
 
-<<<<<<< HEAD
+        KisProjectionLeafSP startLeaf = m_startNode->projectionLeaf();
+
         // FIXME: remove it and/or change to a warning!
-        Q_ASSERT(m_levelOfDetail == getNodeLevelOfDetail(m_startNode));
-
-        if(isStillInGraph(m_startNode)) {
-=======
-        KisProjectionLeafSP startLeaf = m_startNode->projectionLeaf();
+        Q_ASSERT(m_levelOfDetail == getNodeLevelOfDetail(startLeaf));
 
         if(startLeaf->isStillInGraph()) {
->>>>>>> 52943ae8
             collectRects(m_startNode, requestedRect);
         }
         else {
@@ -424,8 +416,8 @@
     }
 
 private:
-    inline int getNodeLevelOfDetail(KisNodeSP node) {
-        return node->projection()->defaultBounds()->currentLevelOfDetail();
+    inline int getNodeLevelOfDetail(KisProjectionLeafSP leaf) {
+        return leaf->projection()->defaultBounds()->currentLevelOfDetail();
     }
 
 private:
