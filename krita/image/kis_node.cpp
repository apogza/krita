/*
 * Copyright (c) 2007 Boudewijn Rempt <boud@valdyas.org>
 *
 * This program is free software; you can redistribute it and/or modify
 * it under the terms of the GNU General Public License as published by
 * the Free Software Foundation; either version 2 of the License, or
 * (at your option) any later version.
 *
 * This program is distributed in the hope that it will be useful,
 * but WITHOUT ANY WARRANTY; without even the implied warranty of
 * MERCHANTABILITY or FITNESS FOR A PARTICULAR PURPOSE.  See the
 * GNU General Public License for more details.
 *
 * You should have received a copy of the GNU General Public License
 * along with this program; if not, write to the Free Software
 * Foundation, Inc., 51 Franklin Street, Fifth Floor, Boston, MA 02110-1301, USA.
 */

#include "kis_node.h"

#include <QList>
#include <QReadWriteLock>
#include <QReadLocker>
#include <QWriteLocker>
#include <QPainterPath>
#include <QRect>

#include <KoProperties.h>

#include "kis_global.h"
#include "kis_node_graph_listener.h"
#include "kis_node_visitor.h"
#include "kis_processing_visitor.h"
#include "kis_node_progress_proxy.h"
#include "kis_busy_progress_indicator.h"

#include "kis_clone_layer.h"

#include "kis_safe_read_list.h"
typedef KisSafeReadList<KisNodeSP> KisSafeReadNodeList;

#include "kis_abstract_projection_plane.h"
#include "kis_projection_leaf.h"


/**
 *The link between KisProjection ans KisImageUpdater
 *uses queued signals with an argument of KisNodeSP type,
 *so we should register it beforehand
 */
struct KisNodeSPStaticRegistrar {
    KisNodeSPStaticRegistrar() {
        qRegisterMetaType<KisNodeSP>("KisNodeSP");
    }
};
static KisNodeSPStaticRegistrar __registrar;


/**
 * Note about "thread safety" of KisNode
 *
 * 1) One can *read* any information about node and node graph in any
 *    number of threads concurrently. This operation is safe because
 *    of the usage of KisSafeReadNodeList and will run concurrently
 *    (lock-free).
 *
 * 2) One can *write* any information into the node or node graph in a
 *    single thread only! Changing the graph concurrently is *not*
 *    sane and therefore not supported.
 *
 * 3) One can *read and write* information about the node graph
 *    concurrently, given that there is only *one* writer thread and
 *    any number of reader threads. Please note that in this case the
 *    node's code is just guaranteed *not to crash*, which is ensured
 *    by nodeSubgraphLock. You need to ensure the sanity of the data
 *    read by the reader threads yourself!
 */

struct KisNode::Private
{
public:
    Private(KisNode *node)
            : graphListener(0)
            , nodeProgressProxy(0)
<<<<<<< HEAD
=======
            , busyProgressIndicator(0)
            , projectionLeaf(new KisProjectionLeaf(node))
>>>>>>> 9df2b709
    {
    }

    KisNodeWSP parent;
    KisNodeGraphListener *graphListener;
    KisSafeReadNodeList nodes;
    KisNodeProgressProxy *nodeProgressProxy;
    KisBusyProgressIndicator *busyProgressIndicator;
    QReadWriteLock nodeSubgraphLock;
    QMap<QString, KisKeyframeChannel*> keyframeChannels;

    KisProjectionLeafSP projectionLeaf;

    const KisNode* findSymmetricClone(const KisNode *srcRoot,
                                      const KisNode *dstRoot,
                                      const KisNode *srcTarget);
    void processDuplicatedClones(const KisNode *srcDuplicationRoot,
                                 const KisNode *dstDuplicationRoot,
                                 KisNode *node);
};

/**
 * Finds the layer in \p dstRoot subtree, which has the same path as
 * \p srcTarget has in \p srcRoot
 */
const KisNode* KisNode::Private::findSymmetricClone(const KisNode *srcRoot,
                                                    const KisNode *dstRoot,
                                                    const KisNode *srcTarget)
{
    if (srcRoot == srcTarget) return dstRoot;

    KisSafeReadNodeList::const_iterator srcIter = srcRoot->m_d->nodes.constBegin();
    KisSafeReadNodeList::const_iterator dstIter = dstRoot->m_d->nodes.constBegin();

    for (; srcIter != srcRoot->m_d->nodes.constEnd(); srcIter++, dstIter++) {

        KIS_ASSERT_RECOVER_RETURN_VALUE((srcIter != srcRoot->m_d->nodes.constEnd()) ==
                                        (dstIter != dstRoot->m_d->nodes.constEnd()), 0);

        const KisNode *node = findSymmetricClone(srcIter->data(), dstIter->data(), srcTarget);
        if (node) return node;

    }

    return 0;
}

/**
 * This function walks through a subtrees of old and new layers and
 * searches for clone layers. For each clone layer it checks whether
 * its copyFrom() lays inside the old subtree, and if it is so resets
 * it to the corresponding layer in the new subtree.
 *
 * That is needed when the user duplicates a group layer with all its
 * layer subtree. In such a case all the "internal" clones must stay
 * "internal" and not point to the layers of the older group.
 */
void KisNode::Private::processDuplicatedClones(const KisNode *srcDuplicationRoot,
                                               const KisNode *dstDuplicationRoot,
                                               KisNode *node)
{
    if (KisCloneLayer *clone = dynamic_cast<KisCloneLayer*>(node)) {
        KIS_ASSERT_RECOVER_RETURN(clone->copyFrom());
        const KisNode *newCopyFrom = findSymmetricClone(srcDuplicationRoot,
                                                        dstDuplicationRoot,
                                                        clone->copyFrom());

        if (newCopyFrom) {
            KisLayer *newCopyFromLayer = dynamic_cast<KisLayer*>(const_cast<KisNode*>(newCopyFrom));
            KIS_ASSERT_RECOVER_RETURN(newCopyFromLayer);

            clone->setCopyFrom(newCopyFromLayer);
        }
    }

    KisSafeReadNodeList::const_iterator iter;
    FOREACH_SAFE(iter, node->m_d->nodes) {
        KisNode *child = const_cast<KisNode*>((*iter).data());
        processDuplicatedClones(srcDuplicationRoot, dstDuplicationRoot, child);
    }
}

KisNode::KisNode()
        : m_d(new Private(this))
{
    m_d->parent = 0;
    m_d->graphListener = 0;
}

KisNode::KisNode(const KisNode & rhs)
        : KisBaseNode(rhs)
        , m_d(new Private(this))
{
    m_d->parent = 0;
    m_d->graphListener = 0;

    // NOTE: the nodes are not supposed to be added/removed while
    // creation of another node, so we do *no* locking here!

    KisSafeReadNodeList::const_iterator iter;
    FOREACH_SAFE(iter, rhs.m_d->nodes) {
        KisNodeSP child = (*iter)->clone();
        child->createNodeProgressProxy();
        m_d->nodes.append(child);
        child->setParent(this);
    }

    m_d->processDuplicatedClones(&rhs, this, this);
}

KisNode::~KisNode()
{
    if (m_d->busyProgressIndicator) {
        m_d->busyProgressIndicator->deleteLater();
    }

    if (m_d->nodeProgressProxy) {
        m_d->nodeProgressProxy->deleteLater();
    }

    {
        QWriteLocker l(&m_d->nodeSubgraphLock);
        m_d->nodes.clear();
    }

    delete m_d;
}

QRect KisNode::needRect(const QRect &rect, PositionToFilthy pos) const
{
    Q_UNUSED(pos);
    return rect;
}

QRect KisNode::changeRect(const QRect &rect, PositionToFilthy pos) const
{
    Q_UNUSED(pos);
    return rect;
}

QRect KisNode::accessRect(const QRect &rect, PositionToFilthy pos) const
{
    Q_UNUSED(pos);
    return rect;
}

KisAbstractProjectionPlaneSP KisNode::projectionPlane() const
{
    KIS_ASSERT_RECOVER_NOOP(0 && "KisNode::projectionPlane() is not defined!");
    static KisAbstractProjectionPlaneSP plane =
        toQShared(new KisDumbProjectionPlane());

    return plane;
}

<<<<<<< HEAD
QList<KisKeyframeChannel*> KisNode::keyframeChannels() const
{
    return m_d->keyframeChannels.values();
}

KisKeyframeChannel * KisNode::getKeyframeChannel(const QString &id)
{
    QMap<QString, KisKeyframeChannel*>::iterator i = m_d->keyframeChannels.find(id);
    if (i == m_d->keyframeChannels.end()) return 0;
    return i.value();
}

void KisNode::addKeyframeChannel(KisKeyframeChannel *channel)
{
    m_d->keyframeChannels.insert(channel->id(), channel);
=======
KisProjectionLeafSP KisNode::projectionLeaf() const
{
    return m_d->projectionLeaf;
>>>>>>> 9df2b709
}

bool KisNode::accept(KisNodeVisitor &v)
{
    return v.visit(this);
}

void KisNode::accept(KisProcessingVisitor &visitor, KisUndoAdapter *undoAdapter)
{
    return visitor.visit(this, undoAdapter);
}

int KisNode::graphSequenceNumber() const
{
    return m_d->graphListener ? m_d->graphListener->graphSequenceNumber() : -1;
}

KisNodeGraphListener *KisNode::graphListener() const
{
    return m_d->graphListener;
}

void KisNode::setGraphListener(KisNodeGraphListener *graphListener)
{
    m_d->graphListener = graphListener;

    QReadLocker l(&m_d->nodeSubgraphLock);
    KisSafeReadNodeList::const_iterator iter;
    FOREACH_SAFE(iter, m_d->nodes) {
        KisNodeSP child = (*iter);
        child->setGraphListener(graphListener);
    }
}

void KisNode::setParent(KisNodeWSP parent)
{
    QWriteLocker l(&m_d->nodeSubgraphLock);
    m_d->parent = parent;
}

KisNodeSP KisNode::parent() const
{
    QReadLocker l(&m_d->nodeSubgraphLock);
    return m_d->parent.isValid() ? KisNodeSP(m_d->parent) : 0;
}

KisBaseNodeSP KisNode::parentCallback() const
{
    return parent();
}

void KisNode::notifyParentVisibilityChanged(bool value)
{
    QReadLocker l(&m_d->nodeSubgraphLock);

    KisSafeReadNodeList::const_iterator iter;
    FOREACH_SAFE(iter, m_d->nodes) {
        KisNodeSP child = (*iter);
        child->notifyParentVisibilityChanged(value);
    }
}

void KisNode::baseNodeChangedCallback()
{
    if(m_d->graphListener) {
        m_d->graphListener->nodeChanged(this);
    }
}

KisNodeSP KisNode::firstChild() const
{
    QReadLocker l(&m_d->nodeSubgraphLock);
    return !m_d->nodes.isEmpty() ? m_d->nodes.first() : 0;
}

KisNodeSP KisNode::lastChild() const
{
    QReadLocker l(&m_d->nodeSubgraphLock);
    return !m_d->nodes.isEmpty() ? m_d->nodes.last() : 0;
}

KisNodeSP KisNode::prevChildImpl(KisNodeSP child)
{
    /**
     * Warning: mind locking policy!
     *
     * The graph locks must be *always* taken in descending
     * order. That is if you want to (or it implicitly happens that
     * you) take a lock of a parent and a chil, you must first take
     * the lock of a parent, and only after that ask a child to do the
     * same.  Otherwise you'll get a deadlock.
     */

    QReadLocker l(&m_d->nodeSubgraphLock);

    int i = m_d->nodes.indexOf(child) - 1;
    return i >= 0 ? m_d->nodes.at(i) : 0;
}

KisNodeSP KisNode::nextChildImpl(KisNodeSP child)
{
    /**
     * See a comment in KisNode::prevChildImpl()
     */
    QReadLocker l(&m_d->nodeSubgraphLock);

    int i = m_d->nodes.indexOf(child) + 1;
    return i > 0 && i < m_d->nodes.size() ? m_d->nodes.at(i) : 0;
}

KisNodeSP KisNode::prevSibling() const
{
    KisNodeSP parentNode = parent();
    return parentNode ? parentNode->prevChildImpl(const_cast<KisNode*>(this)) : 0;
}

KisNodeSP KisNode::nextSibling() const
{
    KisNodeSP parentNode = parent();
    return parentNode ? parentNode->nextChildImpl(const_cast<KisNode*>(this)) : 0;
}

quint32 KisNode::childCount() const
{
    QReadLocker l(&m_d->nodeSubgraphLock);
    return m_d->nodes.size();
}


KisNodeSP KisNode::at(quint32 index) const
{
    QReadLocker l(&m_d->nodeSubgraphLock);

    if (!m_d->nodes.isEmpty() && index < (quint32)m_d->nodes.size()) {
        return m_d->nodes.at(index);
    }

    return 0;
}

int KisNode::index(const KisNodeSP node) const
{
    QReadLocker l(&m_d->nodeSubgraphLock);

    return m_d->nodes.indexOf(node);
}

QList<KisNodeSP> KisNode::childNodes(const QStringList & nodeTypes, const KoProperties & properties) const
{
    QReadLocker l(&m_d->nodeSubgraphLock);

    QList<KisNodeSP> nodes;

    KisSafeReadNodeList::const_iterator iter;
    FOREACH_SAFE(iter, m_d->nodes) {
        if (*iter) {
            if (properties.isEmpty() || (*iter)->check(properties)) {
                bool rightType = true;

                if(!nodeTypes.isEmpty()) {
                    rightType = false;
                    foreach(const QString &nodeType,  nodeTypes) {
                        if ((*iter)->inherits(nodeType.toLatin1())) {
                            rightType = true;
                            break;
                        }
                    }
                }
                if (rightType) {
                    nodes.append(*iter);
                }
            }
        }
    }
    return nodes;
}

bool KisNode::add(KisNodeSP newNode, KisNodeSP aboveThis)
{
    Q_ASSERT(newNode);

    if (!newNode) return false;
    if (aboveThis && aboveThis->parent().data() != this) return false;
    if (!allowAsChild(newNode)) return false;
    if (newNode->parent()) return false;
    if (index(newNode) >= 0) return false;

    int idx = aboveThis ? this->index(aboveThis) + 1 : 0;

    // threoretical race condition may happen here ('idx' may become
    // deprecated until the write lock will be held). But we ignore
    // it, because it is not supported to add/remove nodes from two
    // concurrent threads simultaneously

    if (m_d->graphListener) {
        m_d->graphListener->aboutToAddANode(this, idx);
    }

    {
        QWriteLocker l(&m_d->nodeSubgraphLock);

        newNode->createNodeProgressProxy();

        m_d->nodes.insert(idx, newNode);

        newNode->setParent(this);
        newNode->setGraphListener(m_d->graphListener);
    }

    if (m_d->graphListener) {
        m_d->graphListener->nodeHasBeenAdded(this, idx);
    }


    return true;
}

bool KisNode::remove(quint32 index)
{
    if (index < childCount()) {
        KisNodeSP removedNode = at(index);

        if (m_d->graphListener) {
            m_d->graphListener->aboutToRemoveANode(this, index);
        }

        {
            QWriteLocker l(&m_d->nodeSubgraphLock);

            removedNode->setGraphListener(0);

            removedNode->setParent(0);   // after calling aboutToRemoveANode or then the model get broken according to TT's modeltest

            m_d->nodes.removeAt(index);
        }

        if (m_d->graphListener) {
            m_d->graphListener->nodeHasBeenRemoved(this, index);
        }

        return true;
    }
    return false;
}

bool KisNode::remove(KisNodeSP node)
{
    return node->parent().data() == this ? remove(index(node)) : false;
}

KisNodeProgressProxy* KisNode::nodeProgressProxy() const
{
    if (m_d->nodeProgressProxy) {
        return m_d->nodeProgressProxy;
    } else if (parent()) {
        return parent()->nodeProgressProxy();
    }
    return 0;
}

KisBusyProgressIndicator* KisNode::busyProgressIndicator() const
{
    if (m_d->busyProgressIndicator) {
        return m_d->busyProgressIndicator;
    } else if (parent()) {
        return parent()->busyProgressIndicator();
    }
    return 0;
}

void KisNode::createNodeProgressProxy()
{
    if (!m_d->nodeProgressProxy) {
        m_d->nodeProgressProxy = new KisNodeProgressProxy(this);
        m_d->busyProgressIndicator = new KisBusyProgressIndicator(m_d->nodeProgressProxy);
    }
}

void KisNode::setDirty()
{
    setDirty(extent());
}

void KisNode::setDirty(const QVector<QRect> &rects)
{
    foreach(const QRect &rc, rects) {
        setDirty(rc);
    }
}

void KisNode::setDirty(const QRegion &region)
{
    setDirty(region.rects());
}

void KisNode::setDirty(const QRect & rect)
{
    if(m_d->graphListener) {
        m_d->graphListener->requestProjectionUpdate(this, rect);
    }
}

#include "kis_node.moc"<|MERGE_RESOLUTION|>--- conflicted
+++ resolved
@@ -82,11 +82,8 @@
     Private(KisNode *node)
             : graphListener(0)
             , nodeProgressProxy(0)
-<<<<<<< HEAD
-=======
             , busyProgressIndicator(0)
             , projectionLeaf(new KisProjectionLeaf(node))
->>>>>>> 9df2b709
     {
     }
 
@@ -242,7 +239,6 @@
     return plane;
 }
 
-<<<<<<< HEAD
 QList<KisKeyframeChannel*> KisNode::keyframeChannels() const
 {
     return m_d->keyframeChannels.values();
@@ -258,11 +254,11 @@
 void KisNode::addKeyframeChannel(KisKeyframeChannel *channel)
 {
     m_d->keyframeChannels.insert(channel->id(), channel);
-=======
+}
+
 KisProjectionLeafSP KisNode::projectionLeaf() const
 {
     return m_d->projectionLeaf;
->>>>>>> 9df2b709
 }
 
 bool KisNode::accept(KisNodeVisitor &v)
