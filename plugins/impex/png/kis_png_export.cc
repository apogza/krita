--- conflicted
+++ resolved
@@ -28,11 +28,11 @@
 #include <QMessageBox>
 
 #include <KoColorSpace.h>
-#include <KoColorSpaceRegistry.h>
 #include <KisFilterChain.h>
 #include <KisImportExportManager.h>
 #include <KoColorProfile.h>
 #include <KoColorModelStandardIds.h>
+#include <KoColorSpaceRegistry.h>
 
 #include <kis_properties_configuration.h>
 #include <kis_paint_device.h>
@@ -134,7 +134,6 @@
             cfg = lastSavedConfiguration(from, to);
         }
 
-<<<<<<< HEAD
         cfg->setProperty("ColorModelID", cs->colorModelId().id());
 
         bool sRGB = (cs->profile()->name().contains(QLatin1String("srgb"), Qt::CaseInsensitive)
@@ -142,24 +141,6 @@
         cfg->setProperty("sRGB", sRGB);
         cfg->setProperty("isThereAlpha", isThereAlpha);
         wdg->setConfiguration(cfg);
-=======
-        //This used to be 'cfg.getBool("saveSRGBProfile", true)' but firefox and ColorD are incredibly awkward about sRGB management
-        //on Linux devices, as indicated by the same distorted colours with using the sRGB chunk, meaning it's unrelated to the profile.
-        //We can somewhat assume sRGB is the default color space for the web, but it's still a darn pity we cannot rely on firefox and colord
-        //to manage sRGB-marked images properly.
-        wdg->chkSRGB->setEnabled(sRGB);
-        wdg->chkSRGB->setChecked(cfg.getBool("saveSRGBProfile", false));
-
-        wdg->chkForceSRGB->setEnabled(!sRGB);
-        wdg->chkForceSRGB->setChecked(cfg.getBool("forceSRGB", false));
-
-        QStringList rgb = cfg.getString("transparencyFillcolor", "0,0,0").split(',');
-        KoColor background(KoColorSpaceRegistry::instance()->rgb8());
-        background.fromQColor(Qt::white);
-        wdg->bnTransparencyFillColor->setDefaultColor(background);
-        background.fromQColor(QColor(rgb[0].toInt(), rgb[1].toInt(), rgb[2].toInt()));
-        wdg->bnTransparencyFillColor->setColor(background);
->>>>>>> e51acee5
 
         QApplication::restoreOverrideCursor();
         if (hasVisibleWidgets()) {
@@ -172,35 +153,6 @@
 
             }
         }
-<<<<<<< HEAD
-=======
-
-        bool alpha = wdg->alpha->isChecked();
-        bool interlace = wdg->interlacing->isChecked();
-        int compression = (int)wdg->compressionLevel->value();
-        bool tryToSaveAsIndexed = wdg->tryToSaveAsIndexed->isChecked();
-        QColor c = wdg->bnTransparencyFillColor->color().toQColor();
-        bool saveSRGB = wdg->chkSRGB->isChecked();
-        bool forceSRGB = wdg->chkForceSRGB->isChecked();
-
-        cfg.setProperty("alpha", alpha);
-        cfg.setProperty("indexed", tryToSaveAsIndexed);
-        cfg.setProperty("compression", compression);
-        cfg.setProperty("interlaced", interlace);
-        cfg.setProperty("transparencyFillcolor", QString("%1,%2,%3").arg(c.red()).arg(c.green()).arg(c.blue()));
-        cfg.setProperty("saveSRGBProfile", saveSRGB);
-        cfg.setProperty("forceSRGB", forceSRGB);
-        KisConfig().setExportConfiguration("PNG", cfg);
-
-        options.alpha = alpha;
-        options.interlace = interlace;
-        options.compression = compression;
-        options.tryToSaveAsIndexed = tryToSaveAsIndexed;
-        options.transparencyFillColor = c;
-        options.saveSRGBProfile = saveSRGB;
-        options.forceSRGB = forceSRGB;
-
->>>>>>> e51acee5
     }
 
     options.alpha = cfg->getBool("alpha", true);
@@ -300,8 +252,11 @@
     chkForceSRGB->setChecked(cfg->getBool("forceSRGB", false));
 
     QStringList rgb = cfg->getString("transparencyFillcolor", "0,0,0").split(',');
-    bnTransparencyFillColor->setDefaultColor(Qt::white);
-    bnTransparencyFillColor->setColor(QColor(rgb[0].toInt(), rgb[1].toInt(), rgb[2].toInt()));
+    KoColor c(KoColorSpaceRegistry::instance()->rgb8());
+    c.fromQColor(Qt::white);
+    bnTransparencyFillColor->setDefaultColor(c);
+    c.fromQColor(QColor(rgb[0].toInt(), rgb[1].toInt(), rgb[2].toInt()));
+    bnTransparencyFillColor->setColor(c);
 
 }
 
@@ -314,7 +269,7 @@
     bool interlace = interlacing->isChecked();
     int compression = (int)compressionLevel->value();
     bool tryToSaveAsIndexed = this->tryToSaveAsIndexed->isChecked();
-    QColor c = bnTransparencyFillColor->color();
+    QColor c = bnTransparencyFillColor->color().toQColor();
     bool saveSRGB = chkSRGB->isChecked();
     bool forceSRGB = chkForceSRGB->isChecked();
 
