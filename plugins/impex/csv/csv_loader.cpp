/*
 *  Copyright (c) 2016 Laszlo Fazekas <mneko@freemail.hu>
 *
 *  This program is free software; you can redistribute it and/or modify
 *  it under the terms of the GNU General Public License as published by
 *  the Free Software Foundation; either version 2 of the License, or
 *  (at your option) any later version.
 *
 *  This program is distributed in the hope that it will be useful,
 *  but WITHOUT ANY WARRANTY; without even the implied warranty of
 *  MERCHANTABILITY or FITNESS FOR A PARTICULAR PURPOSE.  See the
 *  GNU General Public License for more details.
 *
 *  You should have received a copy of the GNU General Public License
 *  along with this program; if not, write to the Free Software
 *  Foundation, Inc., 51 Franklin Street, Fifth Floor,
 * Boston, MA 02110-1301, USA.
 */

#include "csv_loader.h"

#include <QDebug>
#include <QApplication>

#include <QFile>
#include <QVector>
#include <QIODevice>
#include <QStatusBar>
#include <QFileInfo>

#include <KisPart.h>
#include <KisView.h>
#include <KisDocument.h>
#include <KoColorSpace.h>
#include <KoColorSpaceRegistry.h>
#include <KoColorModelStandardIds.h>

#include <kis_debug.h>
#include <kis_image.h>
#include <kis_paint_layer.h>
#include <kis_raster_keyframe_channel.h>
#include <kis_image_animation_interface.h>
#include <kis_time_range.h>

#include "csv_read_line.h"
#include "csv_layer_record.h"

CSVLoader::CSVLoader(KisDocument *doc, bool batchMode)
    : m_image(0)
    , m_doc(doc)
    , m_batchMode(batchMode)
    , m_stop(false)
{
}

CSVLoader::~CSVLoader()
{
}

KisImageBuilder_Result CSVLoader::decode(QIODevice *io, const QString &filename)
{
    QString     field;
    int         idx;
    int         frame = 0;

    QString     projName;
    int         width = 0;
    int         height = 0;
    int         frameCount = 1;
    float       framerate = 24.0;
    float       pixelRatio = 1.0;

    int         projNameIdx = -1;
    int         widthIdx = -1;
    int         heightIdx = -1;
    int         frameCountIdx = -1;
    int         framerateIdx = -1;
    int         pixelRatioIdx = -1;

    QVector<CSVLayerRecord*> layers;

    QApplication::setOverrideCursor(QCursor(Qt::WaitCursor));

<<<<<<< HEAD
    idx = filename.lastIndexOf(QRegExp("[\\/]"));
    QString base = (idx == -1) ? QString("") : filename.left(idx + 1); //include separator
=======
    idx= filename.lastIndexOf(QRegExp("[\\/]"));
    QString base = (idx == -1) ? QString() : filename.left(idx + 1); //include separator
>>>>>>> 6b603681
    QString path = filename;

    if (path.right(4).toUpper() == ".CSV")
        path = path.left(path.size() - 4);

    //according to the QT docs, the slash is a universal directory separator
    path.append(".frames/");

    KisImageBuilder_Result retval = KisImageBuilder_RESULT_OK;

    dbgFile << "pos:" << io->pos();

    CSVReadLine readLine;
    QScopedPointer<KisDocument> importDoc(KisPart::instance()->createDocument());
    importDoc->setAutoSaveDelay(0);
    importDoc->setFileBatchMode(true);

    KisView *setView(0);

    if (!m_batchMode) {
        //show the statusbar message even if no view
        Q_FOREACH (KisView* view, KisPart::instance()->views()) {
            if (view && view->document() == m_doc) {
                setView = view;
                break;
            }
        }

        if (!setView) {
            QStatusBar *sb = KisPart::instance()->currentMainwindow()->statusBar();
            if (sb) {
                sb->showMessage(i18n("Loading CSV file..."));
            }
        } else {
            emit m_doc->statusBarMessage(i18n("Loading CSV file..."));
        }
        emit m_doc->sigProgress(0);
        connect(m_doc, SIGNAL(sigProgressCanceled()), this, SLOT(cancel()));
    }
    int step = 0;

    do {
        qApp->processEvents();

        if (m_stop) {
            retval = KisImageBuilder_RESULT_CANCEL;
            break;
        }

        if ((idx = readLine.nextLine(io)) <= 0) {
            if ((idx < 0) ||(step < 5))
                retval = KisImageBuilder_RESULT_FAILURE;

            break;
        }
        field = readLine.nextField(); //first field of the line

        if (field.isNull()) continue; //empty row

        switch (step) {

        case 0 :    //skip first row
            step = 1;
            break;

        case 1 :    //scene header names
            step = 2;

            for (idx = 0; !field.isNull(); idx++) {
                if (field == "Project Name") {
                    projNameIdx = idx;

                } else if (field == "Width") {
                    widthIdx = idx;

                } else if (field == "Height") {
                    heightIdx = idx;

                } else if (field == "Frame Count") {
                    frameCountIdx = idx;

                } else if (field == "Frame Rate") {
                    framerateIdx = idx;

                } else if (field == "Pixel Aspect Ratio") {
                    pixelRatioIdx = idx;
                }
                field= readLine.nextField();
            }
            break;

        case 2 :    //scene header values
            step= 3;

            for (idx= 0; !field.isNull(); idx++) {
                if (idx == projNameIdx) {
                    projName = field;

                } else if (idx == widthIdx) {
                    width = field.toInt();

                } else if (idx == heightIdx) {
                    height = field.toInt();

                } else if (idx == frameCountIdx) {
                    frameCount = field.toInt();

                    if (frameCount < 1) frameCount= 1;

                } else if (idx == framerateIdx) {
                    framerate = field.toFloat();

                } else if (idx == pixelRatioIdx) {
                    pixelRatio = field.toFloat();

                }
                field= readLine.nextField();
            }

            if ((width < 1) || (height < 1)) {
               retval = KisImageBuilder_RESULT_FAILURE;
               break;
            }

            retval = createNewImage(width, height, pixelRatio, projName.isNull() ? filename : projName);
            break;

        case 3 :    //create level headers
            if (field[0] != '#') break;

            for (; !(field = readLine.nextField()).isNull(); ) {
                CSVLayerRecord* layerRecord = new CSVLayerRecord();
                layers.append(layerRecord);
            }
            readLine.rewind();
            field = readLine.nextField();
            step = 4;
            //no break!

        case 4 :    //level header

            if (field == "#Layers") {
                //layer name
                for (idx = 0; !(field = readLine.nextField()).isNull() && (idx < layers.size()); idx++)
                    layers.at(idx)->name = field;

                break;
            }
            if (field == "#Density") {
                //layer opacity
                for (idx = 0; !(field = readLine.nextField()).isNull() && (idx < layers.size()); idx++)
                    layers.at(idx)->density = field.toFloat();

                break;
            }
            if (field == "#Blending") {
                //layer blending mode
                for (idx = 0; !(field = readLine.nextField()).isNull() && (idx < layers.size()); idx++)
                    layers.at(idx)->blending = field;

                break;
            }
            if (field == "#Visible") {
                //layer visibility
                for (idx = 0; !(field = readLine.nextField()).isNull() && (idx < layers.size()); idx++)
                    layers.at(idx)->visible = field.toInt();

                break;
            }
            if (field == "#Folder") {
                //CSV 1.1 folder location
                for (idx = 0; !(field = readLine.nextField()).isNull() && (idx < layers.size()); idx++)
                    layers.at(idx)->path = validPath(field, base);

                break;
            }
            if ((field.size() < 2) || (field[0] != '#') || !field[1].isDigit()) break;

            step = 5;

            //no break!

        case 5 :    //frames

            if ((field.size() < 2) || (field[0] != '#') || !field[1].isDigit()) break;

            for (idx = 0; !(field = readLine.nextField()).isNull() && (idx < layers.size()); idx++) {
                CSVLayerRecord* layer = layers.at(idx);

                if (layer->last != field) {
                    if (!m_batchMode) {
                        emit m_doc->sigProgress((frame * layers.size() + idx) * 100 /
                                                (frameCount * layers.size()));
                    }
                    retval = setLayer(layer, importDoc.data(), path);
                    layer->last = field;
                    layer->frame = frame;
                }
            }
            frame++;
            break;
        }
    } while (retval == KisImageBuilder_RESULT_OK);

    //finish the layers

    if (retval == KisImageBuilder_RESULT_OK) {
        if (m_image) {
            KisImageAnimationInterface *animation = m_image->animationInterface();

            if (frame > frameCount)
                frameCount = frame;

            animation->setFullClipRange(KisTimeRange::fromTime(0,frameCount - 1));
            animation->setFramerate((int)framerate);
        }

        for (idx = 0; idx < layers.size(); idx++) {
            CSVLayerRecord* layer = layers.at(idx);
            //empty layers without any pictures are dropped

            if ((layer->frame > 0) || !layer->last.isEmpty()) {
                retval = setLayer(layer, importDoc.data(), path);

                if (retval != KisImageBuilder_RESULT_OK)
                    break;
            }
        }
    }

    if (m_image) {
        //insert the existing layers by the right order
        for (idx = layers.size() - 1; idx >= 0; idx--) {
            CSVLayerRecord* layer = layers.at(idx);

            if (layer->layer) {
                m_image->addNode(layer->layer, m_image->root());
            }
        }
        m_image->unlock();
    }
    qDeleteAll(layers);
    io->close();

    if (!m_batchMode) {
        disconnect(m_doc, SIGNAL(sigProgressCanceled()), this, SLOT(cancel()));
        emit m_doc->sigProgress(100);

        if (!setView) {
            QStatusBar *sb = KisPart::instance()->currentMainwindow()->statusBar();
            if (sb) {
                sb->clearMessage();
            }
        } else {
            emit m_doc->clearStatusBarMessage();
        }
    }
    QApplication::restoreOverrideCursor();
    return retval;
}

QString CSVLoader::convertBlending(const QString &blending)
{
    if (blending == "Color") return COMPOSITE_OVER;
    if (blending == "Behind") return COMPOSITE_BEHIND;
    if (blending == "Erase") return COMPOSITE_ERASE;
    // "Shade"
    if (blending == "Light") return COMPOSITE_LINEAR_LIGHT;
    if (blending == "Colorize") return COMPOSITE_COLORIZE;
    if (blending == "Hue") return COMPOSITE_HUE;
    if (blending == "Add") return COMPOSITE_ADD;
    if (blending == "Sub") return COMPOSITE_INVERSE_SUBTRACT;
    if (blending == "Multiply") return COMPOSITE_MULT;
    if (blending == "Screen") return COMPOSITE_SCREEN;
    // "Replace"
    // "Subtitute"
    if (blending == "Difference") return COMPOSITE_DIFF;
    if (blending == "Divide") return COMPOSITE_DIVIDE;
    if (blending == "Overlay") return COMPOSITE_OVERLAY;
    if (blending == "Light2") return COMPOSITE_DODGE;
    if (blending == "Shade2") return COMPOSITE_BURN;
    if (blending == "HardLight") return COMPOSITE_HARD_LIGHT;
    if (blending == "SoftLight") return COMPOSITE_SOFT_LIGHT_PHOTOSHOP;
    if (blending == "GrainExtract") return COMPOSITE_GRAIN_EXTRACT;
    if (blending == "GrainMerge") return COMPOSITE_GRAIN_MERGE;
    if (blending == "Sub2") return COMPOSITE_SUBTRACT;
    if (blending == "Darken") return COMPOSITE_DARKEN;
    if (blending == "Lighten") return COMPOSITE_LIGHTEN;
    if (blending == "Saturation") return COMPOSITE_SATURATION;

    return COMPOSITE_OVER;
}

QString CSVLoader::validPath(const QString &path,const QString &base)
{
    //replace Windows directory separators with the universal /

    QString tryPath= QString(path).replace(QString("\\"), QString("/"));
    int i = tryPath.lastIndexOf("/");

    if (i == (tryPath.size() - 1))
        tryPath= tryPath.left(i); //remove the ending separator if exists

    if (QFileInfo(tryPath).isDir())
        return tryPath.append("/");

    QString scan(tryPath);
    i = -1;

    while ((i= (scan.lastIndexOf("/",i) - 1)) > 0) {
        //avoid testing if the next level will be the default xxxx.layers folder

        if ((i >= 6) && (scan.mid(i - 6, 7) == ".layers")) continue;

        tryPath= QString(base).append(scan.mid(i + 2)); //base already ending with a /

        if (QFileInfo(tryPath).isDir())
            return tryPath.append("/");
    }
    return QString(); //NULL string
}

KisImageBuilder_Result CSVLoader::setLayer(CSVLayerRecord* layer, KisDocument *importDoc, const QString &path)
{
    bool result = true;

    if (layer->channel == 0) {
        //create a new document layer

        float opacity = layer->density;

        if (opacity > 1.0)
            opacity = 1.0;
        else if (opacity < 0.0)
            opacity = 0.0;

        const KoColorSpace* cs = m_image->colorSpace();
        const QString layerName = (layer->name).isEmpty() ? m_image->nextLayerName() : layer->name;

        KisPaintLayer* paintLayer = new KisPaintLayer(m_image, layerName,
                                                       (quint8)(opacity * OPACITY_OPAQUE_U8), cs);

        paintLayer->setCompositeOpId(convertBlending(layer->blending));
        paintLayer->setVisible(layer->visible);
        paintLayer->enableAnimation();

        layer->layer = paintLayer;
        layer->channel = qobject_cast<KisRasterKeyframeChannel*>
            (paintLayer->getKeyframeChannel(KisKeyframeChannel::Content.id(), true));
    }


    if (!layer->last.isEmpty()) {
        //png image
        QString filename = layer->path.isNull() ? path : layer->path;
        filename.append(layer->last);

        result = importDoc->openUrl(QUrl::fromLocalFile(filename),
                                    KisDocument::OPEN_URL_FLAG_DO_NOT_ADD_TO_RECENT_FILES);
        if (result)
            layer->channel->importFrame(layer->frame, importDoc->image()->projection(), 0);

    } else {
        //blank
        layer->channel->addKeyframe(layer->frame);
    }
    return (result) ? KisImageBuilder_RESULT_OK : KisImageBuilder_RESULT_FAILURE;
}

KisImageBuilder_Result CSVLoader::createNewImage(int width, int height, float ratio, const QString &name)
{
    //the CSV is RGBA 8bits, sRGB

    if (!m_image) {
        const KoColorSpace* cs = KoColorSpaceRegistry::instance()->colorSpace(
                                RGBAColorModelID.id(), Integer8BitsColorDepthID.id(), 0);

        if (cs) m_image = new KisImage(m_doc->createUndoStore(), width, height, cs, name);

        if (!m_image) return KisImageBuilder_RESULT_FAILURE;

        m_image->setResolution(ratio, 1.0);
        m_image->lock();
    }
    return KisImageBuilder_RESULT_OK;
}

KisImageBuilder_Result CSVLoader::buildAnimation(QIODevice *io, const QString &filename)
{
    return decode(io, filename);
}

KisImageWSP CSVLoader::image()
{
    return m_image;
}

void CSVLoader::cancel()
{
    m_stop = true;
}<|MERGE_RESOLUTION|>--- conflicted
+++ resolved
@@ -81,13 +81,8 @@
 
     QApplication::setOverrideCursor(QCursor(Qt::WaitCursor));
 
-<<<<<<< HEAD
     idx = filename.lastIndexOf(QRegExp("[\\/]"));
-    QString base = (idx == -1) ? QString("") : filename.left(idx + 1); //include separator
-=======
-    idx= filename.lastIndexOf(QRegExp("[\\/]"));
     QString base = (idx == -1) ? QString() : filename.left(idx + 1); //include separator
->>>>>>> 6b603681
     QString path = filename;
 
     if (path.right(4).toUpper() == ".CSV")
