--- conflicted
+++ resolved
@@ -81,16 +81,12 @@
     QImage result = doc->image()->projection()->convertToQImage(0, doc->image()->bounds());
     QVERIFY(TestUtil::checkQImageExternal(result, "psd_test", "transparency_masks", "kiki_single", 1, 1));
 
-<<<<<<< HEAD
+
     doc->setFileBatchMode(true);
-    const QByteArray mimeType("image/vnd.adobe.photoshop");
-=======
-    doc->setBackupFile(false);
-    doc->setFileBatchMode(true);
-    doc->setOutputMimeType("image/vnd.adobe.photoshop");
->>>>>>> ba9b3617
+    doc->setMimeType("image/vnd.adobe.photoshop");
+
     QFileInfo dstFileInfo(QDir::currentPath() + QDir::separator() + "test_tmask.psd");
-    bool retval = doc->exportDocumentSync(QUrl::fromLocalFile(dstFileInfo.absoluteFilePath()), mimeType);
+    bool retval = doc->exportDocumentSync(QUrl::fromLocalFile(dstFileInfo.absoluteFilePath()), "image/vnd.adobe.photoshop");
     QVERIFY(retval);
 
     {
@@ -327,19 +323,14 @@
         // uncomment to do a visual check
         // KIS_DUMP_DEVICE_2(doc->image()->projection(), QRect(0,0,100,100), originalName, "dd");
 
-<<<<<<< HEAD
         doc->setFileBatchMode(true);
-        const QByteArray mimeType("image/vnd.adobe.photoshop");
-=======
-        doc->setBackupFile(false);
-        doc->setFileBatchMode(true);
-        doc->setOutputMimeType("image/vnd.adobe.photoshop");
->>>>>>> ba9b3617
+        doc->setMimeType("image/vnd.adobe.photoshop");
+
         QFileInfo dstFileInfo(QDir::currentPath() + QDir::separator() + tempPsdName);
 
         dbgKrita << "Saving" << ppVar(dstFileInfo.fileName());
 
-        bool retval = doc->exportDocumentSync(QUrl::fromLocalFile(dstFileInfo.absoluteFilePath()), mimeType);
+        bool retval = doc->exportDocumentSync(QUrl::fromLocalFile(dstFileInfo.absoluteFilePath()), "image/vnd.adobe.photoshop");
         QVERIFY(retval);
 
         {
