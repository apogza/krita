/*
 *  Copyright (c) 2008 Boudewijn Rempt <boud@valdyas.org>
 *  Copyright (c) 2008,2009 Lukáš Tvrdý <lukast.dev@gmail.com>
 *
 *  This program is free software; you can redistribute it and/or modify
 *  it under the terms of the GNU General Public License as published by
 *  the Free Software Foundation; either version 2 of the License, or
 *  (at your option) any later version.
 *
 *  This program is distributed in the hope that it will be useful,
 *  but WITHOUT ANY WARRANTY; without even the implied warranty of
 *  MERCHANTABILITY or FITNESS FOR A PARTICULAR PURPOSE.  See the
 *  GNU General Public License for more details.
 *
 *  You should have received a copy of the GNU General Public License
 *  along with this program; if not, write to the Free Software
 *  Foundation, Inc., 51 Franklin Street, Fifth Floor, Boston, MA 02110-1301, USA.
 */
#ifndef KIS_DEFORM_PAINTOP_SETTINGS_H_
#define KIS_DEFORM_PAINTOP_SETTINGS_H_

#include <QScopedPointer>
#include <brushengine/kis_paintop_settings.h>
#include <kis_types.h>
#include <kis_outline_generation_policy.h>

class KisDeformPaintOpSettings : public KisOutlineGenerationPolicy<KisPaintOpSettings>
{

public:
    KisDeformPaintOpSettings();
    ~KisDeformPaintOpSettings() override;

    void setPaintOpSize(qreal value) override;
    qreal paintOpSize() const override;

    QPainterPath brushOutline(const KisPaintInformation &info, OutlineMode mode) override;

    bool paintIncremental() override;
    bool isAirbrushing() const override;
<<<<<<< HEAD
    int rate() const override;
=======
>>>>>>> 9eee7b1d

    QList<KisUniformPaintOpPropertySP> uniformProperties(KisPaintOpSettingsSP settings) override;

private:
    struct Private;
    const QScopedPointer<Private> m_d;
};
#endif<|MERGE_RESOLUTION|>--- conflicted
+++ resolved
@@ -38,10 +38,6 @@
 
     bool paintIncremental() override;
     bool isAirbrushing() const override;
-<<<<<<< HEAD
-    int rate() const override;
-=======
->>>>>>> 9eee7b1d
 
     QList<KisUniformPaintOpPropertySP> uniformProperties(KisPaintOpSettingsSP settings) override;
 
