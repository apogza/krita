/*
 *  Copyright (c) 2010 Lukáš Tvrdý <lukast.dev@gmail.com>
 *
 *  This program is free software; you can redistribute it and/or modify
 *  it under the terms of the GNU General Public License as published by
 *  the Free Software Foundation; either version 2 of the License, or
 *  (at your option) any later version.
 *
 *  This program is distributed in the hope that it will be useful,
 *  but WITHOUT ANY WARRANTY; without even the implied warranty of
 *  MERCHANTABILITY or FITNESS FOR A PARTICULAR PURPOSE.  See the
 *  GNU General Public License for more details.
 *
 *  You should have received a copy of the GNU General Public License
 *  along with this program; if not, write to the Free Software
 *  Foundation, Inc., 51 Franklin Street, Fifth Floor, Boston, MA 02110-1301, USA.
 */

#ifndef KIS_SKETCH_PAINTOP_SETTINGS_H_
#define KIS_SKETCH_PAINTOP_SETTINGS_H_

#include <kis_brush_based_paintop_settings.h>
#include <kis_types.h>

#include "kis_sketch_paintop_settings_widget.h"

#include <kis_pressure_opacity_option.h>


class KisSketchPaintOpSettings : public KisBrushBasedPaintOpSettings
{

public:
    KisSketchPaintOpSettings();
    ~KisSketchPaintOpSettings() override {}

    QPainterPath brushOutline(const KisPaintInformation &info, OutlineMode mode) override;

<<<<<<< HEAD
    bool paintIncremental();
=======
    bool paintIncremental() override;
    bool isAirbrushing() const override;
    int rate() const override;
>>>>>>> c3aa636d
};

typedef KisSharedPtr<KisSketchPaintOpSettings> KisSketchPaintOpSettingsSP;

#endif<|MERGE_RESOLUTION|>--- conflicted
+++ resolved
@@ -36,13 +36,7 @@
 
     QPainterPath brushOutline(const KisPaintInformation &info, OutlineMode mode) override;
 
-<<<<<<< HEAD
-    bool paintIncremental();
-=======
     bool paintIncremental() override;
-    bool isAirbrushing() const override;
-    int rate() const override;
->>>>>>> c3aa636d
 };
 
 typedef KisSharedPtr<KisSketchPaintOpSettings> KisSketchPaintOpSettingsSP;
