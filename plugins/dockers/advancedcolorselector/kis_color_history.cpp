/*
 *  SPDX-FileCopyrightText: 2010 Adam Celarek <kdedev at xibo dot at>
 *  SPDX-FileCopyrightText: 2022 Bourumir Wyngs <bourumir.wyngs@gmail.com>
 *
 *  SPDX-License-Identifier: LGPL-2.0-or-later
 */

#include "kis_color_history.h"
#include "kis_canvas2.h"
#include "KisViewManager.h"
#include "kis_canvas_resource_provider.h"

#include <KoCompositeOpRegistry.h>

#include <QToolButton>
#include <QList>
#include <kis_icon.h>
#include "KisDocument.h"
#include "kis_config_notifier.h"

Q_GLOBAL_STATIC(KisColorHistoryNotifier, s_color_history_change_notifier);

KisColorHistory::KisColorHistory(QWidget *parent)
    : KisColorPatches("lastUsedColors", parent)
    , m_document(0)
    , m_resourceProvider(0)
{
    m_clearButton = new QToolButton(this);
    m_clearButton->setIcon(KisIconUtils::loadIcon("dialog-cancel-16"));
    m_clearButton->setToolTip(i18n("Clear all color history"));
    m_clearButton->setAutoRaise(true);
    updateStrategy();

    connect(m_clearButton, SIGNAL(clicked()), this, SLOT(clearColorHistory()));
    connect(KisConfigNotifier::instance(), SIGNAL(configChanged()), this, SLOT(updateStrategy()));
    connect(s_color_history_change_notifier, SIGNAL(colorHistoryChanged(const QList<KoColor>&)),
            this, SLOT(colorHistoryChanged(const QList<KoColor>&)));

    setAdditionalButtons({m_clearButton});
}

void KisColorHistory::unsetCanvas()
{
    m_resourceProvider = 0;
    m_document = 0;

    KisColorPatches::unsetCanvas();
}

void KisColorHistory::setCanvas(KisCanvas2 *canvas)
{
    if (!canvas) return;

    KisColorPatches::setCanvas(canvas);

    if (m_resourceProvider) {
        m_resourceProvider->disconnect(this);
    }

    m_resourceProvider = canvas->imageView()->resourceProvider();
    m_document = canvas->viewManager()->document();

    setColors(colorHistory());

    connect(m_resourceProvider, SIGNAL(sigFGColorUsed(KoColor)),
            this, SLOT(addColorToHistory(KoColor)), Qt::UniqueConnection);
}

KisColorSelectorBase *KisColorHistory::createPopup() const
{
    KisColorHistory *ret = new KisColorHistory();
    ret->setCanvas(m_canvas);
    ret->setColors(colors());
    return ret;
}

void KisColorHistory::addColorToHistory(const KoColor &color)
{
    // don't add color in erase mode. See https://bugs.kde.org/show_bug.cgi?id=298940
    if (m_resourceProvider && m_resourceProvider->currentCompositeOp() == COMPOSITE_ERASE) return;

<<<<<<< HEAD
    QList<KoColor> history = colorHistory();

    history.removeAll(color);
    history.prepend(color);

    //the history holds 200 colors, but not all are displayed
    if (history.size() > 200) {
        history.removeLast();
    }

    updateColorHistory(history);
    s_color_history_change_notifier->notifyColorHistoryChanged(history);
}

void KisColorHistory::clearColorHistory()
{
    QList<KoColor> empty;
    updateColorHistory(empty);
    s_color_history_change_notifier->notifyColorHistoryChanged(empty);
}

QList<KoColor> KisColorHistory::colorHistory()
{
    if (m_history_per_document && m_document) {
        return m_document->colorHistory();
    } else if (m_resourceProvider) {
        return m_resourceProvider->colorHistory();
    } else {
        return QList<KoColor>();
    }
}

void KisColorHistory::updateColorHistory(const QList<KoColor> &history)
{
    if (m_history_per_document && m_document) {
        m_document->setColorHistory(history);
    } else if (m_resourceProvider) {
        m_resourceProvider->setColorHistory(history);
    }
    setColors(history);
}

void KisColorHistory::updateStrategy()
{
   KisConfig config(true);
   m_history_per_document = config.colorHistoryPerDocument();
   updateColorHistory(colorHistory()); // Show with respect to the current strategy
}

void KisColorHistory::colorHistoryChanged(const QList<KoColor> &history)
{
   if (sender() != this) {
       if (m_history_per_document) {
           // The document is shared also across windows to passed history is not required.
           // Differently, the update may contain the history for another document.
           updateColorHistory(colorHistory());
       } else {
           // The resource provider is per window so needs an update if the history must be global.
           updateColorHistory(history);
       }
   }
}

void KisColorHistoryNotifier::notifyColorHistoryChanged(const QList<KoColor> &history)
{
    emit colorHistoryChanged(history);
=======
    KisColorPatches::addColorPatch(color);
}

void KisColorHistory::clearColorHistory() {
    setColors(QList<KoColor>());
>>>>>>> 826bf81e
}<|MERGE_RESOLUTION|>--- conflicted
+++ resolved
@@ -79,19 +79,10 @@
     // don't add color in erase mode. See https://bugs.kde.org/show_bug.cgi?id=298940
     if (m_resourceProvider && m_resourceProvider->currentCompositeOp() == COMPOSITE_ERASE) return;
 
-<<<<<<< HEAD
-    QList<KoColor> history = colorHistory();
+    KisColorPatches::addColorPatch(color);
 
-    history.removeAll(color);
-    history.prepend(color);
-
-    //the history holds 200 colors, but not all are displayed
-    if (history.size() > 200) {
-        history.removeLast();
-    }
-
-    updateColorHistory(history);
-    s_color_history_change_notifier->notifyColorHistoryChanged(history);
+    updateColorHistory(colors());
+    s_color_history_change_notifier->notifyColorHistoryChanged(colors());
 }
 
 void KisColorHistory::clearColorHistory()
@@ -146,11 +137,4 @@
 void KisColorHistoryNotifier::notifyColorHistoryChanged(const QList<KoColor> &history)
 {
     emit colorHistoryChanged(history);
-=======
-    KisColorPatches::addColorPatch(color);
-}
-
-void KisColorHistory::clearColorHistory() {
-    setColors(QList<KoColor>());
->>>>>>> 826bf81e
 }