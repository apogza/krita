/* This file is part of the KDE project
   Copyright 2007 Montel Laurent <montel@kde.org>
   Copyright 2011 Silvio Heinrich <plassy@web.de>

   This library is free software; you can redistribute it and/or
   modify it under the terms of the GNU Library General Public
   License as published by the Free Software Foundation; either
   version 2 of the License, or (at your option) any later version.

   This library is distributed in the hope that it will be useful,
   but WITHOUT ANY WARRANTY; without even the implied warranty of
   MERCHANTABILITY or FITNESS FOR A PARTICULAR PURPOSE.  See the GNU
   Library General Public License for more details.

   You should have received a copy of the GNU Library General Public License
   along with this library; see the file COPYING.LIB.  If not, write to
   the Free Software Foundation, Inc., 51 Franklin Street, Fifth Floor,
   Boston, MA 02110-1301, USA.
*/

#include "PictureTool.h"
#include "PictureShape.h"
#include "ChangeImageCommand.h"
#include "CropWidget.h"

#include <KLocale>
#include <KIconLoader>
#include <KUrl>
#include <KFileDialog>
#include <KIO/Job>

#include <KoCanvasBase.h>
#include <KoImageCollection.h>
#include <KoImageData.h>
#include <KoSelection.h>
#include <KoShapeManager.h>
#include <KoPointerEvent.h>
#include <KoFilterEffect.h>
#include <KoFilterEffectRegistry.h>
#include <KoFilterEffectConfigWidgetBase.h>
#include <KoFilterEffectStack.h>

#include "ui_wdgPictureTool.h"

struct PictureToolUI: public QWidget, public Ui::PictureTool
{
    PictureToolUI()
    {
        setupUi(this);
    }

    void blockAllSignals(bool block)
    {
        leftDoubleSpinBox->blockSignals(block);
        rightDoubleSpinBox->blockSignals(block);
        topDoubleSpinBox->blockSignals(block);
        bottomDoubleSpinBox->blockSignals(block);
        cropWidget->blockSignals(block);
        cbAspect->blockSignals(block);
        cmbColorMode->blockSignals(block);
    }
};

// ---------------------------------------------------- //

PictureTool::PictureTool(KoCanvasBase* canvas)
    : KoToolBase(canvas),
      m_pictureshape(0),
      m_pictureToolUI(0)
{
}

void PictureTool::activate(ToolActivation toolActivation, const QSet<KoShape*> &shapes)
{
    Q_UNUSED(toolActivation);

    foreach (KoShape *shape, shapes) {
        if ((m_pictureshape = dynamic_cast<PictureShape*>(shape)))
            break;
    }

    if (!m_pictureshape) {
        emit done();
        return;
    }

    if (m_pictureToolUI) {
        m_pictureToolUI->cropWidget->setPictureShape(m_pictureshape);
        updateControlElements();
    }

    useCursor(Qt::ArrowCursor);
}

void PictureTool::deactivate()
{
    m_pictureshape = 0;
}

QWidget *PictureTool::createOptionWidget()
{
    m_pictureToolUI = new PictureToolUI();
    m_pictureToolUI->cmbColorMode->addItem(i18n("Standard")  , PictureShape::Standard);
    m_pictureToolUI->cmbColorMode->addItem(i18n("Greyscale") , PictureShape::Greyscale);
    m_pictureToolUI->cmbColorMode->addItem(i18n("Monochrome"), PictureShape::Mono);
    m_pictureToolUI->cmbColorMode->addItem(i18n("Watermark") , PictureShape::Watermark);
    m_pictureToolUI->bnImageFile->setIcon(SmallIcon("open"));

    updateControlElements();

    connect(m_pictureToolUI->bnImageFile, SIGNAL(clicked(bool)), this, SLOT(changeUrlPressed()));
    connect(m_pictureToolUI->cbAspect, SIGNAL(toggled(bool)), this, SLOT(aspectCheckBoxChanged(bool)));
    connect(m_pictureToolUI->leftDoubleSpinBox, SIGNAL(valueChanged(double)), this, SLOT(cropEditFieldsChanged()));
    connect(m_pictureToolUI->rightDoubleSpinBox, SIGNAL(valueChanged(double)), this, SLOT(cropEditFieldsChanged()));
    connect(m_pictureToolUI->topDoubleSpinBox, SIGNAL(valueChanged(double)), this, SLOT(cropEditFieldsChanged()));
    connect(m_pictureToolUI->bottomDoubleSpinBox, SIGNAL(valueChanged(double)), this, SLOT(cropEditFieldsChanged()));
    connect(m_pictureToolUI->bnFill, SIGNAL(pressed()), this, SLOT(fillButtonPressed()));
    connect(m_pictureToolUI->cmbColorMode, SIGNAL(currentIndexChanged(int)), this, SLOT(colorModeChanged(int)));
    connect(m_pictureToolUI->cropWidget, SIGNAL(sigCropRegionChnaged(QRectF)), this, SLOT(cropRegionChanged(QRectF)));

    return m_pictureToolUI;
}

void PictureTool::updateControlElements()
{
    if (m_pictureshape) {
        QSizeF imageSize = m_pictureshape->imageData()->imageSize();
        PictureShape::ColorMode mode      = m_pictureshape->colorMode();
        ClippingRect clippingRect(m_pictureshape->cropRect());

        clippingRect.right = 1.0 - clippingRect.right;
        clippingRect.bottom = 1.0 - clippingRect.bottom;
        clippingRect.scale(imageSize);

        m_pictureToolUI->blockAllSignals(true);
        m_pictureToolUI->cropWidget->setPictureShape(m_pictureshape);
        m_pictureToolUI->cropWidget->setKeepPictureProportion(m_pictureshape->isPictureInProportion());
        m_pictureToolUI->cbAspect->setChecked(m_pictureshape->isPictureInProportion());
        m_pictureToolUI->cmbColorMode->setCurrentIndex(m_pictureToolUI->cmbColorMode->findData(mode));

        m_pictureToolUI->leftDoubleSpinBox->setRange(0.0, imageSize.width());
        m_pictureToolUI->rightDoubleSpinBox->setRange(0.0, imageSize.width());
        m_pictureToolUI->topDoubleSpinBox->setRange(0.0, imageSize.height());
        m_pictureToolUI->bottomDoubleSpinBox->setRange(0.0, imageSize.height());
        m_pictureToolUI->leftDoubleSpinBox->setValue(clippingRect.left);
        m_pictureToolUI->rightDoubleSpinBox->setValue(clippingRect.right);
        m_pictureToolUI->topDoubleSpinBox->setValue(clippingRect.top);
        m_pictureToolUI->bottomDoubleSpinBox->setValue(clippingRect.bottom);
        m_pictureToolUI->blockAllSignals(false);
    }
}

void PictureTool::changeUrlPressed()
{
    if (m_pictureshape == 0)
        return;
    KUrl url = KFileDialog::getOpenUrl();
    if (!url.isEmpty()) {
        // TODO move this to an action in the libs, with a nice dialog or something.
        KIO::StoredTransferJob *job = KIO::storedGet(url, KIO::NoReload, 0);
        connect(job, SIGNAL(result(KJob*)), this, SLOT(setImageData(KJob*)));
    }
}

void PictureTool::cropEditFieldsChanged()
{
    ClippingRect clippingRect;
    clippingRect.left = m_pictureToolUI->leftDoubleSpinBox->value();
    clippingRect.right = m_pictureToolUI->rightDoubleSpinBox->value();
    clippingRect.top = m_pictureToolUI->topDoubleSpinBox->value();
    clippingRect.bottom = m_pictureToolUI->bottomDoubleSpinBox->value();
    clippingRect.uniform = false;
    clippingRect.inverted = true;
    clippingRect.normalize(m_pictureshape->imageData()->imageSize());

    m_pictureToolUI->cropWidget->setCropRect(clippingRect.toRect());
}

void PictureTool::cropRegionChanged(const QRectF& rect)
{
    ChangeImageCommand *cmd = new ChangeImageCommand(m_pictureshape, rect);
    // connect before adding the command, so that "updateControlElements()" is executed
    // when the command is added to the undo stack.
    connect(cmd, SIGNAL(sigExecuted()), this, SLOT(updateControlElements()));
    canvas()->addCommand(cmd);
}

void PictureTool::colorModeChanged(int cmbIndex)
{
    PictureShape::ColorMode mode = (PictureShape::ColorMode)m_pictureToolUI->cmbColorMode->itemData(cmbIndex).toInt();
    ChangeImageCommand     *cmd  = new ChangeImageCommand(m_pictureshape, mode);
    canvas()->addCommand(cmd);
    // connect after adding the command to the undo stack to prevent a
    // call to "updateControlElements()" at this point
    connect(cmd, SIGNAL(sigExecuted()), this, SLOT(updateControlElements()));
}

void PictureTool::aspectCheckBoxChanged(bool checked)
{
    m_pictureToolUI->cropWidget->setKeepPictureProportion(checked);
}

void PictureTool::fillButtonPressed()
{
    m_pictureToolUI->cropWidget->maximizeCroppedArea();
}

void PictureTool::setImageData(KJob *job)
{
    if (m_pictureshape == 0)
        return; // ugh, the user deselected the image in between. We should move this code to main anyway redesign it

    KIO::StoredTransferJob *transferJob = qobject_cast<KIO::StoredTransferJob*>(job);
    Q_ASSERT(transferJob);

    if (m_pictureshape->imageCollection()) {
        KoImageData        *data = m_pictureshape->imageCollection()->createImageData(transferJob->data());
        ChangeImageCommand *cmd  = new ChangeImageCommand(m_pictureshape, data);
        // connect before adding the command, so that "updateControlElements()" is executed
        // when the command is added to the undo stack.
        connect(cmd, SIGNAL(sigExecuted()), this, SLOT(updateControlElements()));
        canvas()->addCommand(cmd);
    }
}

<<<<<<< HEAD
void PictureTool::mousePressEvent(KoPointerEvent *event)
{
    if (event->button() == Qt::RightButton) {
        event->ignore();
    }

}

=======
>>>>>>> ad3d811b
void PictureTool::mouseDoubleClickEvent(KoPointerEvent *event)
{
    if (canvas()->shapeManager()->shapeAt(event->point) != m_pictureshape) {
        event->ignore(); // allow the event to be used by another
        return;
    }

    changeUrlPressed();
}<|MERGE_RESOLUTION|>--- conflicted
+++ resolved
@@ -223,17 +223,13 @@
     }
 }
 
-<<<<<<< HEAD
 void PictureTool::mousePressEvent(KoPointerEvent *event)
 {
     if (event->button() == Qt::RightButton) {
         event->ignore();
     }
-
-}
-
-=======
->>>>>>> ad3d811b
+}
+
 void PictureTool::mouseDoubleClickEvent(KoPointerEvent *event)
 {
     if (canvas()->shapeManager()->shapeAt(event->point) != m_pictureshape) {
