--- conflicted
+++ resolved
@@ -150,11 +150,7 @@
     }
 
     m_outputTransform = m_painter->transform();
-<<<<<<< HEAD
-    m_internalTransform = QTransform();
-=======
     m_worldTransform = QTransform();
->>>>>>> 9b6df36b
 
     // For calculations of window / viewport during the painting
     m_windowOrg = QPoint(0, 0);
@@ -323,18 +319,6 @@
 //
 
 
-// Unset Window and Viewport.  This has to be called before we can
-// reset the window or viewport origin or extension.
-void OutputPainterStrategy::unsetWindowViewport()
-{
-    if (!m_windowViewportIsSet)
-        return;
-
-    m_painter->translate(-m_viewportOrg);
-    m_painter->scale(qreal(1.0) / m_windowViewportScaleX, qreal(1.0) / m_windowViewportScaleY);
-    m_painter->translate(m_windowOrg);
-}
-
 // Set Window and Viewport
 void OutputPainterStrategy::recalculateWorldTransform()
 {
@@ -355,17 +339,10 @@
         m_windowViewportScaleY = qreal(1.0);
     }
 
-<<<<<<< HEAD
-    m_painter->setTransform(QTransform());
-    m_painter->translate(-m_windowOrg);
-    m_painter->scale(m_windowViewportScaleX, m_windowViewportScaleY);
-    m_painter->translate(m_viewportOrg);
-=======
     // Calculate the world transform...
     m_worldTransform.translate(-m_windowOrg.x(), -m_windowOrg.y());
     m_worldTransform.scale(m_windowViewportScaleX, m_windowViewportScaleY);
     m_worldTransform.translate(m_viewportOrg.x(), m_viewportOrg.y());
->>>>>>> 9b6df36b
 
     // ...and apply it to the painter
     m_painter->setTransform(m_worldTransform);
@@ -898,58 +875,6 @@
     m_painter->setBackground( QBrush( QColor( red, green, blue ) ) );
 }
 
-<<<<<<< HEAD
-void OutputPainterStrategy::modifyWorldTransform( const quint32 mode, float M11, float M12,
-                                                  float M21, float M22, float Dx, float Dy )
-{
-#if DEBUG_EMFPAINT
-    if (mode == MWT_IDENTITY)
-        kDebug(31000) << "Identity matrix";
-    else
-        kDebug(31000) << mode << M11 << M12 << M21 << M22 << Dx << Dy;
-#endif
-
-    return;
-
-    unsetWindowViewport();
-
-    QTransform matrix( M11, M12, M21, M22, Dx, Dy);
-
-    if ( mode == MWT_IDENTITY ) {
-        m_painter->setWorldTransform( QTransform() );
-    } else if ( mode == MWT_LEFTMULTIPLY ) {
-	m_painter->setWorldTransform( matrix, true );
-    } else if ( mode == MWT_RIGHTMULTIPLY ) {
-        QTransform currentMatrix = m_painter->worldTransform();
-        QTransform newMatrix = currentMatrix * matrix;
-        m_painter->setWorldTransform( newMatrix );
-    } else if ( mode == MWT_SET ) {
-	m_painter->setWorldTransform( matrix );
-    } else {
-	qWarning() << "Unimplemented transform mode" << mode;
-    }
-
-    setWindowViewport();
-}
-
-void OutputPainterStrategy::setWorldTransform( float M11, float M12, float M21,
-                                               float M22, float Dx, float Dy )
-{
-#if DEBUG_EMFPAINT
-    kDebug(31000) << M11 << M12 << M21 << M22 << Dx << Dy;
-#endif
-
-    unsetWindowViewport();
-
-    QTransform matrix( M11, M12, M21, M22, Dx, Dy);
-
-    m_painter->setWorldTransform( matrix );
-
-    setWindowViewport();
-}
-
-=======
->>>>>>> 9b6df36b
 void OutputPainterStrategy::extTextOutA( const ExtTextOutARecord &extTextOutA )
 {
 #if DEBUG_EMFPAINT
@@ -1353,19 +1278,10 @@
 {
     QTransform  transform;
 
-<<<<<<< HEAD
-    unsetWindowViewport();
-    transform = m_painter->transform();
-    setWindowViewport();
-
-    kDebug(31000) << leadText << "excl window: " << transform
-                  << "incl window: " << m_painter->transform();
-=======
     recalculateWorldTransform();
 
     kDebug(31000) << leadText << "world transform " << m_worldTransform
                   << "incl output transform: " << m_painter->transform();
->>>>>>> 9b6df36b
 }
 
 
